--- conflicted
+++ resolved
@@ -13,17 +13,17 @@
 # See the License for the specific language governing permissions and
 # limitations under the License.
 
-name: 'Test Java'
+name: "Test Java"
 on:
   workflow_dispatch:
   push:
-    branches: [ main ]
+    branches: [main]
   pull_request:
-    branches: [ main ]
+    branches: [main]
     paths:
-    - .github/workflows/test-lang-java.yml
-    - lang/java/**
-    - pom.xml
+      - .github/workflows/test-lang-java.yml
+      - lang/java/**
+      - pom.xml
 
 defaults:
   run:
@@ -35,13 +35,13 @@
 
 jobs:
   test:
-    name: 'Java Test'
+    name: "Java Test"
     runs-on: ubuntu-latest
     steps:
-      - name: 'Checkout sourcecode'
+      - name: "Checkout sourcecode"
         uses: actions/checkout@b4ffde65f46336ab88eb53be808477a3936bae11 # v4.1.1
 
-      - name: 'Cache Local Maven Repository'
+      - name: "Cache Local Maven Repository"
         uses: actions/cache@13aacd865c20de90d75de3b17ebe84f7a17d57d2 # v4.0.0
         with:
           path: ~/.m2/repository
@@ -49,52 +49,42 @@
           restore-keys: |
             ${{ runner.os }}-maven-
 
-      - name: 'Setup Temurin JDK 11, 17 & 21'
+      - name: "Setup Temurin JDK 11, 17 & 21"
         uses: actions/setup-java@99b8673ff64fbf99d8d325f52d9a5bdedb8483e9 # v4.2.1
         with:
-          distribution: 'temurin'
+          distribution: "temurin"
           java-version: |
             11
             17
             21
 
-      - name: 'Setup Maven 3.9.6'
+      - name: "Setup Maven 3.9.6"
         uses: stCarolas/setup-maven@d6af6abeda15e98926a57b5aa970a96bb37f97d1 # v5
         with:
           maven-version: 3.9.6
 
-      - name: 'Java Lint'
+      - name: "Java Lint"
         run: ./build.sh lint
 
-<<<<<<< HEAD
-      - name: Test
-        if: matrix.java < 17
+      - name: "Java Test"
         run: ./build.sh test
 
-      - name: Test Java >= 17
-        if: matrix.java >= 17
-        run: ./build.sh testJava17
-=======
-      - name: 'Java Test'
-        run: ./build.sh test
-
-      - name: 'Install Java Avro for reproducibility test'
+      - name: "Install Java Avro for reproducibility test"
         working-directory: .
         run: mvn -B clean install -PskipQuality
 
-      - name: 'Test Reproducible Build'
+      - name: "Test Reproducible Build"
         working-directory: .
         run: mvn clean verify -PskipQuality artifact:compare
->>>>>>> 7129d584
 
   interop:
-    name: 'Java Interop'
+    name: "Java Interop"
     runs-on: ubuntu-latest
 
     steps:
       - uses: actions/checkout@b4ffde65f46336ab88eb53be808477a3936bae11 # v4.1.1
 
-      - name: 'Cache Local Maven Repository'
+      - name: "Cache Local Maven Repository"
         uses: actions/cache@v4
         with:
           path: ~/.m2/repository
@@ -102,36 +92,36 @@
           restore-keys: |
             ${{ runner.os }}-maven-
 
-      - name: 'Setup Temurin JDK 11, 17 & 21'
+      - name: "Setup Temurin JDK 11, 17 & 21"
         uses: actions/setup-java@99b8673ff64fbf99d8d325f52d9a5bdedb8483e9 # v4.2.1
         with:
-          distribution: 'temurin'
+          distribution: "temurin"
           java-version: |
             11
             17
             21
 
-      - name: 'Setup Maven 3.9.6'
+      - name: "Setup Maven 3.9.6"
         uses: stCarolas/setup-maven@d6af6abeda15e98926a57b5aa970a96bb37f97d1 # v5
         with:
           maven-version: 3.9.6
 
-      - name: 'Setup Python for Generating Input Data'
+      - name: "Setup Python for Generating Input Data"
         uses: actions/setup-python@0a5c61591373683505ea898e09a3ea4f39ef2b9c # v5.0.0
 
-      - name: 'Apt Install Compression Libs Required by Python'
+      - name: "Apt Install Compression Libs Required by Python"
         run: |
           sudo apt-get install -qqy --no-install-recommends libbz2-dev \
                                                             liblzma-dev \
                                                             libsnappy-dev \
                                                             libzstd-dev
 
-      - name: 'Install Python Dependencies'
+      - name: "Install Python Dependencies"
         run: |
           python3 -m pip install --upgrade pip setuptools tox
           python3 -m pip install python-snappy zstandard
 
-      - name: 'Setup C# for Generating Interop Data'
+      - name: "Setup C# for Generating Interop Data"
         uses: actions/setup-dotnet@v4
         with:
           dotnet-version: |
@@ -141,26 +131,26 @@
             7.0.x
             8.0.x
 
-      - name: 'Create Interop Data Directory'
+      - name: "Create Interop Data Directory"
         working-directory: .
         run: mkdir -p build/interop/data
 
-      - name: 'Generate Interop Data using Python'
+      - name: "Generate Interop Data using Python"
         working-directory: lang/py
         run: ./build.sh interop-data-generate
 
-      - name: 'Generate Interop Data using C#'
+      - name: "Generate Interop Data using C#"
         working-directory: lang/csharp
         run: ./build.sh interop-data-generate
 
-      - name: 'Install Java Avro for other tests'
+      - name: "Install Java Avro for other tests"
         working-directory: .
         run: mvn -B install -PskipQuality
 
-      - name: 'Generate Interop Data using Java 11, 17 & 21'
+      - name: "Generate Interop Data using Java 11, 17 & 21"
         working-directory: lang/java/interop-data-test
         run: mvn -B verify -Pgenerate-test-data
 
-      - name: 'Run Interop Tests using Java 11, 17 & 21'
+      - name: "Run Interop Tests using Java 11, 17 & 21"
         working-directory: lang/java/interop-data-test
         run: mvn -B verify -Pcheck-test-data