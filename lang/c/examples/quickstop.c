--- conflicted
+++ resolved
@@ -97,7 +97,7 @@
 
 	rval = avro_file_reader_read(db, reader_schema, &person);
 	if (rval == 0) {
-<<<<<<< HEAD
+
 		int64_t i64;
 		int32_t i32;
 		char *p;
@@ -107,21 +107,6 @@
 		if (avro_record_get(person, "ID", &id_datum) == 0) {
 			avro_int64_get(id_datum, &i64);
 			fprintf(stdout, "%"PRId64" | ", i64);
-=======
-		int64_t id;
-		int32_t age;
-		const char *p;
-		size_t size;
-		avro_value_t id_value;
-		avro_value_t first_value;
-		avro_value_t last_value;
-		avro_value_t age_value;
-		avro_value_t phone_value;
-
-		if (avro_value_get_by_name(&person, "ID", &id_value, NULL) == 0) {
-			avro_value_get_long(&id_value, &id);
-			fprintf(stdout, "%"PRId64" | ", id);
->>>>>>> 9b195c13
 		}
 		if (avro_record_get(person, "First", &first_datum) == 0) {
 			avro_string_get(first_datum, &p);
