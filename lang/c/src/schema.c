/*
 * Licensed to the Apache Software Foundation (ASF) under one or more
 * contributor license agreements.  See the NOTICE file distributed with
 * this work for additional information regarding copyright ownership.
 * The ASF licenses this file to you under the Apache License, Version 2.0
 * (the "License"); you may not use this file except in compliance with
 * the License.  You may obtain a copy of the License at
 *
 * https://www.apache.org/licenses/LICENSE-2.0
 *
 * Unless required by applicable law or agreed to in writing, software
 * distributed under the License is distributed on an "AS IS" BASIS,
 * WITHOUT WARRANTIES OR CONDITIONS OF ANY KIND, either express or
 * implied.  See the License for the specific language governing
 * permissions and limitations under the License.
 */

#include "avro/allocation.h"
#include "avro/refcount.h"
#include "avro/errors.h"
#include "avro/io.h"
#include "avro/legacy.h"
#include "avro/schema.h"
#include "avro_private.h"
#include <avro/platform.h>
#include <stdlib.h>
#include <string.h>
#include <errno.h>
#include <ctype.h>
#include <math.h>

#include "jansson.h"
#include "st.h"
#include "schema.h"

#define DEFAULT_TABLE_SIZE 32

/* forward declaration */
static int
avro_schema_to_json2(const avro_schema_t schema, avro_writer_t out,
		     const char *parent_namespace);

static void avro_schema_init(avro_schema_t schema, avro_type_t type)
{
	schema->type = type;
	schema->class_type = AVRO_SCHEMA;
	avro_refcount_set(&schema->refcount, 1);
}

static int is_avro_id(const char *name)
{
	size_t i, len;
	if (name) {
		len = strlen(name);
		if (len < 1) {
			return 0;
		}
		for (i = 0; i < len; i++) {
			if (!(isalpha(name[i])
			      || name[i] == '_' || (i && isdigit(name[i])))) {
				return 0;
			}
		}
		/*
		 * starts with [A-Za-z_] subsequent [A-Za-z0-9_]
		 */
		return 1;
	}
	return 0;
}

/* Splits a qualified name by the last period, e.g. fullname "foo.bar.Baz" into
 * name "Baz" and namespace "foo.bar". Sets name_out to the name part (pointing
 * to a later position in the buffer that was passed in), and returns the
 * namespace (as a newly allocated buffer using Avro's allocator). */
static char *split_namespace_name(const char *fullname, const char **name_out)
{
	char *last_dot = strrchr(fullname, '.');
	if (last_dot == NULL) {
		*name_out = fullname;
		return NULL;
	} else {
		*name_out = last_dot + 1;
		return avro_strndup(fullname, last_dot - fullname);
	}
}

static int record_free_foreach(int i, struct avro_record_field_t *field,
			       void *arg)
{
	AVRO_UNUSED(i);
	AVRO_UNUSED(arg);

	avro_str_free(field->name);
	avro_schema_decref(field->type);
	avro_freet(struct avro_record_field_t, field);
	return ST_DELETE;
}

static int enum_free_foreach(int i, char *sym, void *arg)
{
	AVRO_UNUSED(i);
	AVRO_UNUSED(arg);

	avro_str_free(sym);
	return ST_DELETE;
}

static int union_free_foreach(int i, avro_schema_t schema, void *arg)
{
	AVRO_UNUSED(i);
	AVRO_UNUSED(arg);

	avro_schema_decref(schema);
	return ST_DELETE;
}

static void avro_schema_free(avro_schema_t schema)
{
	if (is_avro_schema(schema)) {
		switch (avro_typeof(schema)) {
		case AVRO_STRING:
		case AVRO_FLOAT:
		case AVRO_DOUBLE:
		case AVRO_BOOLEAN:
		case AVRO_NULL:
<<<<<<< HEAD
			/* no memory allocated for these primitives */
=======
		case AVRO_INVALID:
			/* no memory allocated for primitives */
>>>>>>> 9b195c13
			return;

		case AVRO_BYTES:{
				struct avro_bytes_schema_t *bytes;
				bytes = avro_schema_to_bytes(schema);
				if (bytes->logical_type) {
					avro_freet(avro_logical_schema_t, bytes->logical_type);
				}
				avro_freet(struct avro_bytes_schema_t, bytes);
			}
			break;

		case AVRO_INT32:{
				struct avro_int_schema_t *int_schema;
				int_schema = avro_schema_to_int(schema);
				if (int_schema->logical_type) {
					avro_freet(avro_logical_schema_t, int_schema->logical_type);
				}
				avro_freet(struct avro_int_schema_t, int_schema);
			}
			break;

		case AVRO_INT64:{
				struct avro_long_schema_t *long_schema;
				long_schema = avro_schema_to_long(schema);
				if (long_schema->logical_type) {
					avro_freet(avro_logical_schema_t, long_schema->logical_type);
				}
				avro_freet(struct avro_long_schema_t, long_schema);
			}
			break;

		case AVRO_RECORD:{
				struct avro_record_schema_t *record;
				record = avro_schema_to_record(schema);
				avro_str_free(record->name);
				if (record->space) {
					avro_str_free(record->space);
				}
				st_foreach(record->fields, HASH_FUNCTION_CAST record_free_foreach,
					   0);
				st_free_table(record->fields_byname);
				st_free_table(record->fields);
				avro_freet(struct avro_record_schema_t, record);
			}
			break;

		case AVRO_ENUM:{
				struct avro_enum_schema_t *enump;
				enump = avro_schema_to_enum(schema);
				avro_str_free(enump->name);
				if (enump->space) {
					avro_str_free(enump->space);
				}
				st_foreach(enump->symbols, HASH_FUNCTION_CAST enum_free_foreach,
					   0);
				st_free_table(enump->symbols);
				st_free_table(enump->symbols_byname);
				avro_freet(struct avro_enum_schema_t, enump);
			}
			break;

		case AVRO_FIXED:{
				struct avro_fixed_schema_t *fixed;
				fixed = avro_schema_to_fixed(schema);
				avro_str_free((char *) fixed->name);
				if (fixed->space) {
					avro_str_free((char *) fixed->space);
				}
				if (fixed->logical_type) {
					avro_freet(avro_logical_schema_t, fixed->logical_type);
				}
				avro_freet(struct avro_fixed_schema_t, fixed);
			}
			break;

		case AVRO_MAP:{
				struct avro_map_schema_t *map;
				map = avro_schema_to_map(schema);
				avro_schema_decref(map->values);
				avro_freet(struct avro_map_schema_t, map);
			}
			break;

		case AVRO_ARRAY:{
				struct avro_array_schema_t *array;
				array = avro_schema_to_array(schema);
				avro_schema_decref(array->items);
				avro_freet(struct avro_array_schema_t, array);
			}
			break;
		case AVRO_UNION:{
				struct avro_union_schema_t *unionp;
				unionp = avro_schema_to_union(schema);
				st_foreach(unionp->branches, HASH_FUNCTION_CAST union_free_foreach,
					   0);
				st_free_table(unionp->branches);
				st_free_table(unionp->branches_byname);
				avro_freet(struct avro_union_schema_t, unionp);
			}
			break;

		case AVRO_LINK:{
				struct avro_link_schema_t *link;
				link = avro_schema_to_link(schema);
				/* Since we didn't increment the
				 * reference count of the target
				 * schema when we created the link, we
				 * should not decrement the reference
				 * count of the target schema when we
				 * free the link.
				 */
				avro_freet(struct avro_link_schema_t, link);
			}
			break;
		}
	}
}

avro_schema_t avro_schema_incref(avro_schema_t schema)
{
	if (schema) {
		avro_refcount_inc(&schema->refcount);
	}
	return schema;
}

int
avro_schema_decref(avro_schema_t schema)
{
	if (schema && avro_refcount_dec(&schema->refcount)) {
		avro_schema_free(schema);
		return 0;
	}
	return 1;
}

static avro_logical_schema_t*
avro_logical_schema_init(avro_logical_type_t type,
		int precision,
		int scale)
{
	avro_logical_schema_t *logical_schema =
			(avro_logical_schema_t *) avro_new(avro_logical_schema_t);
	logical_schema->type = type;
	logical_schema->precision = precision;
	logical_schema->scale = scale;
	return logical_schema;
}

avro_schema_t avro_schema_string(void)
{
	static struct avro_obj_t obj = {
		AVRO_STRING,
		AVRO_SCHEMA,
		1
	};
	return avro_schema_incref(&obj);
}

avro_schema_t avro_schema_bytes(void)
{
	struct avro_bytes_schema_t *bytes =
			(struct avro_bytes_schema_t *) avro_new(struct avro_bytes_schema_t);
	if (!bytes) {
		avro_set_error("Cannot allocate new bytes schema");
		return NULL;
	}
	bytes->logical_type = NULL;
	avro_schema_init(&bytes->obj, AVRO_BYTES);
	return &bytes->obj;
}

avro_schema_t avro_schema_int(void)
{
	struct avro_int_schema_t *int_schema =
			(struct avro_int_schema_t *) avro_new(struct avro_int_schema_t);
	if (!int_schema) {
		avro_set_error("Cannot allocate new int schema");
		return NULL;
	}
	int_schema->logical_type = NULL;
	avro_schema_init(&int_schema->obj, AVRO_INT32);
	return &int_schema->obj;
}

avro_schema_t avro_schema_long(void)
{
	struct avro_long_schema_t *long_schema =
			(struct avro_long_schema_t *) avro_new(struct avro_long_schema_t);
	if (!long_schema) {
		avro_set_error("Cannot allocate new long schema");
		return NULL;
	}
	long_schema->logical_type = NULL;
	avro_schema_init(&long_schema->obj, AVRO_INT64);
	return &long_schema->obj;
}

avro_schema_t avro_schema_float(void)
{
	static struct avro_obj_t obj = {
		AVRO_FLOAT,
		AVRO_SCHEMA,
		1
	};
	return avro_schema_incref(&obj);
}

avro_schema_t avro_schema_double(void)
{
	static struct avro_obj_t obj = {
		AVRO_DOUBLE,
		AVRO_SCHEMA,
		1
	};
	return avro_schema_incref(&obj);
}

avro_schema_t avro_schema_boolean(void)
{
	static struct avro_obj_t obj = {
		AVRO_BOOLEAN,
		AVRO_SCHEMA,
		1
	};
	return avro_schema_incref(&obj);
}

avro_schema_t avro_schema_null(void)
{
	static struct avro_obj_t obj = {
		AVRO_NULL,
		AVRO_SCHEMA,
		1
	};
	return avro_schema_incref(&obj);
}

avro_schema_t avro_schema_fixed(const char *name, const int64_t size)
{
	return avro_schema_fixed_ns(name, NULL, size);
}

avro_schema_t avro_schema_fixed_ns(const char *name, const char *space,
		const int64_t size)
{
	if (!is_avro_id(name)) {
		avro_set_error("Invalid Avro identifier");
		return NULL;
	}

	struct avro_fixed_schema_t *fixed =
	    (struct avro_fixed_schema_t *) avro_new(struct avro_fixed_schema_t);
	if (!fixed) {
		avro_set_error("Cannot allocate new fixed schema");
		return NULL;
	}
	fixed->name = avro_strdup(name);
	if (!fixed->name) {
		avro_set_error("Cannot allocate new fixed schema");
		avro_freet(struct avro_fixed_schema_t, fixed);
		return NULL;
	}
	fixed->space = space ? avro_strdup(space) : NULL;
	if (space && !fixed->space) {
		avro_set_error("Cannot allocate new fixed schema");
		avro_str_free((char *) fixed->name);
		avro_freet(struct avro_fixed_schema_t, fixed);
		return NULL;
	}
	fixed->size = size;
  fixed->logical_type = NULL;
	avro_schema_init(&fixed->obj, AVRO_FIXED);
	return &fixed->obj;
}

int64_t avro_schema_fixed_size(const avro_schema_t fixed)
{
	return avro_schema_to_fixed(fixed)->size;
}

avro_schema_t avro_schema_union(void)
{
	struct avro_union_schema_t *schema =
	    (struct avro_union_schema_t *) avro_new(struct avro_union_schema_t);
	if (!schema) {
		avro_set_error("Cannot allocate new union schema");
		return NULL;
	}
	schema->branches = st_init_numtable_with_size(DEFAULT_TABLE_SIZE);
	if (!schema->branches) {
		avro_set_error("Cannot allocate new union schema");
		avro_freet(struct avro_union_schema_t, schema);
		return NULL;
	}
	schema->branches_byname =
	    st_init_strtable_with_size(DEFAULT_TABLE_SIZE);
	if (!schema->branches_byname) {
		avro_set_error("Cannot allocate new union schema");
		st_free_table(schema->branches);
		avro_freet(struct avro_union_schema_t, schema);
		return NULL;
	}

	avro_schema_init(&schema->obj, AVRO_UNION);
	return &schema->obj;
}

int
avro_schema_union_append(const avro_schema_t union_schema,
			 const avro_schema_t schema)
{
	check_param(EINVAL, is_avro_schema(union_schema), "union schema");
	check_param(EINVAL, is_avro_union(union_schema), "union schema");
	check_param(EINVAL, is_avro_schema(schema), "schema");

	struct avro_union_schema_t *unionp = avro_schema_to_union(union_schema);
	int  new_index = unionp->branches->num_entries;
	st_insert(unionp->branches, new_index, (st_data_t) schema);
	const char *name = avro_schema_type_name(schema);
	st_insert(unionp->branches_byname, (st_data_t) name,
		  (st_data_t) new_index);
	avro_schema_incref(schema);
	return 0;
}

size_t avro_schema_union_size(const avro_schema_t union_schema)
{
	check_param(EINVAL, is_avro_schema(union_schema), "union schema");
	check_param(EINVAL, is_avro_union(union_schema), "union schema");
	struct avro_union_schema_t *unionp = avro_schema_to_union(union_schema);
	return unionp->branches->num_entries;
}

avro_schema_t avro_schema_union_branch(avro_schema_t unionp,
				       int branch_index)
{
	union {
		st_data_t data;
		avro_schema_t schema;
	} val;
	if (st_lookup(avro_schema_to_union(unionp)->branches,
		      branch_index, &val.data)) {
		return val.schema;
	} else {
		avro_set_error("No union branch for discriminant %d",
			       branch_index);
		return NULL;
	}
}

avro_schema_t avro_schema_union_branch_by_name
(avro_schema_t unionp, int *branch_index, const char *name)
{
	union {
		st_data_t data;
		int  branch_index;
	} val;

	if (!st_lookup(avro_schema_to_union(unionp)->branches_byname,
		       (st_data_t) name, &val.data)) {
		avro_set_error("No union branch named %s", name);
		return NULL;
	}

	if (branch_index != NULL) {
		*branch_index = val.branch_index;
	}
	return avro_schema_union_branch(unionp, val.branch_index);
}

avro_schema_t avro_schema_array(const avro_schema_t items)
{
	struct avro_array_schema_t *array =
	    (struct avro_array_schema_t *) avro_new(struct avro_array_schema_t);
	if (!array) {
		avro_set_error("Cannot allocate new array schema");
		return NULL;
	}
	array->items = avro_schema_incref(items);
	avro_schema_init(&array->obj, AVRO_ARRAY);
	return &array->obj;
}

avro_schema_t avro_schema_array_items(avro_schema_t array)
{
	return avro_schema_to_array(array)->items;
}

avro_schema_t avro_schema_map(const avro_schema_t values)
{
	struct avro_map_schema_t *map =
	    (struct avro_map_schema_t *) avro_new(struct avro_map_schema_t);
	if (!map) {
		avro_set_error("Cannot allocate new map schema");
		return NULL;
	}
	map->values = avro_schema_incref(values);
	avro_schema_init(&map->obj, AVRO_MAP);
	return &map->obj;
}

avro_schema_t avro_schema_map_values(avro_schema_t map)
{
	return avro_schema_to_map(map)->values;
}

avro_schema_t avro_schema_enum(const char *name)
{
	return avro_schema_enum_ns(name, NULL);
}

avro_schema_t avro_schema_enum_ns(const char *name, const char *space)
{
	if (!is_avro_id(name)) {
		avro_set_error("Invalid Avro identifier");
		return NULL;
	}

	struct avro_enum_schema_t *enump = (struct avro_enum_schema_t *) avro_new(struct avro_enum_schema_t);
	if (!enump) {
		avro_set_error("Cannot allocate new enum schema");
		return NULL;
	}
	enump->name = avro_strdup(name);
	if (!enump->name) {
		avro_set_error("Cannot allocate new enum schema");
		avro_freet(struct avro_enum_schema_t, enump);
		return NULL;
	}
	enump->space = space ? avro_strdup(space) : NULL;
	if (space && !enump->space) {
		avro_set_error("Cannot allocate new enum schema");
		avro_str_free(enump->name);
		avro_freet(struct avro_enum_schema_t, enump);
		return NULL;
	}
	enump->symbols = st_init_numtable_with_size(DEFAULT_TABLE_SIZE);
	if (!enump->symbols) {
		avro_set_error("Cannot allocate new enum schema");
		if (enump->space) avro_str_free(enump->space);
		avro_str_free(enump->name);
		avro_freet(struct avro_enum_schema_t, enump);
		return NULL;
	}
	enump->symbols_byname = st_init_strtable_with_size(DEFAULT_TABLE_SIZE);
	if (!enump->symbols_byname) {
		avro_set_error("Cannot allocate new enum schema");
		st_free_table(enump->symbols);
		if (enump->space) avro_str_free(enump->space);
		avro_str_free(enump->name);
		avro_freet(struct avro_enum_schema_t, enump);
		return NULL;
	}
	avro_schema_init(&enump->obj, AVRO_ENUM);
	return &enump->obj;
}

const char *avro_schema_enum_get(const avro_schema_t enump,
				 int index)
{
	union {
		st_data_t data;
		char *sym;
	} val;
	st_lookup(avro_schema_to_enum(enump)->symbols, index, &val.data);
	return val.sym;
}

int avro_schema_enum_get_by_name(const avro_schema_t enump,
				 const char *symbol_name)
{
	union {
		st_data_t data;
		long idx;
	} val;

	if (st_lookup(avro_schema_to_enum(enump)->symbols_byname,
		      (st_data_t) symbol_name, &val.data)) {
		return val.idx;
	} else {
		avro_set_error("No enum symbol named %s", symbol_name);
		return -1;
	}
}

int
avro_schema_enum_symbol_append(const avro_schema_t enum_schema,
			       const char *symbol)
{
	check_param(EINVAL, is_avro_schema(enum_schema), "enum schema");
	check_param(EINVAL, is_avro_enum(enum_schema), "enum schema");
	check_param(EINVAL, symbol, "symbol");

	char *sym;
	long idx;
	struct avro_enum_schema_t *enump = avro_schema_to_enum(enum_schema);
	sym = avro_strdup(symbol);
	if (!sym) {
		avro_set_error("Cannot create copy of symbol name");
		return ENOMEM;
	}
	idx = enump->symbols->num_entries;
	st_insert(enump->symbols, (st_data_t) idx, (st_data_t) sym);
	st_insert(enump->symbols_byname, (st_data_t) sym, (st_data_t) idx);
	return 0;
}

int
avro_schema_enum_number_of_symbols(const avro_schema_t enum_schema)
{
	check_param(EINVAL, is_avro_schema(enum_schema), "enum schema");
	check_param(EINVAL, is_avro_enum(enum_schema), "enum schema");

	struct avro_enum_schema_t *enump = avro_schema_to_enum(enum_schema);
	return enump->symbols->num_entries;
}

int
avro_schema_record_field_append(const avro_schema_t record_schema,
				const char *field_name,
				const avro_schema_t field_schema)
{
	check_param(EINVAL, is_avro_schema(record_schema), "record schema");
	check_param(EINVAL, is_avro_record(record_schema), "record schema");
	check_param(EINVAL, field_name, "field name");
	check_param(EINVAL, is_avro_schema(field_schema), "field schema");

	if (!is_avro_id(field_name)) {
		avro_set_error("Invalid Avro identifier");
		return EINVAL;
	}

	if (record_schema == field_schema) {
		avro_set_error("Cannot create a circular schema");
		return EINVAL;
	}

	struct avro_record_schema_t *record = avro_schema_to_record(record_schema);
	struct avro_record_field_t *new_field = (struct avro_record_field_t *) avro_new(struct avro_record_field_t);
	if (!new_field) {
		avro_set_error("Cannot allocate new record field");
		return ENOMEM;
	}
	new_field->index = record->fields->num_entries;
	new_field->name = avro_strdup(field_name);
	new_field->type = avro_schema_incref(field_schema);
	st_insert(record->fields, record->fields->num_entries,
		  (st_data_t) new_field);
	st_insert(record->fields_byname, (st_data_t) new_field->name,
		  (st_data_t) new_field);
	return 0;
}

avro_schema_t avro_schema_record(const char *name, const char *space)
{
	if (!is_avro_id(name)) {
		avro_set_error("Invalid Avro identifier");
		return NULL;
	}

	struct avro_record_schema_t *record = (struct avro_record_schema_t *) avro_new(struct avro_record_schema_t);
	if (!record) {
		avro_set_error("Cannot allocate new record schema");
		return NULL;
	}
	record->name = avro_strdup(name);
	if (!record->name) {
		avro_set_error("Cannot allocate new record schema");
		avro_freet(struct avro_record_schema_t, record);
		return NULL;
	}
	record->space = space ? avro_strdup(space) : NULL;
	if (space && !record->space) {
		avro_set_error("Cannot allocate new record schema");
		avro_str_free(record->name);
		avro_freet(struct avro_record_schema_t, record);
		return NULL;
	}
	record->fields = st_init_numtable_with_size(DEFAULT_TABLE_SIZE);
	if (!record->fields) {
		avro_set_error("Cannot allocate new record schema");
		if (record->space) {
			avro_str_free(record->space);
		}
		avro_str_free(record->name);
		avro_freet(struct avro_record_schema_t, record);
		return NULL;
	}
	record->fields_byname = st_init_strtable_with_size(DEFAULT_TABLE_SIZE);
	if (!record->fields_byname) {
		avro_set_error("Cannot allocate new record schema");
		st_free_table(record->fields);
		if (record->space) {
			avro_str_free(record->space);
		}
		avro_str_free(record->name);
		avro_freet(struct avro_record_schema_t, record);
		return NULL;
	}

	avro_schema_init(&record->obj, AVRO_RECORD);
	return &record->obj;
}

size_t avro_schema_record_size(const avro_schema_t record)
{
	return avro_schema_to_record(record)->fields->num_entries;
}

avro_schema_t avro_schema_record_field_get(const avro_schema_t
					   record, const char *field_name)
{
	union {
		st_data_t data;
		struct avro_record_field_t *field;
	} val;
	st_lookup(avro_schema_to_record(record)->fields_byname,
		  (st_data_t) field_name, &val.data);
	return val.field->type;
}

int avro_schema_record_field_get_index(const avro_schema_t schema,
				       const char *field_name)
{
	union {
		st_data_t data;
		struct avro_record_field_t *field;
	} val;
	if (st_lookup(avro_schema_to_record(schema)->fields_byname,
		      (st_data_t) field_name, &val.data)) {
		return val.field->index;
	}

	avro_set_error("No field named %s in record", field_name);
	return -1;
}

const char *avro_schema_record_field_name(const avro_schema_t schema, int index)
{
	union {
		st_data_t data;
		struct avro_record_field_t *field;
	} val;
	st_lookup(avro_schema_to_record(schema)->fields, index, &val.data);
	return val.field->name;
}

avro_schema_t avro_schema_record_field_get_by_index
(const avro_schema_t record, int index)
{
	union {
		st_data_t data;
		struct avro_record_field_t *field;
	} val;
	st_lookup(avro_schema_to_record(record)->fields, index, &val.data);
	return val.field->type;
}

avro_schema_t avro_schema_link(avro_schema_t to)
{
	if (!is_avro_named_type(to)) {
		avro_set_error("Can only link to named types");
		return NULL;
	}

	struct avro_link_schema_t *link = (struct avro_link_schema_t *) avro_new(struct avro_link_schema_t);
	if (!link) {
		avro_set_error("Cannot allocate new link schema");
		return NULL;
	}

	/* Do not increment the reference count of target schema
	 * pointed to by the AVRO_LINK. AVRO_LINKs are only valid
	 * internal to a schema. The target schema pointed to by a
	 * link will be valid as long as the top-level schema is
	 * valid. Similarly, the link will be valid as long as the
	 * top-level schema is valid. Therefore the validity of the
	 * link ensures the validity of its target, and we don't need
	 * an additional reference count on the target. This mechanism
	 * of an implied validity also breaks reference count cycles
	 * for recursive schemas, which result in memory leaks.
	 */
	link->to = to;
	avro_schema_init(&link->obj, AVRO_LINK);
	return &link->obj;
}

avro_schema_t avro_schema_link_target(avro_schema_t schema)
{
	check_param(NULL, is_avro_schema(schema), "schema");
	check_param(NULL, is_avro_link(schema), "schema");

	struct avro_link_schema_t *link = avro_schema_to_link(schema);
	return link->to;
}

static const char *
qualify_name(const char *name, const char *namespace)
{
	char *full_name;
	if (namespace != NULL && strchr(name, '.') == NULL) {
		full_name = avro_str_alloc(strlen(name) + strlen(namespace) + 2);
		sprintf(full_name, "%s.%s", namespace, name);
	} else {
		full_name = avro_strdup(name);
	}
	return full_name;
}

static int
save_named_schemas(const avro_schema_t schema, st_table *st)
{
	const char *name = avro_schema_name(schema);
	const char *namespace = avro_schema_namespace(schema);
	const char *full_name = qualify_name(name, namespace);
	int rval = st_insert(st, (st_data_t) full_name, (st_data_t) schema);
	return rval;
}

static avro_schema_t
find_named_schemas(const char *name, const char *namespace, st_table *st)
{
	union {
		avro_schema_t schema;
		st_data_t data;
	} val;
	const char *full_name = qualify_name(name, namespace);
	int rval = st_lookup(st, (st_data_t) full_name, &(val.data));
	avro_str_free((char *)full_name);
	if (rval) {
		return val.schema;
	}
	avro_set_error("No schema type named %s", name);
	return NULL;
};

static int
avro_type_from_json_t(json_t *json, avro_type_t *type,
		      st_table *named_schemas, avro_schema_t *named_type,
		      const char *namespace)
{
	json_t *json_type;
	const char *type_str;

	if (json_is_array(json)) {
		*type = AVRO_UNION;
		return 0;
	} else if (json_is_object(json)) {
		json_type = json_object_get(json, "type");
	} else {
		json_type = json;
	}
	if (!json_is_string(json_type)) {
		avro_set_error("\"type\" field must be a string");
		return EINVAL;
	}
	type_str = json_string_value(json_type);
	if (!type_str) {
		avro_set_error("\"type\" field must be a string");
		return EINVAL;
	}
	/*
	 * TODO: gperf/re2c this
	 */
	if (strcmp(type_str, "string") == 0) {
		*type = AVRO_STRING;
	} else if (strcmp(type_str, "bytes") == 0) {
		*type = AVRO_BYTES;
	} else if (strcmp(type_str, "int") == 0) {
		*type = AVRO_INT32;
	} else if (strcmp(type_str, "long") == 0) {
		*type = AVRO_INT64;
	} else if (strcmp(type_str, "float") == 0) {
		*type = AVRO_FLOAT;
	} else if (strcmp(type_str, "double") == 0) {
		*type = AVRO_DOUBLE;
	} else if (strcmp(type_str, "boolean") == 0) {
		*type = AVRO_BOOLEAN;
	} else if (strcmp(type_str, "null") == 0) {
		*type = AVRO_NULL;
	} else if (strcmp(type_str, "record") == 0) {
		*type = AVRO_RECORD;
	} else if (strcmp(type_str, "enum") == 0) {
		*type = AVRO_ENUM;
	} else if (strcmp(type_str, "array") == 0) {
		*type = AVRO_ARRAY;
	} else if (strcmp(type_str, "map") == 0) {
		*type = AVRO_MAP;
	} else if (strcmp(type_str, "fixed") == 0) {
		*type = AVRO_FIXED;
	} else if ((*named_type = find_named_schemas(type_str, namespace, named_schemas))) {
		*type = AVRO_LINK;
	} else {
		avro_set_error("Unknown Avro \"type\": %s", type_str);
		return EINVAL;
	}
	return 0;
}

static int
avro_logical_schema_from_json(json_t *json, avro_logical_schema_t **schema)
{
	json_t *json_logical_type = json_object_get(json, "logicalType");

	if (!json_logical_type) {
		*schema = NULL;
		return 0;
	}

	if (!json_is_string(json_logical_type)) {
		avro_set_error("\"logicalType\" field must be a string");
		return EINVAL;
	}

	avro_logical_type_t type;
	int precision = 0;
	int scale = 0;
	const char *logical_type = json_string_value(json_logical_type);

	if (strcmp(logical_type, "decimal") == 0) {
		type = AVRO_DECIMAL;

		json_t *json_precision = json_object_get(json, "precision");
		if (!json_is_number(json_precision)) {
			avro_set_error("\"precision\" must be set for decimal logical type");
			return EINVAL;
		}
		precision = json_number_value(json_precision);

		json_t *json_scale = json_object_get(json, "scale");
		if (json_is_number(json_scale)) {
			scale = json_number_value(json_scale);
			if (scale > precision) {
				avro_set_error("Decimal scale cannot exceeed precision");
				return EINVAL;
			}
		} else {
			scale = 0;
		}
	} else if (strcmp(logical_type, "date") == 0) {
		type = AVRO_DATE;
	} else if (strcmp(logical_type, "time-millis") == 0) {
		type = AVRO_TIME_MILLIS;
	} else if (strcmp(logical_type, "time-micros") == 0) {
		type = AVRO_TIME_MICROS;
	} else if (strcmp(logical_type, "timestamp-millis") == 0) {
		type = AVRO_TIMESTAMP_MILLIS;
	} else if (strcmp(logical_type, "timestamp-micros") == 0) {
		type = AVRO_TIMESTAMP_MICROS;
	} else if (strcmp(logical_type, "duration") == 0) {
		type = AVRO_DURATION;
	} else {
		avro_set_error("Unknown Avro \"logicalType\": %s", logical_type);
		return EINVAL;
	}

	*schema = avro_logical_schema_init(type, precision, scale);
	return 0;
}

static int
avro_schema_from_json_t(json_t *json, avro_schema_t *schema,
			st_table *named_schemas, const char *parent_namespace)
{
	avro_type_t type = AVRO_INVALID;
	unsigned int i;
	avro_schema_t named_type = NULL;
  avro_logical_schema_t *logical_schema = NULL;

	if (avro_type_from_json_t(json, &type, named_schemas, &named_type, parent_namespace)) {
		return EINVAL;
	}

	switch (type) {
	case AVRO_LINK:
		*schema = avro_schema_link(named_type);
		break;

	case AVRO_STRING:
		*schema = avro_schema_string();
		break;

	case AVRO_BYTES:
		*schema = avro_schema_bytes();

		// parse logical schema if any
		if (avro_logical_schema_from_json(json, &logical_schema)) {
			avro_schema_decref(*schema);
			return EINVAL;
		}
		if (logical_schema && logical_schema->type != AVRO_DECIMAL) {
			avro_schema_decref(*schema);
      avro_freet(avro_logical_schema_t, logical_schema);
			avro_set_error("Bytes type can only be annotated with \"decimal\" logical type");
			return EINVAL;
		}
		avro_schema_to_bytes(*schema)->logical_type = logical_schema;
		break;

	case AVRO_INT32:
		*schema = avro_schema_int();

		// parse logical schema if any
		if (avro_logical_schema_from_json(json, &logical_schema)) {
			avro_schema_decref(*schema);
			return EINVAL;
		}
		if (logical_schema && logical_schema->type != AVRO_DATE
				&& logical_schema->type != AVRO_TIME_MILLIS) {
			avro_schema_decref(*schema);
      avro_freet(avro_logical_schema_t, logical_schema);
			avro_set_error("Int type can only be annotated with \"date\" or \"time-millis\" logical types");
			return EINVAL;
		}
		avro_schema_to_int(*schema)->logical_type = logical_schema;
		break;

	case AVRO_INT64:
		*schema = avro_schema_long();

		// parse logical schema if any
		if (avro_logical_schema_from_json(json, &logical_schema)) {
			avro_schema_decref(*schema);
			return EINVAL;
		}
		if (logical_schema
				&& logical_schema->type != AVRO_TIME_MICROS
				&& logical_schema->type != AVRO_TIMESTAMP_MILLIS
				&& logical_schema->type != AVRO_TIMESTAMP_MICROS) {
			avro_schema_decref(*schema);
      avro_freet(avro_logical_schema_t, logical_schema);
			avro_set_error("Int type can only be annotated with \"time-micros\", \"timestamp-millis\" or \"timestamp-micros\" logical types");
			return EINVAL;
		}
		avro_schema_to_long(*schema)->logical_type = logical_schema;
		break;

	case AVRO_FLOAT:
		*schema = avro_schema_float();
		break;

	case AVRO_DOUBLE:
		*schema = avro_schema_double();
		break;

	case AVRO_BOOLEAN:
		*schema = avro_schema_boolean();
		break;

	case AVRO_NULL:
		*schema = avro_schema_null();
		break;

	case AVRO_RECORD:
		{
			json_t *json_name = json_object_get(json, "name");
			json_t *json_namespace =
			    json_object_get(json, "namespace");
			json_t *json_fields = json_object_get(json, "fields");
			unsigned int num_fields;
			const char *fullname, *name;

			if (!json_is_string(json_name)) {
				avro_set_error("Record type must have a \"name\"");
				return EINVAL;
			}
			if (!json_is_array(json_fields)) {
				avro_set_error("Record type must have \"fields\"");
				return EINVAL;
			}
			num_fields = json_array_size(json_fields);
			fullname = json_string_value(json_name);
			if (!fullname) {
				avro_set_error("Record type must have a \"name\"");
				return EINVAL;
			}

			if (strchr(fullname, '.')) {
				char *namespace = split_namespace_name(fullname, &name);
				*schema = avro_schema_record(name, namespace);
				avro_str_free(namespace);
			} else if (json_is_string(json_namespace)) {
				const char *namespace = json_string_value(json_namespace);
				if (strlen(namespace) == 0) {
					namespace = NULL;
				}
				*schema = avro_schema_record(fullname, namespace);
			} else {
				*schema = avro_schema_record(fullname, parent_namespace);
			}

			if (*schema == NULL) {
				return ENOMEM;
			}
			if (save_named_schemas(*schema, named_schemas)) {
				avro_set_error("Cannot save record schema");
				return ENOMEM;
			}
			for (i = 0; i < num_fields; i++) {
				json_t *json_field =
				    json_array_get(json_fields, i);
				json_t *json_field_name;
				json_t *json_field_type;
				avro_schema_t json_field_type_schema;
				int field_rval;

				if (!json_is_object(json_field)) {
					avro_set_error("Record field %d must be an array", i);
					avro_schema_decref(*schema);
					return EINVAL;
				}
				json_field_name =
				    json_object_get(json_field, "name");
				if (!json_field_name) {
					avro_set_error("Record field %d must have a \"name\"", i);
					avro_schema_decref(*schema);
					return EINVAL;
				}
				json_field_type =
				    json_object_get(json_field, "type");
				if (!json_field_type) {
					avro_set_error("Record field %d must have a \"type\"", i);
					avro_schema_decref(*schema);
					return EINVAL;
				}
				field_rval =
				    avro_schema_from_json_t(json_field_type,
							    &json_field_type_schema,
							    named_schemas,
							    avro_schema_namespace(*schema));
				if (field_rval) {
					avro_schema_decref(*schema);
					return field_rval;
				}
				field_rval =
				    avro_schema_record_field_append(*schema,
								    json_string_value
								    (json_field_name),
								    json_field_type_schema);
				avro_schema_decref(json_field_type_schema);
				if (field_rval != 0) {
					avro_schema_decref(*schema);
					return field_rval;
				}
			}
		}
		break;

	case AVRO_ENUM:
		{
			json_t *json_name = json_object_get(json, "name");
			json_t *json_symbols = json_object_get(json, "symbols");
			json_t *json_namespace = json_object_get(json, "namespace");
			const char *fullname, *name;
			unsigned int num_symbols;

			if (!json_is_string(json_name)) {
				avro_set_error("Enum type must have a \"name\"");
				return EINVAL;
			}
			if (!json_is_array(json_symbols)) {
				avro_set_error("Enum type must have \"symbols\"");
				return EINVAL;
			}

			fullname = json_string_value(json_name);
			if (!fullname) {
				avro_set_error("Enum type must have a \"name\"");
				return EINVAL;
			}
			num_symbols = json_array_size(json_symbols);
			if (num_symbols == 0) {
				avro_set_error("Enum type must have at least one symbol");
				return EINVAL;
			}

			if (strchr(fullname, '.')) {
				char *namespace;
				namespace = split_namespace_name(fullname, &name);
				*schema = avro_schema_enum_ns(name, namespace);
				avro_str_free(namespace);
			} else if (json_is_string(json_namespace)) {
				const char *namespace = json_string_value(json_namespace);
				if (strlen(namespace) == 0) {
					namespace = NULL;
				}
				*schema = avro_schema_enum_ns(fullname, namespace);
			} else {
				*schema = avro_schema_enum_ns(fullname, parent_namespace);
			}

			if (*schema == NULL) {
				return ENOMEM;
			}
			if (save_named_schemas(*schema, named_schemas)) {
				avro_set_error("Cannot save enum schema");
				return ENOMEM;
			}
			for (i = 0; i < num_symbols; i++) {
				int enum_rval;
				json_t *json_symbol =
				    json_array_get(json_symbols, i);
				const char *symbol;
				if (!json_is_string(json_symbol)) {
					avro_set_error("Enum symbol %d must be a string", i);
					avro_schema_decref(*schema);
					return EINVAL;
				}
				symbol = json_string_value(json_symbol);
				enum_rval =
				    avro_schema_enum_symbol_append(*schema,
								   symbol);
				if (enum_rval != 0) {
					avro_schema_decref(*schema);
					return enum_rval;
				}
			}
		}
		break;

	case AVRO_ARRAY:
		{
			int items_rval;
			json_t *json_items = json_object_get(json, "items");
			avro_schema_t items_schema;
			if (!json_items) {
				avro_set_error("Array type must have \"items\"");
				return EINVAL;
			}
			items_rval =
			    avro_schema_from_json_t(json_items, &items_schema,
						    named_schemas, parent_namespace);
			if (items_rval) {
				return items_rval;
			}
			*schema = avro_schema_array(items_schema);
			avro_schema_decref(items_schema);
		}
		break;

	case AVRO_MAP:
		{
			int values_rval;
			json_t *json_values = json_object_get(json, "values");
			avro_schema_t values_schema;

			if (!json_values) {
				avro_set_error("Map type must have \"values\"");
				return EINVAL;
			}
			values_rval =
			    avro_schema_from_json_t(json_values, &values_schema,
						    named_schemas, parent_namespace);
			if (values_rval) {
				return values_rval;
			}
			*schema = avro_schema_map(values_schema);
			avro_schema_decref(values_schema);
		}
		break;

	case AVRO_UNION:
		{
			unsigned int num_schemas = json_array_size(json);
			avro_schema_t s;
			if (num_schemas == 0) {
				avro_set_error("Union type must have at least one branch");
				return EINVAL;
			}
			*schema = avro_schema_union();
			for (i = 0; i < num_schemas; i++) {
				int schema_rval;
				json_t *schema_json = json_array_get(json, i);
				if (!schema_json) {
					avro_set_error("Cannot retrieve branch JSON");
					return EINVAL;
				}
				schema_rval =
				    avro_schema_from_json_t(schema_json, &s,
							    named_schemas, parent_namespace);
				if (schema_rval != 0) {
					avro_schema_decref(*schema);
					return schema_rval;
				}
				schema_rval =
				    avro_schema_union_append(*schema, s);
				avro_schema_decref(s);
				if (schema_rval != 0) {
					avro_schema_decref(*schema);
					return schema_rval;
				}
			}
		}
		break;

	case AVRO_FIXED:
		{
			json_t *json_size = json_object_get(json, "size");
			json_t *json_name = json_object_get(json, "name");
			json_t *json_namespace = json_object_get(json, "namespace");
			json_int_t size;
			const char *fullname, *name;
			if (!json_is_integer(json_size)) {
				avro_set_error("Fixed type must have a \"size\"");
				return EINVAL;
			}
			if (!json_is_string(json_name)) {
				avro_set_error("Fixed type must have a \"name\"");
				return EINVAL;
			}
			size = json_integer_value(json_size);
			fullname = json_string_value(json_name);

			if (strchr(fullname, '.')) {
				char *namespace;
				namespace = split_namespace_name(fullname, &name);
				*schema = avro_schema_fixed_ns(name, namespace, (int64_t) size);
				avro_str_free(namespace);
			} else if (json_is_string(json_namespace)) {
				const char *namespace = json_string_value(json_namespace);
				if (strlen(namespace) == 0) {
					namespace = NULL;
				}
				*schema = avro_schema_fixed_ns(fullname, namespace, (int64_t) size);
			} else {
				*schema = avro_schema_fixed_ns(fullname, parent_namespace, (int64_t) size);
			}

			if (*schema == NULL) {
				return ENOMEM;
			}

			// parse logical schema if any
			if (avro_logical_schema_from_json(json, &logical_schema)) {
				avro_schema_decref(*schema);
				return EINVAL;
			}
			if (logical_schema) {
				if (logical_schema->type == AVRO_DECIMAL) {
					int64_t max_precision = floor(log10(pow(2.0, 8.0 * ((int64_t) size) - 1) - 1));
					if (logical_schema->precision > max_precision) {
						avro_schema_decref(*schema);
						avro_freet(avro_logical_schema_t, logical_schema);
						avro_set_error("Decimal precision is too large for fixed type of this size");
						return EINVAL;
					}
				} else if (logical_schema->type == AVRO_DURATION) {
					if ((int64_t) size != 12) {
						avro_schema_decref(*schema);
						avro_freet(avro_logical_schema_t, logical_schema);
						avro_set_error("Duration logical type can only annotate fixed type of size 12");
						return EINVAL;
					}
				} else {
					avro_schema_decref(*schema);
					avro_freet(avro_logical_schema_t, logical_schema);
					avro_set_error("Fixed type can only be annotated with \"decimal\" or \"duration\" logical types");
					return EINVAL;
				}
			}
			avro_schema_to_fixed(*schema)->logical_type = logical_schema;

			if (save_named_schemas(*schema, named_schemas)) {
				avro_set_error("Cannot save fixed schema");
				return ENOMEM;
			}
		}
		break;

	default:
		avro_set_error("Unknown schema type");
		return EINVAL;
	}
	return 0;
}

static int named_schema_free_foreach(char *full_name, st_data_t value, st_data_t arg)
{
	AVRO_UNUSED(value);
	AVRO_UNUSED(arg);

	avro_str_free(full_name);
	return ST_DELETE;
}

static int
avro_schema_from_json_root(json_t *root, avro_schema_t *schema)
{
	int  rval;
	st_table *named_schemas;

	named_schemas = st_init_strtable_with_size(DEFAULT_TABLE_SIZE);
	if (!named_schemas) {
		avro_set_error("Cannot allocate named schema map");
		json_decref(root);
		return ENOMEM;
	}

	/* json_dumpf(root, stderr, 0); */
	rval = avro_schema_from_json_t(root, schema, named_schemas, NULL);
	json_decref(root);
	st_foreach(named_schemas, HASH_FUNCTION_CAST named_schema_free_foreach, 0);
	st_free_table(named_schemas);
	return rval;
}

int
avro_schema_from_json(const char *jsontext, const int32_t len,
		      avro_schema_t *schema, avro_schema_error_t *e)
{
	check_param(EINVAL, jsontext, "JSON text");
	check_param(EINVAL, schema, "schema pointer");

	json_t  *root;
	json_error_t  json_error;

	AVRO_UNUSED(len);
	AVRO_UNUSED(e);

	root = json_loads(jsontext, JSON_DECODE_ANY, &json_error);
	if (!root) {
		avro_set_error("Error parsing JSON: %s", json_error.text);
		return EINVAL;
	}

	return avro_schema_from_json_root(root, schema);
}

int
avro_schema_from_json_length(const char *jsontext, size_t length,
			     avro_schema_t *schema)
{
	check_param(EINVAL, jsontext, "JSON text");
	check_param(EINVAL, schema, "schema pointer");

	json_t  *root;
	json_error_t  json_error;

	root = json_loadb(jsontext, length, JSON_DECODE_ANY, &json_error);
	if (!root) {
		avro_set_error("Error parsing JSON: %s", json_error.text);
		return EINVAL;
	}

	return avro_schema_from_json_root(root, schema);
}

avro_logical_schema_t*
avro_logical_schema_copy(avro_logical_schema_t *logical_schema)
{
	if (!logical_schema) {
		return NULL;
	}

	return avro_logical_schema_init(logical_schema->type, logical_schema->precision,
						logical_schema->scale);
}

avro_schema_t avro_schema_copy_root(avro_schema_t schema, st_table *named_schemas)
{
	long i;
	avro_schema_t new_schema = NULL;
	if (!schema) {
		return NULL;
	}
	switch (avro_typeof(schema)) {
	case AVRO_STRING:
	case AVRO_FLOAT:
	case AVRO_DOUBLE:
	case AVRO_BOOLEAN:
	case AVRO_NULL:
		/*
		 * No need to copy these primitives since they're static
		 */
		new_schema = schema;
		break;

	case AVRO_BYTES:
		{
			struct avro_bytes_schema_t *bytes_schema =
			    avro_schema_to_bytes(schema);
			new_schema = avro_schema_bytes();

			avro_schema_to_bytes(new_schema)->logical_type =
				avro_logical_schema_copy(bytes_schema->logical_type);
		}
		break;

	case AVRO_INT32:
		{
			struct avro_int_schema_t *int_schema =
			    avro_schema_to_int(schema);
			new_schema = avro_schema_int();

			avro_schema_to_int(new_schema)->logical_type =
				avro_logical_schema_copy(int_schema->logical_type);
		}
		break;

	case AVRO_INT64:
		{
			struct avro_long_schema_t *long_schema =
			    avro_schema_to_long(schema);
			new_schema = avro_schema_long();

			avro_schema_to_long(new_schema)->logical_type =
				avro_logical_schema_copy(long_schema->logical_type);
		}
		break;

	case AVRO_RECORD:
		{
			struct avro_record_schema_t *record_schema =
			    avro_schema_to_record(schema);
			new_schema =
			    avro_schema_record(record_schema->name,
					       record_schema->space);
		    if (save_named_schemas(new_schema, named_schemas)) {
   				avro_set_error("Cannot save enum schema");
   				return NULL;
   			}
			for (i = 0; i < record_schema->fields->num_entries; i++) {
				union {
					st_data_t data;
					struct avro_record_field_t *field;
				} val;
				st_lookup(record_schema->fields, i, &val.data);
				avro_schema_t type_copy =
				    avro_schema_copy_root(val.field->type, named_schemas);
				avro_schema_record_field_append(new_schema,
								val.field->name,
								type_copy);
				avro_schema_decref(type_copy);
			}
		}
		break;

	case AVRO_ENUM:
		{
			struct avro_enum_schema_t *enum_schema =
			    avro_schema_to_enum(schema);
			new_schema = avro_schema_enum_ns(enum_schema->name,
					enum_schema->space);
			if (save_named_schemas(new_schema, named_schemas)) {
				avro_set_error("Cannot save enum schema");
				return NULL;
			}
			for (i = 0; i < enum_schema->symbols->num_entries; i++) {
				union {
					st_data_t data;
					char *sym;
				} val;
				st_lookup(enum_schema->symbols, i, &val.data);
				avro_schema_enum_symbol_append(new_schema,
							       val.sym);
			}
		}
		break;

	case AVRO_FIXED:
		{
			struct avro_fixed_schema_t *fixed_schema =
			    avro_schema_to_fixed(schema);
			new_schema =
			    avro_schema_fixed_ns(fixed_schema->name,
					         fixed_schema->space,
					         fixed_schema->size);

			avro_schema_to_fixed(new_schema)->logical_type =
				avro_logical_schema_copy(fixed_schema->logical_type);

 			if (save_named_schemas(new_schema, named_schemas)) {
 				avro_set_error("Cannot save fixed schema");
 				return NULL;
 			}
		}
		break;

	case AVRO_MAP:
		{
			struct avro_map_schema_t *map_schema =
			    avro_schema_to_map(schema);
			avro_schema_t values_copy =
			    avro_schema_copy_root(map_schema->values, named_schemas);
			if (!values_copy) {
				return NULL;
			}
			new_schema = avro_schema_map(values_copy);
			avro_schema_decref(values_copy);
		}
		break;

	case AVRO_ARRAY:
		{
			struct avro_array_schema_t *array_schema =
			    avro_schema_to_array(schema);
			avro_schema_t items_copy =
			    avro_schema_copy_root(array_schema->items, named_schemas);
			if (!items_copy) {
				return NULL;
			}
			new_schema = avro_schema_array(items_copy);
			avro_schema_decref(items_copy);
		}
		break;

	case AVRO_UNION:
		{
			struct avro_union_schema_t *union_schema =
			    avro_schema_to_union(schema);

			new_schema = avro_schema_union();
			for (i = 0; i < union_schema->branches->num_entries;
			     i++) {
				avro_schema_t schema_copy;
				union {
					st_data_t data;
					avro_schema_t schema;
				} val;
				st_lookup(union_schema->branches, i, &val.data);
				schema_copy = avro_schema_copy_root(val.schema, named_schemas);
				if (avro_schema_union_append
				    (new_schema, schema_copy)) {
					avro_schema_decref(new_schema);
					return NULL;
				}
				avro_schema_decref(schema_copy);
			}
		}
		break;

	case AVRO_LINK:
		{
			struct avro_link_schema_t *link_schema =
			    avro_schema_to_link(schema);
			avro_schema_t to;

			to = find_named_schemas(avro_schema_name(link_schema->to),
									avro_schema_namespace(link_schema->to),
									named_schemas);
			new_schema = avro_schema_link(to);
		}
		break;

	default:
		return NULL;
	}
	return new_schema;
}

avro_schema_t avro_schema_copy(avro_schema_t schema)
{
	avro_schema_t new_schema;
	st_table *named_schemas;

	named_schemas = st_init_strtable_with_size(DEFAULT_TABLE_SIZE);
	if (!named_schemas) {
		avro_set_error("Cannot allocate named schema map");
		return NULL;
	}

	new_schema = avro_schema_copy_root(schema, named_schemas);
	st_foreach(named_schemas, HASH_FUNCTION_CAST named_schema_free_foreach, 0);
	st_free_table(named_schemas);
	return new_schema;
}

avro_schema_t avro_schema_get_subschema(const avro_schema_t schema,
         const char *name)
{
 if (is_avro_record(schema)) {
   const struct avro_record_schema_t *rschema =
     avro_schema_to_record(schema);
   union {
     st_data_t data;
     struct avro_record_field_t *field;
   } field;

   if (st_lookup(rschema->fields_byname,
           (st_data_t) name, &field.data))
   {
     return field.field->type;
   }

   avro_set_error("No record field named %s", name);
   return NULL;
 } else if (is_avro_union(schema)) {
   const struct avro_union_schema_t *uschema =
     avro_schema_to_union(schema);
   long i;

   for (i = 0; i < uschema->branches->num_entries; i++) {
     union {
       st_data_t data;
       avro_schema_t schema;
     } val;
     st_lookup(uschema->branches, i, &val.data);
     if (strcmp(avro_schema_type_name(val.schema),
          name) == 0)
     {
       return val.schema;
     }
   }

   avro_set_error("No union branch named %s", name);
   return NULL;
 } else if (is_avro_array(schema)) {
   if (strcmp(name, "[]") == 0) {
     const struct avro_array_schema_t *aschema =
       avro_schema_to_array(schema);
     return aschema->items;
   }

   avro_set_error("Array subschema must be called \"[]\"");
   return NULL;
 } else if (is_avro_map(schema)) {
   if (strcmp(name, "{}") == 0) {
     const struct avro_map_schema_t *mschema =
       avro_schema_to_map(schema);
     return mschema->values;
   }

   avro_set_error("Map subschema must be called \"{}\"");
   return NULL;
 }

 avro_set_error("Can only retrieve subschemas from record, union, array, or map");
 return NULL;
}

const char *avro_schema_name(const avro_schema_t schema)
{
	if (is_avro_record(schema)) {
		return (avro_schema_to_record(schema))->name;
	} else if (is_avro_enum(schema)) {
		return (avro_schema_to_enum(schema))->name;
	} else if (is_avro_fixed(schema)) {
		return (avro_schema_to_fixed(schema))->name;
	}
	avro_set_error("Schema has no name");
	return NULL;
}

const char *avro_schema_namespace(const avro_schema_t schema)
{
	if (is_avro_record(schema)) {
		return (avro_schema_to_record(schema))->space;
	} else if (is_avro_enum(schema)) {
		return (avro_schema_to_enum(schema))->space;
	} else if (is_avro_fixed(schema)) {
		return (avro_schema_to_fixed(schema))->space;
	}
	return NULL;
}

const char *avro_schema_type_name(const avro_schema_t schema)
{
	if (is_avro_record(schema)) {
		return (avro_schema_to_record(schema))->name;
	} else if (is_avro_enum(schema)) {
		return (avro_schema_to_enum(schema))->name;
	} else if (is_avro_fixed(schema)) {
		return (avro_schema_to_fixed(schema))->name;
	} else if (is_avro_union(schema)) {
		return "union";
	} else if (is_avro_array(schema)) {
		return "array";
	} else if (is_avro_map(schema)) {
		return "map";
	} else if (is_avro_int32(schema)) {
		return "int";
	} else if (is_avro_int64(schema)) {
		return "long";
	} else if (is_avro_float(schema)) {
		return "float";
	} else if (is_avro_double(schema)) {
		return "double";
	} else if (is_avro_boolean(schema)) {
		return "boolean";
	} else if (is_avro_null(schema)) {
		return "null";
	} else if (is_avro_string(schema)) {
		return "string";
	} else if (is_avro_bytes(schema)) {
		return "bytes";
	} else if (is_avro_link(schema)) {
		avro_schema_t  target = avro_schema_link_target(schema);
		return avro_schema_type_name(target);
	}
	avro_set_error("Unknown schema type");
	return NULL;
}

const char *avro_logical_type_name(const avro_logical_schema_t *logical_schema)
{
	switch(logical_schema->type) {
		case AVRO_DECIMAL:
			return "decimal";
		case AVRO_DATE:
			return "date";
		case AVRO_TIME_MILLIS:
			return "time-millis";
		case AVRO_TIME_MICROS:
			return "time-micros";
		case AVRO_TIMESTAMP_MILLIS:
			return "timestamp-millis";
		case AVRO_TIMESTAMP_MICROS:
			return "timestamp-micros";
		case AVRO_DURATION:
			return "duration";
    default:
      avro_set_error("Unknown logical type");
      return NULL;
	}
}

avro_datum_t avro_datum_from_schema(const avro_schema_t schema)
{
	check_param(NULL, is_avro_schema(schema), "schema");

	switch (avro_typeof(schema)) {
		case AVRO_STRING:
			return avro_givestring("", NULL);

		case AVRO_BYTES:
			return avro_givebytes(schema, "", 0, NULL);

		case AVRO_INT32:
			return avro_int32(schema, 0);

		case AVRO_INT64:
			return avro_int64(schema, 0);

		case AVRO_FLOAT:
			return avro_float(0);

		case AVRO_DOUBLE:
			return avro_double(0);

		case AVRO_BOOLEAN:
			return avro_boolean(0);

		case AVRO_NULL:
			return avro_null();

		case AVRO_RECORD:
			{
				const struct avro_record_schema_t *record_schema =
				    avro_schema_to_record(schema);

				avro_datum_t  rec = avro_record(schema);

				int  i;
				for (i = 0; i < record_schema->fields->num_entries; i++) {
					union {
						st_data_t data;
						struct avro_record_field_t *field;
					} val;
					st_lookup(record_schema->fields, i, &val.data);

					avro_datum_t  field =
					    avro_datum_from_schema(val.field->type);
					avro_record_set(rec, val.field->name, field);
					avro_datum_decref(field);
				}

				return rec;
			}

		case AVRO_ENUM:
			return avro_enum(schema, 0);

		case AVRO_FIXED:
			{
				const struct avro_fixed_schema_t *fixed_schema =
				    avro_schema_to_fixed(schema);
				return avro_givefixed(schema, NULL, fixed_schema->size, NULL);
			}

		case AVRO_MAP:
			return avro_map(schema);

		case AVRO_ARRAY:
			return avro_array(schema);

		case AVRO_UNION:
			return avro_union(schema, -1, NULL);

		case AVRO_LINK:
			{
				const struct avro_link_schema_t *link_schema =
				    avro_schema_to_link(schema);
				return avro_datum_from_schema(link_schema->to);
			}

		default:
			avro_set_error("Unknown schema type");
			return NULL;
	}
}

/* simple helper for writing strings */
static int avro_write_str(avro_writer_t out, const char *str)
{
	return avro_write(out, (char *)str, strlen(str));
}

static int avro_write_int(avro_writer_t out, int num)
{
	char buf[12];
	snprintf(buf, sizeof(buf), "%d", num);
	return avro_write_str(out, buf);
}

static int write_logical_schema(avro_writer_t out,
		       const avro_logical_schema_t *logical_schema)
{
	if (logical_schema == NULL || logical_schema->type == AVRO_LOGICAL_TYPE_NONE) {
		return 0;
	}

	int rval;
	check(rval, avro_write_str(out, ",\"logicalType\":\""));
	check(rval, avro_write_str(out, avro_logical_type_name(logical_schema)));
	check(rval, avro_write_str(out, "\""));
	if (logical_schema->type == AVRO_DECIMAL) {
		check(rval, avro_write_str(out, ",\"precision\":"));
		check(rval, avro_write_int(out, logical_schema->precision));
		if (logical_schema->scale > 0) {
			check(rval, avro_write_str(out, ",\"scale\":"));
			check(rval, avro_write_int(out, logical_schema->scale));
		}
	}
	return rval;
}

static int write_field(avro_writer_t out, const struct avro_record_field_t *field,
		       const char *parent_namespace)
{
	int rval;
	check(rval, avro_write_str(out, "{\"name\":\""));
	check(rval, avro_write_str(out, field->name));
	check(rval, avro_write_str(out, "\",\"type\":"));
	check(rval, avro_schema_to_json2(field->type, out, parent_namespace));
	return avro_write_str(out, "}");
}

static int write_record(avro_writer_t out, const struct avro_record_schema_t *record,
			const char *parent_namespace)
{
	int rval;
	long i;

	check(rval, avro_write_str(out, "{\"type\":\"record\",\"name\":\""));
	check(rval, avro_write_str(out, record->name));
	check(rval, avro_write_str(out, "\","));
	if (nullstrcmp(record->space, parent_namespace)) {
		check(rval, avro_write_str(out, "\"namespace\":\""));
		if (record->space) {
			check(rval, avro_write_str(out, record->space));
		}
		check(rval, avro_write_str(out, "\","));
	}
	check(rval, avro_write_str(out, "\"fields\":["));
	for (i = 0; i < record->fields->num_entries; i++) {
		union {
			st_data_t data;
			struct avro_record_field_t *field;
		} val;
		st_lookup(record->fields, i, &val.data);
		if (i) {
			check(rval, avro_write_str(out, ","));
		}
		check(rval, write_field(out, val.field, record->space));
	}
	return avro_write_str(out, "]}");
}

static int write_enum(avro_writer_t out, const struct avro_enum_schema_t *enump,
			const char *parent_namespace)
{
	int rval;
	long i;
	check(rval, avro_write_str(out, "{\"type\":\"enum\",\"name\":\""));
	check(rval, avro_write_str(out, enump->name));
	check(rval, avro_write_str(out, "\","));
	if (nullstrcmp(enump->space, parent_namespace)) {
		check(rval, avro_write_str(out, "\"namespace\":\""));
		if (enump->space) {
			check(rval, avro_write_str(out, enump->space));
		}
		check(rval, avro_write_str(out, "\","));
	}
	check(rval, avro_write_str(out, "\"symbols\":["));

	for (i = 0; i < enump->symbols->num_entries; i++) {
		union {
			st_data_t data;
			char *sym;
		} val;
		st_lookup(enump->symbols, i, &val.data);
		if (i) {
			check(rval, avro_write_str(out, ","));
		}
		check(rval, avro_write_str(out, "\""));
		check(rval, avro_write_str(out, val.sym));
		check(rval, avro_write_str(out, "\""));
	}
	return avro_write_str(out, "]}");
}

static int write_fixed(avro_writer_t out, const struct avro_fixed_schema_t *fixed,
			const char *parent_namespace)
{
	int rval;
	char size[16];
	check(rval, avro_write_str(out, "{\"type\":\"fixed\",\"name\":\""));
	check(rval, avro_write_str(out, fixed->name));
	check(rval, avro_write_str(out, "\","));
	if (nullstrcmp(fixed->space, parent_namespace)) {
		check(rval, avro_write_str(out, "\"namespace\":\""));
		if (fixed->space) {
			check(rval, avro_write_str(out, fixed->space));
		}
		check(rval, avro_write_str(out, "\","));
	}
	check(rval, avro_write_str(out, "\"size\":"));
	snprintf(size, sizeof(size), "%" PRId64, fixed->size);
	check(rval, avro_write_str(out, size));
	check(rval, write_logical_schema(out, fixed->logical_type));
	return avro_write_str(out, "}");
}

static int write_map(avro_writer_t out, const struct avro_map_schema_t *map,
		     const char *parent_namespace)
{
	int rval;
	check(rval, avro_write_str(out, "{\"type\":\"map\",\"values\":"));
	check(rval, avro_schema_to_json2(map->values, out, parent_namespace));
	return avro_write_str(out, "}");
}
static int write_array(avro_writer_t out, const struct avro_array_schema_t *array,
		       const char *parent_namespace)
{
	int rval;
	check(rval, avro_write_str(out, "{\"type\":\"array\",\"items\":"));
	check(rval, avro_schema_to_json2(array->items, out, parent_namespace));
	return avro_write_str(out, "}");
}
static int write_union(avro_writer_t out, const struct avro_union_schema_t *unionp,
		       const char *parent_namespace)
{
	int rval;
	long i;
	check(rval, avro_write_str(out, "["));

	for (i = 0; i < unionp->branches->num_entries; i++) {
		union {
			st_data_t data;
			avro_schema_t schema;
		} val;
		st_lookup(unionp->branches, i, &val.data);
		if (i) {
			check(rval, avro_write_str(out, ","));
		}
		check(rval, avro_schema_to_json2(val.schema, out, parent_namespace));
	}
	return avro_write_str(out, "]");
}
static int write_link(avro_writer_t out, const struct avro_link_schema_t *link,
		      const char *parent_namespace)
{
	int rval;
	check(rval, avro_write_str(out, "\""));
	const char *namespace = avro_schema_namespace(link->to);
	if (namespace && nullstrcmp(namespace, parent_namespace)) {
		check(rval, avro_write_str(out, namespace));
		check(rval, avro_write_str(out, "."));
	}
	check(rval, avro_write_str(out, avro_schema_name(link->to)));
	return avro_write_str(out, "\"");
}

static int
avro_schema_to_json2(const avro_schema_t schema, avro_writer_t out,
		     const char *parent_namespace)
{
	check_param(EINVAL, is_avro_schema(schema), "schema");
	check_param(EINVAL, out, "writer");

	int rval;

	if (is_avro_primitive(schema)) {
		check(rval, avro_write_str(out, "{\"type\":\""));
	}

	avro_logical_schema_t *logical_schema = NULL;

	switch (avro_typeof(schema)) {
	case AVRO_STRING:
		check(rval, avro_write_str(out, "string"));
		break;
	case AVRO_BYTES:
		logical_schema = avro_schema_to_bytes(schema)->logical_type;
		check(rval, avro_write_str(out, "bytes"));
		break;
	case AVRO_INT32:
		logical_schema = avro_schema_to_int(schema)->logical_type;
		check(rval, avro_write_str(out, "int"));
		break;
	case AVRO_INT64:
		logical_schema = avro_schema_to_long(schema)->logical_type;
		check(rval, avro_write_str(out, "long"));
		break;
	case AVRO_FLOAT:
		check(rval, avro_write_str(out, "float"));
		break;
	case AVRO_DOUBLE:
		check(rval, avro_write_str(out, "double"));
		break;
	case AVRO_BOOLEAN:
		check(rval, avro_write_str(out, "boolean"));
		break;
	case AVRO_NULL:
		check(rval, avro_write_str(out, "null"));
		break;
	case AVRO_RECORD:
		return write_record(out, avro_schema_to_record(schema), parent_namespace);
	case AVRO_ENUM:
		return write_enum(out, avro_schema_to_enum(schema), parent_namespace);
	case AVRO_FIXED:
		return write_fixed(out, avro_schema_to_fixed(schema), parent_namespace);
	case AVRO_MAP:
		return write_map(out, avro_schema_to_map(schema), parent_namespace);
	case AVRO_ARRAY:
		return write_array(out, avro_schema_to_array(schema), parent_namespace);
	case AVRO_UNION:
		return write_union(out, avro_schema_to_union(schema), parent_namespace);
	case AVRO_LINK:
		return write_link(out, avro_schema_to_link(schema), parent_namespace);
	case AVRO_INVALID:
		return EINVAL;
	}

	if (is_avro_primitive(schema)) {
		check(rval, avro_write_str(out, "\""));
		check(rval, write_logical_schema(out, logical_schema));
		return avro_write_str(out, "}");
	}
	avro_set_error("Unknown schema type");
	return EINVAL;
}

int avro_schema_to_json(const avro_schema_t schema, avro_writer_t out)
{
	return avro_schema_to_json2(schema, out, NULL);
}

avro_logical_schema_t *avro_logical_schema(avro_schema_t schema)
{
	switch (avro_typeof(schema)) {
	case AVRO_INT32:
		return avro_schema_to_int(schema)->logical_type;
	case AVRO_INT64:
		return avro_schema_to_long(schema)->logical_type;
	case AVRO_BYTES:
		return avro_schema_to_bytes(schema)->logical_type;
	case AVRO_FIXED:
		return avro_schema_to_fixed(schema)->logical_type;
  default:
    return NULL;
	}
}<|MERGE_RESOLUTION|>--- conflicted
+++ resolved
@@ -124,12 +124,8 @@
 		case AVRO_DOUBLE:
 		case AVRO_BOOLEAN:
 		case AVRO_NULL:
-<<<<<<< HEAD
-			/* no memory allocated for these primitives */
-=======
 		case AVRO_INVALID:
 			/* no memory allocated for primitives */
->>>>>>> 9b195c13
 			return;
 
 		case AVRO_BYTES:{
