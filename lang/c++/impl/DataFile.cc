/**
 * Licensed to the Apache Software Foundation (ASF) under one
 * or more contributor license agreements.  See the NOTICE file
 * distributed with this work for additional information
 * regarding copyright ownership.  The ASF licenses this file
 * to you under the Apache License, Version 2.0 (the
 * "License"); you may not use this file except in compliance
 * with the License.  You may obtain a copy of the License at
 *
 *     https://www.apache.org/licenses/LICENSE-2.0
 *
 * Unless required by applicable law or agreed to in writing, software
 * distributed under the License is distributed on an "AS IS" BASIS,
 * WITHOUT WARRANTIES OR CONDITIONS OF ANY KIND, either express or implied.
 * See the License for the specific language governing permissions and
 * limitations under the License.
 */

#include "DataFile.hh"
#include "Compiler.hh"
#include "Exception.hh"

#include <sstream>

#include <boost/random/mersenne_twister.hpp>
#include <boost/iostreams/device/file.hpp>
#include <boost/iostreams/filter/gzip.hpp>
#include <boost/iostreams/filter/zlib.hpp>
#include <boost/crc.hpp>  // for boost::crc_32_type

#ifdef SNAPPY_CODEC_AVAILABLE
#include <snappy.h>
#endif

namespace avro {
using std::unique_ptr;
using std::ostringstream;
using std::istringstream;
using std::vector;
using std::copy;
using std::string;

using std::array;

namespace {
const string AVRO_SCHEMA_KEY("avro.schema");
const string AVRO_CODEC_KEY("avro.codec");
const string AVRO_NULL_CODEC("null");
const string AVRO_DEFLATE_CODEC("deflate");

#ifdef SNAPPY_CODEC_AVAILABLE
const string AVRO_SNAPPY_CODEC = "snappy";
#endif

const size_t minSyncInterval = 32;
const size_t maxSyncInterval = 1u << 30;

boost::iostreams::zlib_params get_zlib_params() {
  boost::iostreams::zlib_params ret;
  ret.method = boost::iostreams::zlib::deflated;
  ret.noheader = true;
  return ret;
}
}

DataFileWriterBase::DataFileWriterBase(const char* filename, const ValidSchema& schema, size_t syncInterval,
                                       Codec codec) :
    filename_(filename),
    schema_(schema),
    encoderPtr_(binaryEncoder()),
    syncInterval_(syncInterval),
    codec_(codec),
    stream_(fileOutputStream(filename)),
    buffer_(memoryOutputStream()),
    sync_(makeSync()),
    objectCount_(0)
{
    init(schema, syncInterval, codec);
}

DataFileWriterBase::DataFileWriterBase(std::unique_ptr<OutputStream> outputStream,
    const ValidSchema& schema, size_t syncInterval, Codec codec) :
    filename_(),
    schema_(schema),
    encoderPtr_(binaryEncoder()),
    syncInterval_(syncInterval),
    codec_(codec),
    stream_(std::move(outputStream)),
    buffer_(memoryOutputStream()),
    sync_(makeSync()),
    objectCount_(0)
{
    init(schema, syncInterval, codec);
}

void DataFileWriterBase::init(const ValidSchema &schema, size_t syncInterval, const Codec &codec) {
    if (syncInterval < minSyncInterval || syncInterval > maxSyncInterval) {
        throw Exception(boost::format("Invalid sync interval: %1%. "
            "Should be between %2% and %3%") % syncInterval %
                        minSyncInterval % maxSyncInterval);
    }
    setMetadata(AVRO_CODEC_KEY, AVRO_NULL_CODEC);

    if (codec_ == NULL_CODEC) {
      setMetadata(AVRO_CODEC_KEY, AVRO_NULL_CODEC);
    } else if (codec_ == DEFLATE_CODEC) {
      setMetadata(AVRO_CODEC_KEY, AVRO_DEFLATE_CODEC);
#ifdef SNAPPY_CODEC_AVAILABLE
    } else if (codec_ == SNAPPY_CODEC) {
      setMetadata(AVRO_CODEC_KEY, AVRO_SNAPPY_CODEC);
#endif
    } else {
      throw Exception(boost::format("Unknown codec: %1%") % codec);
    }
    setMetadata(AVRO_SCHEMA_KEY, schema.toJson(false));

    writeHeader();
    encoderPtr_->init(*buffer_);
}


DataFileWriterBase::~DataFileWriterBase()
{
    if (stream_.get()) {
        close();
    }
}

void DataFileWriterBase::close()
{
    flush();
    stream_.reset();
}

void DataFileWriterBase::sync()
{
    encoderPtr_->flush();

    encoderPtr_->init(*stream_);
    avro::encode(*encoderPtr_, objectCount_);
    if (codec_ == NULL_CODEC) {
        int64_t byteCount = buffer_->byteCount();
        avro::encode(*encoderPtr_, byteCount);
        encoderPtr_->flush();
        std::unique_ptr<InputStream> in = memoryInputStream(*buffer_);
        copy(*in, *stream_);
    } else if (codec_ == DEFLATE_CODEC) {
        std::vector<char> buf;
        {
            boost::iostreams::filtering_ostream os;
            os.push(boost::iostreams::zlib_compressor(get_zlib_params()));
            os.push(boost::iostreams::back_inserter(buf));
            const uint8_t* data;
            size_t len;

            std::unique_ptr<InputStream> input = memoryInputStream(*buffer_);
            while (input->next(&data, &len)) {
                boost::iostreams::write(os, reinterpret_cast<const char*>(data), len);
            }
        } // make sure all is flushed
        std::unique_ptr<InputStream> in = memoryInputStream(
           reinterpret_cast<const uint8_t*>(buf.data()), buf.size());
        int64_t byteCount = buf.size();
        avro::encode(*encoderPtr_, byteCount);
        encoderPtr_->flush();
        copy(*in, *stream_);
#ifdef SNAPPY_CODEC_AVAILABLE
    } else if (codec_ == SNAPPY_CODEC) {
        std::vector<char> temp;
        std::string compressed;
        boost::crc_32_type crc;
        {
            boost::iostreams::filtering_ostream os;
            os.push(boost::iostreams::back_inserter(temp));
            const uint8_t* data;
            size_t len;

            std::unique_ptr<InputStream> input = memoryInputStream(*buffer_);
            while (input->next(&data, &len)) {
                boost::iostreams::write(os, reinterpret_cast<const char*>(data),
                        len);
            }
        } // make sure all is flushed

        crc.process_bytes(reinterpret_cast<const char*>(temp.data()),
                temp.size());
        // For Snappy, add the CRC32 checksum
        int32_t checksum = crc();

        // Now compress
        size_t compressed_size = snappy::Compress(
                reinterpret_cast<const char*>(temp.data()), temp.size(),
                &compressed);
        temp.clear();
        {
            boost::iostreams::filtering_ostream os;
            os.push(boost::iostreams::back_inserter(temp));
            boost::iostreams::write(os, compressed.c_str(), compressed_size);
        }
        temp.push_back((checksum >> 24) & 0xFF);
        temp.push_back((checksum >> 16) & 0xFF);
        temp.push_back((checksum >> 8) & 0xFF);
        temp.push_back(checksum & 0xFF);
        std::unique_ptr<InputStream> in = memoryInputStream(
                reinterpret_cast<const uint8_t*>(temp.data()), temp.size());
        int64_t byteCount = temp.size();
        avro::encode(*encoderPtr_, byteCount);
        encoderPtr_->flush();
        copy(*in, *stream_);
#endif
    }

    encoderPtr_->init(*stream_);
    avro::encode(*encoderPtr_, sync_);
    encoderPtr_->flush();


    buffer_ = memoryOutputStream();
    encoderPtr_->init(*buffer_);
    objectCount_ = 0;
}

void DataFileWriterBase::syncIfNeeded()
{
    encoderPtr_->flush();
    if (buffer_->byteCount() >= syncInterval_) {
        sync();
    }
}

void DataFileWriterBase::flush()
{
    sync();
}

boost::mt19937 random(static_cast<uint32_t>(time(0)));

DataFileSync DataFileWriterBase::makeSync()
{
    DataFileSync sync;
    for (size_t i = 0; i < sync.size(); ++i) {
        sync[i] = random();
    }
    return sync;
}

typedef array<uint8_t, 4> Magic;
static Magic magic = { { 'O', 'b', 'j', '\x01' } };

void DataFileWriterBase::writeHeader()
{
    encoderPtr_->init(*stream_);
    avro::encode(*encoderPtr_, magic);
    avro::encode(*encoderPtr_, metadata_);
    avro::encode(*encoderPtr_, sync_);
    encoderPtr_->flush();
}

void DataFileWriterBase::setMetadata(const string& key, const string& value)
{
    vector<uint8_t> v(value.size());
    copy(value.begin(), value.end(), v.begin());
    metadata_[key] = v;
}

DataFileReaderBase::DataFileReaderBase(const char* filename) :
    filename_(filename), stream_(fileSeekableInputStream(filename)),
    decoder_(binaryDecoder()), objectCount_(0), eof_(false), blockStart_(-1),
    blockEnd_(-1)
{
    readHeader();
}

DataFileReaderBase::DataFileReaderBase(std::unique_ptr<InputStream> inputStream) :
<<<<<<< HEAD
    filename_(), stream_(std::move(inputStream)),
=======
    filename_(""), stream_(std::move(inputStream)),
>>>>>>> eda43593
    decoder_(binaryDecoder()), objectCount_(0), eof_(false)
{
    readHeader();
}

void DataFileReaderBase::init()
{
    readerSchema_ = dataSchema_;
    dataDecoder_  = binaryDecoder();
    readDataBlock();
}

void DataFileReaderBase::init(const ValidSchema& readerSchema)
{
    readerSchema_ = readerSchema;
    dataDecoder_  = (readerSchema_.toJson(true) != dataSchema_.toJson(true)) ?
        resolvingDecoder(dataSchema_, readerSchema_, binaryDecoder()) :
        binaryDecoder();
    readDataBlock();
}

static void drain(InputStream& in)
{
    const uint8_t *p = 0;
    size_t n = 0;
    while (in.next(&p, &n));
}

char hex(unsigned int x)
{
    return x + (x < 10 ? '0' :  ('a' - 10));
}

std::ostream& operator << (std::ostream& os, const DataFileSync& s)
{
    for (size_t i = 0; i < s.size(); ++i) {
        os << hex(s[i] / 16)  << hex(s[i] % 16) << ' ';
    }
    os << std::endl;
    return os;
}


bool DataFileReaderBase::hasMore()
{
    for (; ;) {
        if (eof_) {
            return false;
        } else if (objectCount_ != 0) {
            return true;
        }

        dataDecoder_->init(*dataStream_);
        drain(*dataStream_);
        DataFileSync s;
        decoder_->init(*stream_);
        avro::decode(*decoder_, s);
        if (s != sync_) {
            throw Exception("Sync mismatch");
        }
        readDataBlock();
    }
}

class BoundedInputStream : public InputStream {
    InputStream& in_;
    size_t limit_;

    bool next(const uint8_t** data, size_t* len) {
        if (limit_ != 0 && in_.next(data, len)) {
            if (*len > limit_) {
                in_.backup(*len - limit_);
                *len = limit_;
            }
            limit_ -= *len;
            return true;
        }
        return false;
    }

    void backup(size_t len) {
        in_.backup(len);
        limit_ += len;
    }

    void skip(size_t len) {
        if (len > limit_) {
            len = limit_;
        }
        in_.skip(len);
        limit_ -= len;
    }

    size_t byteCount() const {
        return in_.byteCount();
    }

public:
    BoundedInputStream(InputStream& in, size_t limit) :
        in_(in), limit_(limit) { }
};

unique_ptr<InputStream> boundedInputStream(InputStream& in, size_t limit)
{
    return unique_ptr<InputStream>(new BoundedInputStream(in, limit));
}

void DataFileReaderBase::readDataBlock()
{
    decoder_->init(*stream_);
    blockStart_ = stream_->byteCount();
    const uint8_t* p = 0;
    size_t n = 0;
    if (! stream_->next(&p, &n)) {
        eof_ = true;
        return;
    }
    stream_->backup(n);
    avro::decode(*decoder_, objectCount_);
    int64_t byteCount;
    avro::decode(*decoder_, byteCount);
    decoder_->init(*stream_);
    blockEnd_ = stream_->byteCount() + byteCount;

    unique_ptr<InputStream> st = boundedInputStream(*stream_, static_cast<size_t>(byteCount));
    if (codec_ == NULL_CODEC) {
        dataDecoder_->init(*st);
        dataStream_ = std::move(st);
#ifdef SNAPPY_CODEC_AVAILABLE
    } else if (codec_ == SNAPPY_CODEC) {
        boost::crc_32_type crc;
        uint32_t checksum = 0;
        compressed_.clear();
        uncompressed.clear();
        const uint8_t* data;
        size_t len;
        while (st->next(&data, &len)) {
            compressed_.insert(compressed_.end(), data, data + len);
        }
        len = compressed_.size();
        int b1 = compressed_[len - 4] & 0xFF;
        int b2 = compressed_[len - 3] & 0xFF;
        int b3 = compressed_[len - 2] & 0xFF;
        int b4 = compressed_[len - 1] & 0xFF;

        checksum = (b1 << 24) + (b2 << 16) + (b3 << 8) + (b4);
        if (!snappy::Uncompress(reinterpret_cast<const char*>(compressed_.data()),
                len - 4, &uncompressed)) {
            throw Exception(
                    "Snappy Compression reported an error when decompressing");
        }
        crc.process_bytes(uncompressed.c_str(), uncompressed.size());
        uint32_t c = crc();
        if (checksum != c) {
            throw Exception(boost::format("Checksum did not match for Snappy compression: Expected: %1%, computed: %2%") % checksum % c);
        }
        os_.reset(new boost::iostreams::filtering_istream());
        os_->push(
                boost::iostreams::basic_array_source<char>(uncompressed.c_str(),
                        uncompressed.size()));
        std::unique_ptr<InputStream> in = istreamInputStream(*os_);

        dataDecoder_->init(*in);
        dataStream_ = std::move(in);
#endif
    } else {
        compressed_.clear();
        const uint8_t* data;
        size_t len;
        while (st->next(&data, &len)) {
            compressed_.insert(compressed_.end(), data, data + len);
        }
        // boost::iostreams::write(os, reinterpret_cast<const char*>(data), len);
        os_.reset(new boost::iostreams::filtering_istream());
        os_->push(boost::iostreams::zlib_decompressor(get_zlib_params()));
        os_->push(boost::iostreams::basic_array_source<char>(
                                                             compressed_.data(), compressed_.size()));
        
        std::unique_ptr<InputStream> in = nonSeekableIstreamInputStream(*os_);
        dataDecoder_->init(*in);
        dataStream_ = std::move(in);
    }
}

void DataFileReaderBase::close()
{
}

static string toString(const vector<uint8_t>& v)
{
    string result;
    result.resize(v.size());
    copy(v.begin(), v.end(), result.begin());
    return result;
}

static ValidSchema makeSchema(const vector<uint8_t>& v)
{
    istringstream iss(toString(v));
    ValidSchema vs;
    compileJsonSchema(iss, vs);
    return ValidSchema(vs);
}

void DataFileReaderBase::readHeader()
{
    decoder_->init(*stream_);
    Magic m;
    avro::decode(*decoder_, m);
    if (magic != m) {
        throw Exception("Invalid data file. Magic does not match: "
            + filename_);
    }
    avro::decode(*decoder_, metadata_);
    Metadata::const_iterator it = metadata_.find(AVRO_SCHEMA_KEY);
    if (it == metadata_.end()) {
        throw Exception("No schema in metadata");
    }

    dataSchema_ = makeSchema(it->second);
    if (! readerSchema_.root()) {
        readerSchema_ = dataSchema();
    }

    it = metadata_.find(AVRO_CODEC_KEY);
    if (it != metadata_.end() && toString(it->second) == AVRO_DEFLATE_CODEC) {
        codec_ = DEFLATE_CODEC;
#ifdef SNAPPY_CODEC_AVAILABLE
    } else if (it != metadata_.end()
            && toString(it->second) == AVRO_SNAPPY_CODEC) {
        codec_ = SNAPPY_CODEC;
#endif
    } else {
        codec_ = NULL_CODEC;
        if (it != metadata_.end() && toString(it->second) != AVRO_NULL_CODEC) {
            throw Exception("Unknown codec in data file: " + toString(it->second));
        }
    }

    avro::decode(*decoder_, sync_);
    decoder_->init(*stream_);
    blockStart_ = stream_->byteCount();
}

void DataFileReaderBase::doSeek(int64_t position)
{
    if (SeekableInputStream *ss = dynamic_cast<SeekableInputStream *>(stream_.get())) {
        if (!eof_) {
            dataDecoder_->init(*dataStream_);
            drain(*dataStream_);
        }
        decoder_->init(*stream_);
        ss->seek(position);
        eof_ = false;
    } else {
        throw Exception("seek not supported on non-SeekableInputStream");
    }
}

void DataFileReaderBase::seek(int64_t position)
{
    doSeek(position);
    readDataBlock();
}

void DataFileReaderBase::sync(int64_t position)
{
    doSeek(position);
    DataFileSync sync_buffer;
    const uint8_t *p = 0;
    size_t n = 0;
    size_t i = 0;
    while (i < SyncSize) {
        if (n == 0 && !stream_->next(&p, &n)) {
            eof_ = true;
            return;
        }
        int len =
            std::min(static_cast<size_t>(SyncSize - i), n);
        memcpy(&sync_buffer[i], p, len);
        p += len;
        n -= len;
        i += len;
    }
    for (;;) {
        size_t j = 0;
        for (; j < SyncSize; ++j) {
            if (sync_[j] != sync_buffer[(i + j) % SyncSize]) {
                break;
            }
        }
        if (j == SyncSize) {
            // Found the sync marker!
            break;
        }
        if (n == 0 && !stream_->next(&p, &n)) {
            eof_ = true;
            return;
        }
        sync_buffer[i++ % SyncSize] = *p++;
        --n;
    }
    stream_->backup(n);
    readDataBlock();
}

bool DataFileReaderBase::pastSync(int64_t position) {
  return !hasMore() || blockStart_ >= position + SyncSize;
}

int64_t DataFileReaderBase::previousSync() {
  return blockStart_;
}

}   // namespace avro<|MERGE_RESOLUTION|>--- conflicted
+++ resolved
@@ -272,11 +272,7 @@
 }
 
 DataFileReaderBase::DataFileReaderBase(std::unique_ptr<InputStream> inputStream) :
-<<<<<<< HEAD
-    filename_(), stream_(std::move(inputStream)),
-=======
     filename_(""), stream_(std::move(inputStream)),
->>>>>>> eda43593
     decoder_(binaryDecoder()), objectCount_(0), eof_(false)
 {
     readHeader();
