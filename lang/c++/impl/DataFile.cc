/**
 * Licensed to the Apache Software Foundation (ASF) under one
 * or more contributor license agreements.  See the NOTICE file
 * distributed with this work for additional information
 * regarding copyright ownership.  The ASF licenses this file
 * to you under the Apache License, Version 2.0 (the
 * "License"); you may not use this file except in compliance
 * with the License.  You may obtain a copy of the License at
 *
 *     https://www.apache.org/licenses/LICENSE-2.0
 *
 * Unless required by applicable law or agreed to in writing, software
 * distributed under the License is distributed on an "AS IS" BASIS,
 * WITHOUT WARRANTIES OR CONDITIONS OF ANY KIND, either express or implied.
 * See the License for the specific language governing permissions and
 * limitations under the License.
 */

#include "DataFile.hh"
#include "Compiler.hh"
#include "Exception.hh"

#include <sstream>

#include <boost/crc.hpp> // for boost::crc_32_type
#include <boost/iostreams/device/file.hpp>
#include <boost/iostreams/filter/gzip.hpp>
#include <boost/iostreams/filter/zlib.hpp>
#include <boost/random/mersenne_twister.hpp>

#ifdef SNAPPY_CODEC_AVAILABLE
#include <snappy.h>
#endif

namespace avro {
using std::copy;
using std::istringstream;
using std::ostringstream;
using std::string;
using std::unique_ptr;
using std::vector;

using std::array;

namespace {
const string AVRO_SCHEMA_KEY("avro.schema");
const string AVRO_CODEC_KEY("avro.codec");
const string AVRO_NULL_CODEC("null");
const string AVRO_DEFLATE_CODEC("deflate");

#ifdef SNAPPY_CODEC_AVAILABLE
const string AVRO_SNAPPY_CODEC = "snappy";
#endif

const size_t minSyncInterval = 32;
const size_t maxSyncInterval = 1u << 30;

boost::iostreams::zlib_params get_zlib_params() {
    boost::iostreams::zlib_params ret;
    ret.method = boost::iostreams::zlib::deflated;
    ret.noheader = true;
    return ret;
}
<<<<<<< HEAD
}

DataFileWriterBase::DataFileWriterBase(const char *filename, const ValidSchema &schema, size_t syncInterval,
                                       Codec codec) :
    filename_(filename),
    schema_(schema),
    encoderPtr_(binaryEncoder()),
    syncInterval_(syncInterval),
    codec_(codec),
    stream_(fileOutputStream(filename)),
    buffer_(memoryOutputStream()),
    sync_(makeSync()),
    objectCount_(0),
    lastSync_(0) {
=======
} // namespace

DataFileWriterBase::DataFileWriterBase(const char *filename, const ValidSchema &schema, size_t syncInterval,
                                       Codec codec) : filename_(filename),
                                                      schema_(schema),
                                                      encoderPtr_(binaryEncoder()),
                                                      syncInterval_(syncInterval),
                                                      codec_(codec),
                                                      stream_(fileOutputStream(filename)),
                                                      buffer_(memoryOutputStream()),
                                                      sync_(makeSync()),
                                                      objectCount_(0),
                                                      lastSync_(0) {
>>>>>>> bc4ef8dc
    init(schema, syncInterval, codec);
}

DataFileWriterBase::DataFileWriterBase(std::unique_ptr<OutputStream> outputStream,
<<<<<<< HEAD
                                       const ValidSchema &schema, size_t syncInterval, Codec codec) :
    filename_(),
    schema_(schema),
    encoderPtr_(binaryEncoder()),
    syncInterval_(syncInterval),
    codec_(codec),
    stream_(std::move(outputStream)),
    buffer_(memoryOutputStream()),
    sync_(makeSync()),
    objectCount_(0),
    lastSync_(0) {
=======
                                       const ValidSchema &schema, size_t syncInterval, Codec codec) : filename_(),
                                                                                                      schema_(schema),
                                                                                                      encoderPtr_(binaryEncoder()),
                                                                                                      syncInterval_(syncInterval),
                                                                                                      codec_(codec),
                                                                                                      stream_(std::move(outputStream)),
                                                                                                      buffer_(memoryOutputStream()),
                                                                                                      sync_(makeSync()),
                                                                                                      objectCount_(0),
                                                                                                      lastSync_(0) {
>>>>>>> bc4ef8dc
    init(schema, syncInterval, codec);
}

void DataFileWriterBase::init(const ValidSchema &schema, size_t syncInterval, const Codec &codec) {
    if (syncInterval < minSyncInterval || syncInterval > maxSyncInterval) {
        throw Exception(boost::format("Invalid sync interval: %1%. "
<<<<<<< HEAD
                                      "Should be between %2% and %3%") % syncInterval %
            minSyncInterval % maxSyncInterval);
=======
                                      "Should be between %2% and %3%")
                        % syncInterval % minSyncInterval % maxSyncInterval);
>>>>>>> bc4ef8dc
    }
    setMetadata(AVRO_CODEC_KEY, AVRO_NULL_CODEC);

    if (codec_ == NULL_CODEC) {
        setMetadata(AVRO_CODEC_KEY, AVRO_NULL_CODEC);
    } else if (codec_ == DEFLATE_CODEC) {
        setMetadata(AVRO_CODEC_KEY, AVRO_DEFLATE_CODEC);
#ifdef SNAPPY_CODEC_AVAILABLE
    } else if (codec_ == SNAPPY_CODEC) {
        setMetadata(AVRO_CODEC_KEY, AVRO_SNAPPY_CODEC);
#endif
    } else {
        throw Exception(boost::format("Unknown codec: %1%") % codec);
    }
    setMetadata(AVRO_SCHEMA_KEY, schema.toJson(false));

    writeHeader();
    encoderPtr_->init(*buffer_);

    lastSync_ = stream_->byteCount();
}

DataFileWriterBase::~DataFileWriterBase() {
    if (stream_) {
        close();
    }
}

void DataFileWriterBase::close() {
    flush();
    stream_.reset();
}

void DataFileWriterBase::sync() {
    encoderPtr_->flush();

    encoderPtr_->init(*stream_);
    avro::encode(*encoderPtr_, objectCount_);
    if (codec_ == NULL_CODEC) {
        int64_t byteCount = buffer_->byteCount();
        avro::encode(*encoderPtr_, byteCount);
        encoderPtr_->flush();
        std::unique_ptr<InputStream> in = memoryInputStream(*buffer_);
        copy(*in, *stream_);
    } else if (codec_ == DEFLATE_CODEC) {
        std::vector<char> buf;
        {
            boost::iostreams::filtering_ostream os;
            os.push(boost::iostreams::zlib_compressor(get_zlib_params()));
            os.push(boost::iostreams::back_inserter(buf));
            const uint8_t *data;
            size_t len;

            std::unique_ptr<InputStream> input = memoryInputStream(*buffer_);
            while (input->next(&data, &len)) {
                boost::iostreams::write(os, reinterpret_cast<const char *>(data), len);
            }
        } // make sure all is flushed
        std::unique_ptr<InputStream> in = memoryInputStream(
            reinterpret_cast<const uint8_t *>(buf.data()), buf.size());
        int64_t byteCount = buf.size();
        avro::encode(*encoderPtr_, byteCount);
        encoderPtr_->flush();
        copy(*in, *stream_);
#ifdef SNAPPY_CODEC_AVAILABLE
    } else if (codec_ == SNAPPY_CODEC) {
        std::vector<char> temp;
        std::string compressed;
        boost::crc_32_type crc;
        {
            boost::iostreams::filtering_ostream os;
            os.push(boost::iostreams::back_inserter(temp));
            const uint8_t *data;
            size_t len;

            std::unique_ptr<InputStream> input = memoryInputStream(*buffer_);
            while (input->next(&data, &len)) {
                boost::iostreams::write(os, reinterpret_cast<const char *>(data),
                                        len);
            }
        } // make sure all is flushed

        crc.process_bytes(reinterpret_cast<const char *>(temp.data()),
                          temp.size());
        // For Snappy, add the CRC32 checksum
        int32_t checksum = crc();

        // Now compress
        size_t compressed_size = snappy::Compress(
            reinterpret_cast<const char *>(temp.data()), temp.size(),
            &compressed);
        temp.clear();
        {
            boost::iostreams::filtering_ostream os;
            os.push(boost::iostreams::back_inserter(temp));
            boost::iostreams::write(os, compressed.c_str(), compressed_size);
        }
        temp.push_back((checksum >> 24) & 0xFF);
        temp.push_back((checksum >> 16) & 0xFF);
        temp.push_back((checksum >> 8) & 0xFF);
        temp.push_back(checksum & 0xFF);
        std::unique_ptr<InputStream> in = memoryInputStream(
            reinterpret_cast<const uint8_t *>(temp.data()), temp.size());
        int64_t byteCount = temp.size();
        avro::encode(*encoderPtr_, byteCount);
        encoderPtr_->flush();
        copy(*in, *stream_);
#endif
    }

    encoderPtr_->init(*stream_);
    avro::encode(*encoderPtr_, sync_);
    encoderPtr_->flush();

    lastSync_ = stream_->byteCount();

    buffer_ = memoryOutputStream();
    encoderPtr_->init(*buffer_);
    objectCount_ = 0;
}

void DataFileWriterBase::syncIfNeeded() {
    encoderPtr_->flush();
    if (buffer_->byteCount() >= syncInterval_) {
        sync();
    }
}

uint64_t DataFileWriterBase::getCurrentBlockStart() const {
    return lastSync_;
}

void DataFileWriterBase::flush() {
    sync();
}

boost::mt19937 random(static_cast<uint32_t>(time(nullptr)));

DataFileSync DataFileWriterBase::makeSync() {
    DataFileSync sync;
    std::generate(sync.begin(), sync.end(), random);
    return sync;
}

typedef array<uint8_t, 4> Magic;
static Magic magic = {{'O', 'b', 'j', '\x01'}};

void DataFileWriterBase::writeHeader() {
    encoderPtr_->init(*stream_);
    avro::encode(*encoderPtr_, magic);
    avro::encode(*encoderPtr_, metadata_);
    avro::encode(*encoderPtr_, sync_);
    encoderPtr_->flush();
}

void DataFileWriterBase::setMetadata(const string &key, const string &value) {
    vector<uint8_t> v(value.size());
    copy(value.begin(), value.end(), v.begin());
    metadata_[key] = v;
}

<<<<<<< HEAD
DataFileReaderBase::DataFileReaderBase(const char *filename) :
    filename_(filename), codec_(NULL_CODEC), stream_(fileSeekableInputStream(filename)),
    decoder_(binaryDecoder()), objectCount_(0), eof_(false), blockStart_(-1),
    blockEnd_(-1) {
    readHeader();
}

DataFileReaderBase::DataFileReaderBase(std::unique_ptr<InputStream> inputStream) :
    codec_(NULL_CODEC), stream_(std::move(inputStream)),
    decoder_(binaryDecoder()), objectCount_(0), eof_(false) {
=======
DataFileReaderBase::DataFileReaderBase(const char *filename) : filename_(filename), codec_(NULL_CODEC), stream_(fileSeekableInputStream(filename)),
                                                               decoder_(binaryDecoder()), objectCount_(0), eof_(false), blockStart_(-1),
                                                               blockEnd_(-1) {
    readHeader();
}

DataFileReaderBase::DataFileReaderBase(std::unique_ptr<InputStream> inputStream) : codec_(NULL_CODEC), stream_(std::move(inputStream)),
                                                                                   decoder_(binaryDecoder()), objectCount_(0), eof_(false) {
>>>>>>> bc4ef8dc
    readHeader();
}

void DataFileReaderBase::init() {
    readerSchema_ = dataSchema_;
    dataDecoder_ = binaryDecoder();
    readDataBlock();
}

void DataFileReaderBase::init(const ValidSchema &readerSchema) {
    readerSchema_ = readerSchema;
<<<<<<< HEAD
    dataDecoder_ = (readerSchema_.toJson(true) != dataSchema_.toJson(true)) ?
                   resolvingDecoder(dataSchema_, readerSchema_, binaryDecoder()) :
                   binaryDecoder();
=======
    dataDecoder_ = (readerSchema_.toJson(true) != dataSchema_.toJson(true)) ? resolvingDecoder(dataSchema_, readerSchema_, binaryDecoder()) : binaryDecoder();
>>>>>>> bc4ef8dc
    readDataBlock();
}

static void drain(InputStream &in) {
    const uint8_t *p = nullptr;
    size_t n = 0;
    while (in.next(&p, &n))
        ;
}

char hex(unsigned int x) {
    return static_cast<char>(x + (x < 10 ? '0' : ('a' - 10)));
}

std::ostream &operator<<(std::ostream &os, const DataFileSync &s) {
    for (uint8_t i : s) {
        os << hex(i / 16) << hex(i % 16) << ' ';
    }
    os << std::endl;
    return os;
}

bool DataFileReaderBase::hasMore() {
    for (;;) {
        if (eof_) {
            return false;
        } else if (objectCount_ != 0) {
            return true;
        }

        dataDecoder_->init(*dataStream_);
        drain(*dataStream_);
        DataFileSync s;
        decoder_->init(*stream_);
        avro::decode(*decoder_, s);
        if (s != sync_) {
            throw Exception("Sync mismatch");
        }
        readDataBlock();
    }
}

class BoundedInputStream : public InputStream {
    InputStream &in_;
    size_t limit_;

    bool next(const uint8_t **data, size_t *len) override {
        if (limit_ != 0 && in_.next(data, len)) {
            if (*len > limit_) {
                in_.backup(*len - limit_);
                *len = limit_;
            }
            limit_ -= *len;
            return true;
        }
        return false;
    }

    void backup(size_t len) override {
        in_.backup(len);
        limit_ += len;
    }

    void skip(size_t len) override {
        if (len > limit_) {
            len = limit_;
        }
        in_.skip(len);
        limit_ -= len;
    }

    size_t byteCount() const override {
        return in_.byteCount();
    }

public:
<<<<<<< HEAD
    BoundedInputStream(InputStream &in, size_t limit) :
        in_(in), limit_(limit) {}
=======
    BoundedInputStream(InputStream &in, size_t limit) : in_(in), limit_(limit) {}
>>>>>>> bc4ef8dc
};

unique_ptr<InputStream> boundedInputStream(InputStream &in, size_t limit) {
    return unique_ptr<InputStream>(new BoundedInputStream(in, limit));
}

void DataFileReaderBase::readDataBlock() {
    decoder_->init(*stream_);
    blockStart_ = stream_->byteCount();
    const uint8_t *p = nullptr;
    size_t n = 0;
    if (!stream_->next(&p, &n)) {
        eof_ = true;
        return;
    }
    stream_->backup(n);
    avro::decode(*decoder_, objectCount_);
    int64_t byteCount;
    avro::decode(*decoder_, byteCount);
    decoder_->init(*stream_);
    blockEnd_ = stream_->byteCount() + byteCount;

    unique_ptr<InputStream> st = boundedInputStream(*stream_, static_cast<size_t>(byteCount));
    if (codec_ == NULL_CODEC) {
        dataDecoder_->init(*st);
        dataStream_ = std::move(st);
#ifdef SNAPPY_CODEC_AVAILABLE
    } else if (codec_ == SNAPPY_CODEC) {
        boost::crc_32_type crc;
        uint32_t checksum = 0;
        compressed_.clear();
        uncompressed.clear();
        const uint8_t *data;
        size_t len;
        while (st->next(&data, &len)) {
            compressed_.insert(compressed_.end(), data, data + len);
        }
        len = compressed_.size();
        int b1 = compressed_[len - 4] & 0xFF;
        int b2 = compressed_[len - 3] & 0xFF;
        int b3 = compressed_[len - 2] & 0xFF;
        int b4 = compressed_[len - 1] & 0xFF;

        checksum = (b1 << 24) + (b2 << 16) + (b3 << 8) + (b4);
        if (!snappy::Uncompress(reinterpret_cast<const char *>(compressed_.data()),
                                len - 4, &uncompressed)) {
            throw Exception(
                "Snappy Compression reported an error when decompressing");
        }
        crc.process_bytes(uncompressed.c_str(), uncompressed.size());
        uint32_t c = crc();
        if (checksum != c) {
            throw Exception(
                boost::format("Checksum did not match for Snappy compression: Expected: %1%, computed: %2%") % checksum
                    % c);
        }
        os_.reset(new boost::iostreams::filtering_istream());
        os_->push(
            boost::iostreams::basic_array_source<char>(uncompressed.c_str(),
                                                       uncompressed.size()));
        std::unique_ptr<InputStream> in = istreamInputStream(*os_);

        dataDecoder_->init(*in);
        dataStream_ = std::move(in);
#endif
    } else {
        compressed_.clear();
        const uint8_t *data;
        size_t len;
        while (st->next(&data, &len)) {
            compressed_.insert(compressed_.end(), data, data + len);
        }
        os_.reset(new boost::iostreams::filtering_istream());
        os_->push(boost::iostreams::zlib_decompressor(get_zlib_params()));
        os_->push(boost::iostreams::basic_array_source<char>(
            compressed_.data(), compressed_.size()));

        std::unique_ptr<InputStream> in = nonSeekableIstreamInputStream(*os_);
        dataDecoder_->init(*in);
        dataStream_ = std::move(in);
    }
}

void DataFileReaderBase::close() {
}

static string toString(const vector<uint8_t> &v) {
    string result;
    result.resize(v.size());
    copy(v.begin(), v.end(), result.begin());
    return result;
}

static ValidSchema makeSchema(const vector<uint8_t> &v) {
    istringstream iss(toString(v));
    ValidSchema vs;
    compileJsonSchema(iss, vs);
    return ValidSchema(vs);
}

void DataFileReaderBase::readHeader() {
    decoder_->init(*stream_);
    Magic m;
    avro::decode(*decoder_, m);
    if (magic != m) {
        throw Exception("Invalid data file. Magic does not match: "
<<<<<<< HEAD
                            + filename_);
=======
                        + filename_);
>>>>>>> bc4ef8dc
    }
    avro::decode(*decoder_, metadata_);
    Metadata::const_iterator it = metadata_.find(AVRO_SCHEMA_KEY);
    if (it == metadata_.end()) {
        throw Exception("No schema in metadata");
    }

    dataSchema_ = makeSchema(it->second);
    if (!readerSchema_.root()) {
        readerSchema_ = dataSchema();
    }

    it = metadata_.find(AVRO_CODEC_KEY);
    if (it != metadata_.end() && toString(it->second) == AVRO_DEFLATE_CODEC) {
        codec_ = DEFLATE_CODEC;
#ifdef SNAPPY_CODEC_AVAILABLE
    } else if (it != metadata_.end()
<<<<<<< HEAD
        && toString(it->second) == AVRO_SNAPPY_CODEC) {
=======
               && toString(it->second) == AVRO_SNAPPY_CODEC) {
>>>>>>> bc4ef8dc
        codec_ = SNAPPY_CODEC;
#endif
    } else {
        codec_ = NULL_CODEC;
        if (it != metadata_.end() && toString(it->second) != AVRO_NULL_CODEC) {
            throw Exception("Unknown codec in data file: " + toString(it->second));
        }
    }

    avro::decode(*decoder_, sync_);
    decoder_->init(*stream_);
    blockStart_ = stream_->byteCount();
}

void DataFileReaderBase::doSeek(int64_t position) {
    if (auto *ss = dynamic_cast<SeekableInputStream *>(stream_.get())) {
        if (!eof_) {
            dataDecoder_->init(*dataStream_);
            drain(*dataStream_);
        }
        decoder_->init(*stream_);
        ss->seek(position);
        eof_ = false;
    } else {
        throw Exception("seek not supported on non-SeekableInputStream");
    }
}

void DataFileReaderBase::seek(int64_t position) {
    doSeek(position);
    readDataBlock();
}

void DataFileReaderBase::sync(int64_t position) {
    doSeek(position);
    DataFileSync sync_buffer;
    const uint8_t *p = nullptr;
    size_t n = 0;
    size_t i = 0;
    while (i < SyncSize) {
        if (n == 0 && !stream_->next(&p, &n)) {
            eof_ = true;
            return;
        }
        int len =
            std::min(static_cast<size_t>(SyncSize - i), n);
        memcpy(&sync_buffer[i], p, len);
        p += len;
        n -= len;
        i += len;
    }
    for (;;) {
        size_t j = 0;
        for (; j < SyncSize; ++j) {
            if (sync_[j] != sync_buffer[(i + j) % SyncSize]) {
                break;
            }
        }
        if (j == SyncSize) {
            // Found the sync marker!
            break;
        }
        if (n == 0 && !stream_->next(&p, &n)) {
            eof_ = true;
            return;
        }
        sync_buffer[i++ % SyncSize] = *p++;
        --n;
    }
    stream_->backup(n);
    readDataBlock();
}

bool DataFileReaderBase::pastSync(int64_t position) {
    return !hasMore() || blockStart_ >= position + SyncSize;
}

int64_t DataFileReaderBase::previousSync() const {
    return blockStart_;
}

} // namespace avro<|MERGE_RESOLUTION|>--- conflicted
+++ resolved
@@ -61,22 +61,6 @@
     ret.noheader = true;
     return ret;
 }
-<<<<<<< HEAD
-}
-
-DataFileWriterBase::DataFileWriterBase(const char *filename, const ValidSchema &schema, size_t syncInterval,
-                                       Codec codec) :
-    filename_(filename),
-    schema_(schema),
-    encoderPtr_(binaryEncoder()),
-    syncInterval_(syncInterval),
-    codec_(codec),
-    stream_(fileOutputStream(filename)),
-    buffer_(memoryOutputStream()),
-    sync_(makeSync()),
-    objectCount_(0),
-    lastSync_(0) {
-=======
 } // namespace
 
 DataFileWriterBase::DataFileWriterBase(const char *filename, const ValidSchema &schema, size_t syncInterval,
@@ -90,24 +74,10 @@
                                                       sync_(makeSync()),
                                                       objectCount_(0),
                                                       lastSync_(0) {
->>>>>>> bc4ef8dc
     init(schema, syncInterval, codec);
 }
 
 DataFileWriterBase::DataFileWriterBase(std::unique_ptr<OutputStream> outputStream,
-<<<<<<< HEAD
-                                       const ValidSchema &schema, size_t syncInterval, Codec codec) :
-    filename_(),
-    schema_(schema),
-    encoderPtr_(binaryEncoder()),
-    syncInterval_(syncInterval),
-    codec_(codec),
-    stream_(std::move(outputStream)),
-    buffer_(memoryOutputStream()),
-    sync_(makeSync()),
-    objectCount_(0),
-    lastSync_(0) {
-=======
                                        const ValidSchema &schema, size_t syncInterval, Codec codec) : filename_(),
                                                                                                       schema_(schema),
                                                                                                       encoderPtr_(binaryEncoder()),
@@ -118,20 +88,14 @@
                                                                                                       sync_(makeSync()),
                                                                                                       objectCount_(0),
                                                                                                       lastSync_(0) {
->>>>>>> bc4ef8dc
     init(schema, syncInterval, codec);
 }
 
 void DataFileWriterBase::init(const ValidSchema &schema, size_t syncInterval, const Codec &codec) {
     if (syncInterval < minSyncInterval || syncInterval > maxSyncInterval) {
         throw Exception(boost::format("Invalid sync interval: %1%. "
-<<<<<<< HEAD
-                                      "Should be between %2% and %3%") % syncInterval %
-            minSyncInterval % maxSyncInterval);
-=======
                                       "Should be between %2% and %3%")
                         % syncInterval % minSyncInterval % maxSyncInterval);
->>>>>>> bc4ef8dc
     }
     setMetadata(AVRO_CODEC_KEY, AVRO_NULL_CODEC);
 
@@ -293,18 +257,6 @@
     metadata_[key] = v;
 }
 
-<<<<<<< HEAD
-DataFileReaderBase::DataFileReaderBase(const char *filename) :
-    filename_(filename), codec_(NULL_CODEC), stream_(fileSeekableInputStream(filename)),
-    decoder_(binaryDecoder()), objectCount_(0), eof_(false), blockStart_(-1),
-    blockEnd_(-1) {
-    readHeader();
-}
-
-DataFileReaderBase::DataFileReaderBase(std::unique_ptr<InputStream> inputStream) :
-    codec_(NULL_CODEC), stream_(std::move(inputStream)),
-    decoder_(binaryDecoder()), objectCount_(0), eof_(false) {
-=======
 DataFileReaderBase::DataFileReaderBase(const char *filename) : filename_(filename), codec_(NULL_CODEC), stream_(fileSeekableInputStream(filename)),
                                                                decoder_(binaryDecoder()), objectCount_(0), eof_(false), blockStart_(-1),
                                                                blockEnd_(-1) {
@@ -313,7 +265,6 @@
 
 DataFileReaderBase::DataFileReaderBase(std::unique_ptr<InputStream> inputStream) : codec_(NULL_CODEC), stream_(std::move(inputStream)),
                                                                                    decoder_(binaryDecoder()), objectCount_(0), eof_(false) {
->>>>>>> bc4ef8dc
     readHeader();
 }
 
@@ -325,13 +276,7 @@
 
 void DataFileReaderBase::init(const ValidSchema &readerSchema) {
     readerSchema_ = readerSchema;
-<<<<<<< HEAD
-    dataDecoder_ = (readerSchema_.toJson(true) != dataSchema_.toJson(true)) ?
-                   resolvingDecoder(dataSchema_, readerSchema_, binaryDecoder()) :
-                   binaryDecoder();
-=======
     dataDecoder_ = (readerSchema_.toJson(true) != dataSchema_.toJson(true)) ? resolvingDecoder(dataSchema_, readerSchema_, binaryDecoder()) : binaryDecoder();
->>>>>>> bc4ef8dc
     readDataBlock();
 }
 
@@ -408,12 +353,7 @@
     }
 
 public:
-<<<<<<< HEAD
-    BoundedInputStream(InputStream &in, size_t limit) :
-        in_(in), limit_(limit) {}
-=======
     BoundedInputStream(InputStream &in, size_t limit) : in_(in), limit_(limit) {}
->>>>>>> bc4ef8dc
 };
 
 unique_ptr<InputStream> boundedInputStream(InputStream &in, size_t limit) {
@@ -520,11 +460,7 @@
     avro::decode(*decoder_, m);
     if (magic != m) {
         throw Exception("Invalid data file. Magic does not match: "
-<<<<<<< HEAD
-                            + filename_);
-=======
                         + filename_);
->>>>>>> bc4ef8dc
     }
     avro::decode(*decoder_, metadata_);
     Metadata::const_iterator it = metadata_.find(AVRO_SCHEMA_KEY);
@@ -542,11 +478,7 @@
         codec_ = DEFLATE_CODEC;
 #ifdef SNAPPY_CODEC_AVAILABLE
     } else if (it != metadata_.end()
-<<<<<<< HEAD
-        && toString(it->second) == AVRO_SNAPPY_CODEC) {
-=======
                && toString(it->second) == AVRO_SNAPPY_CODEC) {
->>>>>>> bc4ef8dc
         codec_ = SNAPPY_CODEC;
 #endif
     } else {
