--- conflicted
+++ resolved
@@ -35,11 +35,7 @@
         "Array end",
         "Object start",
         "Object end",
-<<<<<<< HEAD
-    };
-=======
 };
->>>>>>> bc4ef8dc
 
 char JsonParser::next() {
     char ch = hasNext ? nextChar : ' ';
@@ -59,15 +55,7 @@
             if (cur() == tkString
                 && (sv == "Infinity" || sv == "-Infinity" || sv == "NaN")) {
                 curToken = tkDouble;
-<<<<<<< HEAD
-                dv = sv == "Infinity" ?
-                     std::numeric_limits<double>::infinity() :
-                     sv == "-Infinity" ?
-                     -std::numeric_limits<double>::infinity() :
-                     std::numeric_limits<double>::quiet_NaN();
-=======
                 dv = sv == "Infinity" ? std::numeric_limits<double>::infinity() : sv == "-Infinity" ? -std::numeric_limits<double>::infinity() : std::numeric_limits<double>::quiet_NaN();
->>>>>>> bc4ef8dc
                 return;
             } else if (cur() == tkLong) {
                 dv = double(lv);
@@ -126,32 +114,6 @@
     }
 
     switch (ch) {
-<<<<<<< HEAD
-        case '[': {
-            stateStack.push(curState);
-            curState = stArray0;
-            return tkArrayStart;
-        }
-        case '{': {
-            stateStack.push(curState);
-            curState = stObject0;
-            return tkObjectStart;
-        }
-        case '"': {
-            return tryString();
-        }
-        case 't': {
-            bv = true;
-            return tryLiteral("rue", 3, tkBool);
-        }
-        case 'f': {
-            bv = false;
-            return tryLiteral("alse", 4, tkBool);
-        }
-        case 'n': {
-            return tryLiteral("ull", 3, tkNull);
-        }
-=======
         case '[':
             stateStack.push(curState);
             curState = stArray0;
@@ -170,7 +132,6 @@
             return tryLiteral("alse", 4, tkBool);
         case 'n':
             return tryLiteral("ull", 3, tkNull);
->>>>>>> bc4ef8dc
         default:
             if (isdigit(ch) || ch == '-') {
                 return tryNumber(ch);
@@ -322,12 +283,8 @@
                 case 'f':
                 case 'n':
                 case 'r':
-<<<<<<< HEAD
-                case 't':sv.push_back('\\');
-=======
                 case 't':
                     sv.push_back('\\');
->>>>>>> bc4ef8dc
                     sv.push_back(ch);
                     break;
                 case 'u':
@@ -346,15 +303,9 @@
                             throw unexpected(c);
                         }
                     }
-<<<<<<< HEAD
-                }
-                    break;
-                default:throw unexpected(ch);
-=======
                 } break;
                 default:
                     throw unexpected(ch);
->>>>>>> bc4ef8dc
             }
         } else {
             sv.push_back(ch);
@@ -371,19 +322,6 @@
             switch (ch) {
                 case '"':
                 case '\\':
-<<<<<<< HEAD
-                case '/':result.push_back(ch);
-                    continue;
-                case 'b':result.push_back('\b');
-                    continue;
-                case 'f':result.push_back('\f');
-                    continue;
-                case 'n':result.push_back('\n');
-                    continue;
-                case 'r':result.push_back('\r');
-                    continue;
-                case 't':result.push_back('\t');
-=======
                 case '/':
                     result.push_back(ch);
                     continue;
@@ -401,7 +339,6 @@
                     continue;
                 case 't':
                     result.push_back('\t');
->>>>>>> bc4ef8dc
                     continue;
                 case 'u':
                 case 'U': {
@@ -422,13 +359,8 @@
                     if (binary) {
                         if (n > 0xff) {
                             throw Exception(boost::format(
-<<<<<<< HEAD
-                                "Invalid byte for binary: %1%%2%") % ch %
-                                string(e, 4));
-=======
                                                 "Invalid byte for binary: %1%%2%")
                                             % ch % string(e, 4));
->>>>>>> bc4ef8dc
                         } else {
                             result.push_back(n);
                             continue;
@@ -450,13 +382,8 @@
                         result.push_back((n & 0x3f) | 0x80);
                     } else {
                         throw Exception(boost::format(
-<<<<<<< HEAD
-                            "Invalid unicode value: %1%i%2%") % ch %
-                            string(e, 4));
-=======
                                             "Invalid unicode value: %1%i%2%")
                                         % ch % string(e, 4));
->>>>>>> bc4ef8dc
                     }
                 }
                     continue;
