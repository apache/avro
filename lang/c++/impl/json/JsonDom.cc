--- conflicted
+++ resolved
@@ -32,32 +32,6 @@
 namespace json {
 const char *typeToString(EntityType t) {
     switch (t) {
-<<<<<<< HEAD
-        case etNull: {
-            return "null";
-        }
-        case etBool: {
-            return "bool";
-        }
-        case etLong: {
-            return "long";
-        }
-        case etDouble: {
-            return "double";
-        }
-        case etString: {
-            return "string";
-        }
-        case etArray: {
-            return "array";
-        }
-        case etObject: {
-            return "object";
-        }
-        default: {
-            return "unknown";
-        }
-=======
         case etNull: return "null";
         case etBool: return "bool";
         case etLong: return "long";
@@ -66,34 +40,11 @@
         case etArray: return "array";
         case etObject: return "object";
         default: return "unknown";
->>>>>>> bc4ef8dc
     }
 }
 
 Entity readEntity(JsonParser &p) {
     switch (p.peek()) {
-<<<<<<< HEAD
-        case JsonParser::tkNull: {
-            p.advance();
-            return Entity(p.line());
-        }
-        case JsonParser::tkBool: {
-            p.advance();
-            return Entity(p.boolValue(), p.line());
-        }
-        case JsonParser::tkLong: {
-            p.advance();
-            return Entity(p.longValue(), p.line());
-        }
-        case JsonParser::tkDouble: {
-            p.advance();
-            return Entity(p.doubleValue(), p.line());
-        }
-        case JsonParser::tkString: {
-            p.advance();
-            return Entity(std::make_shared<String>(p.rawString()), p.line());
-        }
-=======
         case JsonParser::tkNull:
             p.advance();
             return Entity(p.line());
@@ -109,7 +60,6 @@
         case JsonParser::tkString:
             p.advance();
             return Entity(std::make_shared<String>(p.rawString()), p.line());
->>>>>>> bc4ef8dc
         case JsonParser::tkArrayStart: {
             size_t l = p.line();
             p.advance();
@@ -133,12 +83,8 @@
             p.advance();
             return Entity(v, l);
         }
-<<<<<<< HEAD
-        default:throw std::domain_error(JsonParser::toString(p.peek()));
-=======
         default:
             throw std::domain_error(JsonParser::toString(p.peek()));
->>>>>>> bc4ef8dc
     }
 }
 
@@ -159,28 +105,6 @@
 
 void writeEntity(JsonGenerator<JsonNullFormatter> &g, const Entity &n) {
     switch (n.type()) {
-<<<<<<< HEAD
-        case etNull: {
-            g.encodeNull();
-            break;
-        }
-        case etBool: {
-            g.encodeBool(n.boolValue());
-            break;
-        }
-        case etLong: {
-            g.encodeNumber(n.longValue());
-            break;
-        }
-        case etDouble: {
-            g.encodeNumber(n.doubleValue());
-            break;
-        }
-        case etString: {
-            g.encodeString(n.stringValue());
-            break;
-        }
-=======
         case etNull:
             g.encodeNull();
             break;
@@ -196,7 +120,6 @@
         case etString:
             g.encodeString(n.stringValue());
             break;
->>>>>>> bc4ef8dc
         case etArray: {
             g.arrayStart();
             const Array &v = n.arrayValue();
@@ -205,12 +128,7 @@
                 writeEntity(g, *it);
             }
             g.arrayEnd();
-<<<<<<< HEAD
-            break;
-        }
-=======
         } break;
->>>>>>> bc4ef8dc
         case etObject: {
             g.objectStart();
             const Object &v = n.objectValue();
@@ -219,12 +137,7 @@
                 writeEntity(g, it->second);
             }
             g.objectEnd();
-<<<<<<< HEAD
-            break;
-        }
-=======
         } break;
->>>>>>> bc4ef8dc
     }
 }
 
