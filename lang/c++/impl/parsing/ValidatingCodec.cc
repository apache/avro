--- conflicted
+++ resolved
@@ -61,32 +61,6 @@
 ProductionPtr ValidatingGrammarGenerator::doGenerate(const NodePtr &n,
                                                      map<NodePtr, ProductionPtr> &m) {
     switch (n->type()) {
-<<<<<<< HEAD
-        case AVRO_NULL: {
-            return make_shared<Production>(1, Symbol::nullSymbol());
-        }
-        case AVRO_BOOL: {
-            return make_shared<Production>(1, Symbol::boolSymbol());
-        }
-        case AVRO_INT: {
-            return make_shared<Production>(1, Symbol::intSymbol());
-        }
-        case AVRO_LONG: {
-            return make_shared<Production>(1, Symbol::longSymbol());
-        }
-        case AVRO_FLOAT: {
-            return make_shared<Production>(1, Symbol::floatSymbol());
-        }
-        case AVRO_DOUBLE: {
-            return make_shared<Production>(1, Symbol::doubleSymbol());
-        }
-        case AVRO_STRING: {
-            return make_shared<Production>(1, Symbol::stringSymbol());
-        }
-        case AVRO_BYTES: {
-            return make_shared<Production>(1, Symbol::bytesSymbol());
-        }
-=======
         case AVRO_NULL:
             return make_shared<Production>(1, Symbol::nullSymbol());
         case AVRO_BOOL:
@@ -103,7 +77,6 @@
             return make_shared<Production>(1, Symbol::stringSymbol());
         case AVRO_BYTES:
             return make_shared<Production>(1, Symbol::bytesSymbol());
->>>>>>> bc4ef8dc
         case AVRO_FIXED: {
             ProductionPtr result = make_shared<Production>();
             result->push_back(Symbol::sizeCheckSymbol(n->fixedSize()));
@@ -174,14 +147,8 @@
                 return make_shared<Production>(1, Symbol::placeholder(nn));
             }
         }
-<<<<<<< HEAD
-        default: {
-            throw Exception("Unknown node type");
-        }
-=======
         default:
             throw Exception("Unknown node type");
->>>>>>> bc4ef8dc
     }
 }
 
@@ -223,16 +190,8 @@
     }
 
 public:
-<<<<<<< HEAD
-
-    ValidatingDecoder(const ValidSchema &s, const shared_ptr<Decoder> b) :
-        base(b),
-        parser(ValidatingGrammarGenerator().generate(s), NULL, handler_) {}
-
-=======
     ValidatingDecoder(const ValidSchema &s, const shared_ptr<Decoder> b) : base(b),
                                                                            parser(ValidatingGrammarGenerator().generate(s), NULL, handler_) {}
->>>>>>> bc4ef8dc
 };
 
 template<typename P>
@@ -432,14 +391,8 @@
     void encodeUnionIndex(size_t e);
 
 public:
-<<<<<<< HEAD
-    ValidatingEncoder(const ValidSchema &schema, const EncoderPtr &base) :
-        parser_(ValidatingGrammarGenerator().generate(schema), NULL, handler_),
-        base_(base) {}
-=======
     ValidatingEncoder(const ValidSchema &schema, const EncoderPtr &base) : parser_(ValidatingGrammarGenerator().generate(schema), NULL, handler_),
                                                                            base_(base) {}
->>>>>>> bc4ef8dc
 };
 
 template<typename P>
@@ -572,19 +525,11 @@
 
 DecoderPtr validatingDecoder(const ValidSchema &s,
                              const DecoderPtr &base) {
-<<<<<<< HEAD
-    return make_shared<parsing::ValidatingDecoder<parsing::SimpleParser<parsing::DummyHandler> > >(s, base);
-}
-
-EncoderPtr validatingEncoder(const ValidSchema &schema, const EncoderPtr &base) {
-    return make_shared<parsing::ValidatingEncoder<parsing::SimpleParser<parsing::DummyHandler> > >(schema, base);
-=======
     return make_shared<parsing::ValidatingDecoder<parsing::SimpleParser<parsing::DummyHandler>>>(s, base);
 }
 
 EncoderPtr validatingEncoder(const ValidSchema &schema, const EncoderPtr &base) {
     return make_shared<parsing::ValidatingEncoder<parsing::SimpleParser<parsing::DummyHandler>>>(schema, base);
->>>>>>> bc4ef8dc
 }
 
 } // namespace avro