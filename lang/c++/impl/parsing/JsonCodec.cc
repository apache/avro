/**
 * Licensed to the Apache Software Foundation (ASF) under one
 * or more contributor license agreements.  See the NOTICE file
 * distributed with this work for additional information
 * regarding copyright ownership.  The ASF licenses this file
 * to you under the Apache License, Version 2.0 (the
 * "License"); you may not use this file except in compliance
 * with the License.  You may obtain a copy of the License at
 *
 *     https://www.apache.org/licenses/LICENSE-2.0
 *
 * Unless required by applicable law or agreed to in writing, software
 * distributed under the License is distributed on an "AS IS" BASIS,
 * WITHOUT WARRANTIES OR CONDITIONS OF ANY KIND, either express or implied.
 * See the License for the specific language governing permissions and
 * limitations under the License.
 */

#define __STDC_LIMIT_MACROS

#include <algorithm>
#include <boost/math/special_functions/fpclassify.hpp>
#include <cctype>
#include <map>
#include <memory>
#include <string>

#include "Decoder.hh"
#include "Encoder.hh"
#include "NodeImpl.hh"
#include "Symbol.hh"
#include "ValidSchema.hh"
#include "ValidatingCodec.hh"

#include "../json/JsonIO.hh"

namespace avro {

namespace parsing {

using std::make_shared;

using std::istringstream;
using std::map;
using std::ostringstream;
using std::reverse;
using std::string;
using std::vector;

using avro::json::JsonGenerator;
using avro::json::JsonNullFormatter;
using avro::json::JsonParser;

class JsonGrammarGenerator : public ValidatingGrammarGenerator {
    ProductionPtr doGenerate(const NodePtr &n,
                             std::map<NodePtr, ProductionPtr> &m);
};

static std::string nameOf(const NodePtr &n) {
    if (n->hasName()) {
        return std::string(n->name());
    }
    std::ostringstream oss;
    oss << n->type();
    return oss.str();
}

ProductionPtr JsonGrammarGenerator::doGenerate(const NodePtr &n,
                                               std::map<NodePtr, ProductionPtr> &m) {
    switch (n->type()) {
        case AVRO_NULL:
        case AVRO_BOOL:
        case AVRO_INT:
        case AVRO_LONG:
        case AVRO_FLOAT:
        case AVRO_DOUBLE:
        case AVRO_STRING:
        case AVRO_BYTES:
        case AVRO_FIXED:
        case AVRO_ARRAY:
        case AVRO_MAP:
<<<<<<< HEAD
        case AVRO_SYMBOLIC: {
            return ValidatingGrammarGenerator::doGenerate(n, m);
        }
=======
        case AVRO_SYMBOLIC:
            return ValidatingGrammarGenerator::doGenerate(n, m);
>>>>>>> bc4ef8dc
        case AVRO_RECORD: {
            ProductionPtr result = make_shared<Production>();

            m.erase(n);

            size_t c = n->leaves();
            result->reserve(2 + 2 * c);
            result->push_back(Symbol::recordStartSymbol());
            for (size_t i = 0; i < c; ++i) {
                const NodePtr &leaf = n->leafAt(i);
                ProductionPtr v = doGenerate(leaf, m);
                result->push_back(Symbol::fieldSymbol(n->nameAt(i)));
                copy(v->rbegin(), v->rend(), back_inserter(*result));
            }
            result->push_back(Symbol::recordEndSymbol());
            reverse(result->begin(), result->end());

            m[n] = result;
            return make_shared<Production>(1, Symbol::indirect(result));
        }
        case AVRO_ENUM: {
            vector<string> nn;
            size_t c = n->names();
            nn.reserve(c);
            for (size_t i = 0; i < c; ++i) {
                nn.push_back(n->nameAt(i));
            }
            ProductionPtr result = make_shared<Production>();
            result->push_back(Symbol::nameListSymbol(nn));
            result->push_back(Symbol::enumSymbol());
            m[n] = result;
            return result;
        }
        case AVRO_UNION: {
            size_t c = n->leaves();

            vector<ProductionPtr> vv;
            vv.reserve(c);

            vector<string> names;
            names.reserve(c);

            for (size_t i = 0; i < c; ++i) {
                const NodePtr &nn = n->leafAt(i);
                ProductionPtr v = doGenerate(nn, m);
                if (nn->type() != AVRO_NULL) {
                    ProductionPtr v2 = make_shared<Production>();
                    v2->push_back(Symbol::recordEndSymbol());
                    copy(v->begin(), v->end(), back_inserter(*v2));
                    v.swap(v2);
                }
                vv.push_back(v);
                names.push_back(nameOf(nn));
            }
            ProductionPtr result = make_shared<Production>();
            result->push_back(Symbol::alternative(vv));
            result->push_back(Symbol::nameListSymbol(names));
            result->push_back(Symbol::unionSymbol());
            return result;
        }
<<<<<<< HEAD
        default:throw Exception("Unknown node type");
=======
        default:
            throw Exception("Unknown node type");
>>>>>>> bc4ef8dc
    }
}

static void expectToken(JsonParser &in, JsonParser::Token tk) {
    in.expectToken(tk);
}

class JsonDecoderHandler {
    JsonParser &in_;
<<<<<<< HEAD
=======

>>>>>>> bc4ef8dc
public:
    JsonDecoderHandler(JsonParser &p) : in_(p) {}
    size_t handle(const Symbol &s) {
        switch (s.kind()) {
<<<<<<< HEAD
            case Symbol::sRecordStart: {
                expectToken(in_, JsonParser::tkObjectStart);
                break;
            }
            case Symbol::sRecordEnd: {
                expectToken(in_, JsonParser::tkObjectEnd);
                break;
            }
            case Symbol::sField: {
=======
            case Symbol::sRecordStart:
                expectToken(in_, JsonParser::tkObjectStart);
                break;
            case Symbol::sRecordEnd:
                expectToken(in_, JsonParser::tkObjectEnd);
                break;
            case Symbol::sField:
>>>>>>> bc4ef8dc
                expectToken(in_, JsonParser::tkString);
                if (s.extra<string>() != in_.stringValue()) {
                    throw Exception("Incorrect field");
                }
                break;
<<<<<<< HEAD
            }
            default: {
                break;
            }
=======
            default:
                break;
>>>>>>> bc4ef8dc
        }
        return 0;
    }
};

template<typename P>
class JsonDecoder : public Decoder {
    JsonParser in_;
    JsonDecoderHandler handler_;
    P parser_;

    void init(InputStream &is);
    void decodeNull();
    bool decodeBool();
    int32_t decodeInt();
    int64_t decodeLong();
    float decodeFloat();
    double decodeDouble();
    void decodeString(string &value);
    void skipString();
    void decodeBytes(vector<uint8_t> &value);
    void skipBytes();
    void decodeFixed(size_t n, vector<uint8_t> &value);
    void skipFixed(size_t n);
    size_t decodeEnum();
    size_t arrayStart();
    size_t arrayNext();
    size_t skipArray();
    size_t mapStart();
    size_t mapNext();
    size_t skipMap();
    size_t decodeUnionIndex();

    void expect(JsonParser::Token tk);
    void skipComposite();
    void drain();
<<<<<<< HEAD
public:

    JsonDecoder(const ValidSchema &s) :
        handler_(in_),
        parser_(JsonGrammarGenerator().generate(s), NULL, handler_) {}
=======
>>>>>>> bc4ef8dc

public:
    JsonDecoder(const ValidSchema &s) : handler_(in_),
                                        parser_(JsonGrammarGenerator().generate(s), NULL, handler_) {}
};

template<typename P>
void JsonDecoder<P>::init(InputStream &is) {
    in_.init(is);
    parser_.reset();
}

template<typename P>
void JsonDecoder<P>::expect(JsonParser::Token tk) {
    expectToken(in_, tk);
}

template<typename P>
void JsonDecoder<P>::decodeNull() {
    parser_.advance(Symbol::sNull);
    expect(JsonParser::tkNull);
}

template<typename P>
bool JsonDecoder<P>::decodeBool() {
    parser_.advance(Symbol::sBool);
    expect(JsonParser::tkBool);
    bool result = in_.boolValue();
    return result;
}

template<typename P>
int32_t JsonDecoder<P>::decodeInt() {
    parser_.advance(Symbol::sInt);
    expect(JsonParser::tkLong);
    int64_t result = in_.longValue();
    if (result < INT32_MIN || result > INT32_MAX) {
        throw Exception(boost::format("Value out of range for Avro int: %1%")
<<<<<<< HEAD
                            % result);
=======
                        % result);
>>>>>>> bc4ef8dc
    }
    return static_cast<int32_t>(result);
}

template<typename P>
int64_t JsonDecoder<P>::decodeLong() {
    parser_.advance(Symbol::sLong);
    expect(JsonParser::tkLong);
    int64_t result = in_.longValue();
    return result;
}

template<typename P>
float JsonDecoder<P>::decodeFloat() {
    parser_.advance(Symbol::sFloat);
    expect(JsonParser::tkDouble);
    double result = in_.doubleValue();
    return static_cast<float>(result);
}

template<typename P>
double JsonDecoder<P>::decodeDouble() {
    parser_.advance(Symbol::sDouble);
    expect(JsonParser::tkDouble);
    double result = in_.doubleValue();
    return result;
}

template<typename P>
void JsonDecoder<P>::decodeString(string &value) {
    parser_.advance(Symbol::sString);
    expect(JsonParser::tkString);
    value = in_.stringValue();
}

template<typename P>
void JsonDecoder<P>::skipString() {
    parser_.advance(Symbol::sString);
    expect(JsonParser::tkString);
}

static vector<uint8_t> toBytes(const string &s) {
    return vector<uint8_t>(s.begin(), s.end());
}

template<typename P>
void JsonDecoder<P>::decodeBytes(vector<uint8_t> &value) {
    parser_.advance(Symbol::sBytes);
    expect(JsonParser::tkString);
    value = toBytes(in_.bytesValue());
}

template<typename P>
void JsonDecoder<P>::skipBytes() {
    parser_.advance(Symbol::sBytes);
    expect(JsonParser::tkString);
}

template<typename P>
void JsonDecoder<P>::decodeFixed(size_t n, vector<uint8_t> &value) {
    parser_.advance(Symbol::sFixed);
    parser_.assertSize(n);
    expect(JsonParser::tkString);
    value = toBytes(in_.bytesValue());
    if (value.size() != n) {
        throw Exception("Incorrect value for fixed");
    }
}

template<typename P>
void JsonDecoder<P>::skipFixed(size_t n) {
    parser_.advance(Symbol::sFixed);
    parser_.assertSize(n);
    expect(JsonParser::tkString);
    vector<uint8_t> result = toBytes(in_.bytesValue());
    if (result.size() != n) {
        throw Exception("Incorrect value for fixed");
    }
}

template<typename P>
size_t JsonDecoder<P>::decodeEnum() {
    parser_.advance(Symbol::sEnum);
    expect(JsonParser::tkString);
    size_t result = parser_.indexForName(in_.stringValue());
    return result;
}

template<typename P>
size_t JsonDecoder<P>::arrayStart() {
    parser_.advance(Symbol::sArrayStart);
    parser_.pushRepeatCount(0);
    expect(JsonParser::tkArrayStart);
    return arrayNext();
}

template<typename P>
size_t JsonDecoder<P>::arrayNext() {
    parser_.processImplicitActions();
    if (in_.peek() == JsonParser::tkArrayEnd) {
        in_.advance();
        parser_.popRepeater();
        parser_.advance(Symbol::sArrayEnd);
        return 0;
    }
    parser_.nextRepeatCount(1);
    return 1;
}

template<typename P>
void JsonDecoder<P>::skipComposite() {
    size_t level = 0;
    for (;;) {
        switch (in_.advance()) {
            case JsonParser::tkArrayStart:
<<<<<<< HEAD
            case JsonParser::tkObjectStart: {
                ++level;
                continue;
            }
            case JsonParser::tkArrayEnd:
            case JsonParser::tkObjectEnd: {
=======
            case JsonParser::tkObjectStart:
                ++level;
                continue;
            case JsonParser::tkArrayEnd:
            case JsonParser::tkObjectEnd:
>>>>>>> bc4ef8dc
                if (level == 0) {
                    return;
                }
                --level;
                continue;
<<<<<<< HEAD
            }
            default: {
                continue;
            }
=======
            default:
                continue;
>>>>>>> bc4ef8dc
        }
    }
}

template<typename P>
void JsonDecoder<P>::drain() {
    parser_.processImplicitActions();
    in_.drain();
}

template<typename P>
size_t JsonDecoder<P>::skipArray() {
    parser_.advance(Symbol::sArrayStart);
    parser_.pop();
    parser_.advance(Symbol::sArrayEnd);
    expect(JsonParser::tkArrayStart);
    skipComposite();
    return 0;
}

template<typename P>
size_t JsonDecoder<P>::mapStart() {
    parser_.advance(Symbol::sMapStart);
    parser_.pushRepeatCount(0);
    expect(JsonParser::tkObjectStart);
    return mapNext();
}

template<typename P>
size_t JsonDecoder<P>::mapNext() {
    parser_.processImplicitActions();
    if (in_.peek() == JsonParser::tkObjectEnd) {
        in_.advance();
        parser_.popRepeater();
        parser_.advance(Symbol::sMapEnd);
        return 0;
    }
    parser_.nextRepeatCount(1);
    return 1;
}

template<typename P>
size_t JsonDecoder<P>::skipMap() {
    parser_.advance(Symbol::sMapStart);
    parser_.pop();
    parser_.advance(Symbol::sMapEnd);
    expect(JsonParser::tkObjectStart);
    skipComposite();
    return 0;
}

template<typename P>
size_t JsonDecoder<P>::decodeUnionIndex() {
    parser_.advance(Symbol::sUnion);

    size_t result;
    if (in_.peek() == JsonParser::tkNull) {
        result = parser_.indexForName("null");
    } else {
        expect(JsonParser::tkObjectStart);
        expect(JsonParser::tkString);
        result = parser_.indexForName(in_.stringValue());
    }
    parser_.selectBranch(result);
    return result;
}

template<typename F = JsonNullFormatter>
class JsonHandler {
    JsonGenerator<F> &generator_;
<<<<<<< HEAD
=======

>>>>>>> bc4ef8dc
public:
    JsonHandler(JsonGenerator<F> &g) : generator_(g) {}
    size_t handle(const Symbol &s) {
        switch (s.kind()) {
<<<<<<< HEAD
            case Symbol::sRecordStart: {
                generator_.objectStart();
                break;
            }
            case Symbol::sRecordEnd: {
                generator_.objectEnd();
                break;
            }
            case Symbol::sField: {
                generator_.encodeString(s.extra<string>());
                break;
            }
            default: {
                break;
            }
=======
            case Symbol::sRecordStart:
                generator_.objectStart();
                break;
            case Symbol::sRecordEnd:
                generator_.objectEnd();
                break;
            case Symbol::sField:
                generator_.encodeString(s.extra<string>());
                break;
            default:
                break;
>>>>>>> bc4ef8dc
        }
        return 0;
    }
};

template<typename P, typename F = JsonNullFormatter>
class JsonEncoder : public Encoder {
    JsonGenerator<F> out_;
    JsonHandler<F> handler_;
    P parser_;

    void init(OutputStream &os);
    void flush();
    int64_t byteCount() const;
    void encodeNull();
    void encodeBool(bool b);
    void encodeInt(int32_t i);
    void encodeLong(int64_t l);
    void encodeFloat(float f);
    void encodeDouble(double d);
    void encodeString(const std::string &s);
    void encodeBytes(const uint8_t *bytes, size_t len);
    void encodeFixed(const uint8_t *bytes, size_t len);
    void encodeEnum(size_t e);
    void arrayStart();
    void arrayEnd();
    void mapStart();
    void mapEnd();
    void setItemCount(size_t count);
    void startItem();
    void encodeUnionIndex(size_t e);

public:
<<<<<<< HEAD
    JsonEncoder(const ValidSchema &schema) :
        handler_(out_),
        parser_(JsonGrammarGenerator().generate(schema), NULL, handler_) {}
=======
    JsonEncoder(const ValidSchema &schema) : handler_(out_),
                                             parser_(JsonGrammarGenerator().generate(schema), NULL, handler_) {}
>>>>>>> bc4ef8dc
};

template<typename P, typename F>
void JsonEncoder<P, F>::init(OutputStream &os) {
    out_.init(os);
}

template<typename P, typename F>
void JsonEncoder<P, F>::flush() {
    parser_.processImplicitActions();
    out_.flush();
}

template<typename P, typename F>
int64_t JsonEncoder<P, F>::byteCount() const {
    return out_.byteCount();
}

template<typename P, typename F>
void JsonEncoder<P, F>::encodeNull() {
    parser_.advance(Symbol::sNull);
    out_.encodeNull();
}

template<typename P, typename F>
void JsonEncoder<P, F>::encodeBool(bool b) {
    parser_.advance(Symbol::sBool);
    out_.encodeBool(b);
}

template<typename P, typename F>
void JsonEncoder<P, F>::encodeInt(int32_t i) {
    parser_.advance(Symbol::sInt);
    out_.encodeNumber(i);
}

template<typename P, typename F>
void JsonEncoder<P, F>::encodeLong(int64_t l) {
    parser_.advance(Symbol::sLong);
    out_.encodeNumber(l);
}

template<typename P, typename F>
void JsonEncoder<P, F>::encodeFloat(float f) {
    parser_.advance(Symbol::sFloat);
    if (f == std::numeric_limits<float>::infinity()) {
        out_.encodeString("Infinity");
    } else if (f == -std::numeric_limits<float>::infinity()) {
        out_.encodeString("-Infinity");
    } else if (boost::math::isnan(f)) {
        out_.encodeString("NaN");
    } else {
        out_.encodeNumber(f);
    }
}

template<typename P, typename F>
void JsonEncoder<P, F>::encodeDouble(double d) {
    parser_.advance(Symbol::sDouble);
    if (d == std::numeric_limits<double>::infinity()) {
        out_.encodeString("Infinity");
    } else if (d == -std::numeric_limits<double>::infinity()) {
        out_.encodeString("-Infinity");
    } else if (boost::math::isnan(d)) {
        out_.encodeString("NaN");
    } else {
        out_.encodeNumber(d);
    }
}

template<typename P, typename F>
void JsonEncoder<P, F>::encodeString(const std::string &s) {
    parser_.advance(Symbol::sString);
    out_.encodeString(s);
}

template<typename P, typename F>
void JsonEncoder<P, F>::encodeBytes(const uint8_t *bytes, size_t len) {
    parser_.advance(Symbol::sBytes);
    out_.encodeBinary(bytes, len);
}

template<typename P, typename F>
void JsonEncoder<P, F>::encodeFixed(const uint8_t *bytes, size_t len) {
    parser_.advance(Symbol::sFixed);
    parser_.assertSize(len);
    out_.encodeBinary(bytes, len);
}

template<typename P, typename F>
void JsonEncoder<P, F>::encodeEnum(size_t e) {
    parser_.advance(Symbol::sEnum);
    const string &s = parser_.nameForIndex(e);
    out_.encodeString(s);
}

template<typename P, typename F>
void JsonEncoder<P, F>::arrayStart() {
    parser_.advance(Symbol::sArrayStart);
    parser_.pushRepeatCount(0);
    out_.arrayStart();
}

template<typename P, typename F>
void JsonEncoder<P, F>::arrayEnd() {
    parser_.popRepeater();
    parser_.advance(Symbol::sArrayEnd);
    out_.arrayEnd();
}

template<typename P, typename F>
void JsonEncoder<P, F>::mapStart() {
    parser_.advance(Symbol::sMapStart);
    parser_.pushRepeatCount(0);
    out_.objectStart();
}

template<typename P, typename F>
void JsonEncoder<P, F>::mapEnd() {
    parser_.popRepeater();
    parser_.advance(Symbol::sMapEnd);
    out_.objectEnd();
}

template<typename P, typename F>
void JsonEncoder<P, F>::setItemCount(size_t count) {
    parser_.nextRepeatCount(count);
}

template<typename P, typename F>
void JsonEncoder<P, F>::startItem() {
    parser_.processImplicitActions();
    if (parser_.top() != Symbol::sRepeater) {
        throw Exception("startItem at not an item boundary");
    }
}

template<typename P, typename F>
void JsonEncoder<P, F>::encodeUnionIndex(size_t e) {
    parser_.advance(Symbol::sUnion);

    const std::string name = parser_.nameForIndex(e);

    if (name != "null") {
        out_.objectStart();
        out_.encodeString(name);
    }
    parser_.selectBranch(e);
}

} // namespace parsing

DecoderPtr jsonDecoder(const ValidSchema &s) {
    return std::make_shared<parsing::JsonDecoder<
        parsing::SimpleParser<parsing::JsonDecoderHandler>>>(s);
}

EncoderPtr jsonEncoder(const ValidSchema &schema) {
    return std::make_shared<parsing::JsonEncoder<
<<<<<<< HEAD
        parsing::SimpleParser<parsing::JsonHandler<avro::json::JsonNullFormatter> >, avro::json::JsonNullFormatter> >(
        schema);
=======
        parsing::SimpleParser<parsing::JsonHandler<avro::json::JsonNullFormatter>>, avro::json::JsonNullFormatter>>(schema);
>>>>>>> bc4ef8dc
}

EncoderPtr jsonPrettyEncoder(const ValidSchema &schema) {
    return std::make_shared<parsing::JsonEncoder<
<<<<<<< HEAD
        parsing::SimpleParser<parsing::JsonHandler<avro::json::JsonPrettyFormatter> >,
        avro::json::JsonPrettyFormatter> >(schema);
=======
        parsing::SimpleParser<parsing::JsonHandler<avro::json::JsonPrettyFormatter>>, avro::json::JsonPrettyFormatter>>(schema);
>>>>>>> bc4ef8dc
}

} // namespace avro<|MERGE_RESOLUTION|>--- conflicted
+++ resolved
@@ -79,14 +79,8 @@
         case AVRO_FIXED:
         case AVRO_ARRAY:
         case AVRO_MAP:
-<<<<<<< HEAD
-        case AVRO_SYMBOLIC: {
-            return ValidatingGrammarGenerator::doGenerate(n, m);
-        }
-=======
         case AVRO_SYMBOLIC:
             return ValidatingGrammarGenerator::doGenerate(n, m);
->>>>>>> bc4ef8dc
         case AVRO_RECORD: {
             ProductionPtr result = make_shared<Production>();
 
@@ -147,12 +141,8 @@
             result->push_back(Symbol::unionSymbol());
             return result;
         }
-<<<<<<< HEAD
-        default:throw Exception("Unknown node type");
-=======
         default:
             throw Exception("Unknown node type");
->>>>>>> bc4ef8dc
     }
 }
 
@@ -162,25 +152,11 @@
 
 class JsonDecoderHandler {
     JsonParser &in_;
-<<<<<<< HEAD
-=======
-
->>>>>>> bc4ef8dc
+
 public:
     JsonDecoderHandler(JsonParser &p) : in_(p) {}
     size_t handle(const Symbol &s) {
         switch (s.kind()) {
-<<<<<<< HEAD
-            case Symbol::sRecordStart: {
-                expectToken(in_, JsonParser::tkObjectStart);
-                break;
-            }
-            case Symbol::sRecordEnd: {
-                expectToken(in_, JsonParser::tkObjectEnd);
-                break;
-            }
-            case Symbol::sField: {
-=======
             case Symbol::sRecordStart:
                 expectToken(in_, JsonParser::tkObjectStart);
                 break;
@@ -188,21 +164,13 @@
                 expectToken(in_, JsonParser::tkObjectEnd);
                 break;
             case Symbol::sField:
->>>>>>> bc4ef8dc
                 expectToken(in_, JsonParser::tkString);
                 if (s.extra<string>() != in_.stringValue()) {
                     throw Exception("Incorrect field");
                 }
                 break;
-<<<<<<< HEAD
-            }
-            default: {
-                break;
-            }
-=======
             default:
                 break;
->>>>>>> bc4ef8dc
         }
         return 0;
     }
@@ -239,14 +207,6 @@
     void expect(JsonParser::Token tk);
     void skipComposite();
     void drain();
-<<<<<<< HEAD
-public:
-
-    JsonDecoder(const ValidSchema &s) :
-        handler_(in_),
-        parser_(JsonGrammarGenerator().generate(s), NULL, handler_) {}
-=======
->>>>>>> bc4ef8dc
 
 public:
     JsonDecoder(const ValidSchema &s) : handler_(in_),
@@ -285,11 +245,7 @@
     int64_t result = in_.longValue();
     if (result < INT32_MIN || result > INT32_MAX) {
         throw Exception(boost::format("Value out of range for Avro int: %1%")
-<<<<<<< HEAD
-                            % result);
-=======
                         % result);
->>>>>>> bc4ef8dc
     }
     return static_cast<int32_t>(result);
 }
@@ -405,34 +361,18 @@
     for (;;) {
         switch (in_.advance()) {
             case JsonParser::tkArrayStart:
-<<<<<<< HEAD
-            case JsonParser::tkObjectStart: {
-                ++level;
-                continue;
-            }
-            case JsonParser::tkArrayEnd:
-            case JsonParser::tkObjectEnd: {
-=======
             case JsonParser::tkObjectStart:
                 ++level;
                 continue;
             case JsonParser::tkArrayEnd:
             case JsonParser::tkObjectEnd:
->>>>>>> bc4ef8dc
                 if (level == 0) {
                     return;
                 }
                 --level;
                 continue;
-<<<<<<< HEAD
-            }
-            default: {
-                continue;
-            }
-=======
             default:
                 continue;
->>>>>>> bc4ef8dc
         }
     }
 }
@@ -503,31 +443,11 @@
 template<typename F = JsonNullFormatter>
 class JsonHandler {
     JsonGenerator<F> &generator_;
-<<<<<<< HEAD
-=======
-
->>>>>>> bc4ef8dc
+
 public:
     JsonHandler(JsonGenerator<F> &g) : generator_(g) {}
     size_t handle(const Symbol &s) {
         switch (s.kind()) {
-<<<<<<< HEAD
-            case Symbol::sRecordStart: {
-                generator_.objectStart();
-                break;
-            }
-            case Symbol::sRecordEnd: {
-                generator_.objectEnd();
-                break;
-            }
-            case Symbol::sField: {
-                generator_.encodeString(s.extra<string>());
-                break;
-            }
-            default: {
-                break;
-            }
-=======
             case Symbol::sRecordStart:
                 generator_.objectStart();
                 break;
@@ -539,7 +459,6 @@
                 break;
             default:
                 break;
->>>>>>> bc4ef8dc
         }
         return 0;
     }
@@ -573,14 +492,8 @@
     void encodeUnionIndex(size_t e);
 
 public:
-<<<<<<< HEAD
-    JsonEncoder(const ValidSchema &schema) :
-        handler_(out_),
-        parser_(JsonGrammarGenerator().generate(schema), NULL, handler_) {}
-=======
     JsonEncoder(const ValidSchema &schema) : handler_(out_),
                                              parser_(JsonGrammarGenerator().generate(schema), NULL, handler_) {}
->>>>>>> bc4ef8dc
 };
 
 template<typename P, typename F>
@@ -740,22 +653,12 @@
 
 EncoderPtr jsonEncoder(const ValidSchema &schema) {
     return std::make_shared<parsing::JsonEncoder<
-<<<<<<< HEAD
-        parsing::SimpleParser<parsing::JsonHandler<avro::json::JsonNullFormatter> >, avro::json::JsonNullFormatter> >(
-        schema);
-=======
         parsing::SimpleParser<parsing::JsonHandler<avro::json::JsonNullFormatter>>, avro::json::JsonNullFormatter>>(schema);
->>>>>>> bc4ef8dc
 }
 
 EncoderPtr jsonPrettyEncoder(const ValidSchema &schema) {
     return std::make_shared<parsing::JsonEncoder<
-<<<<<<< HEAD
-        parsing::SimpleParser<parsing::JsonHandler<avro::json::JsonPrettyFormatter> >,
-        avro::json::JsonPrettyFormatter> >(schema);
-=======
         parsing::SimpleParser<parsing::JsonHandler<avro::json::JsonPrettyFormatter>>, avro::json::JsonPrettyFormatter>>(schema);
->>>>>>> bc4ef8dc
 }
 
 } // namespace avro