/**
 * Licensed to the Apache Software Foundation (ASF) under one
 * or more contributor license agreements.  See the NOTICE file
 * distributed with this work for additional information
 * regarding copyright ownership.  The ASF licenses this file
 * to you under the Apache License, Version 2.0 (the
 * "License"); you may not use this file except in compliance
 * with the License.  You may obtain a copy of the License at
 *
 *     https://www.apache.org/licenses/LICENSE-2.0
 *
 * Unless required by applicable law or agreed to in writing, software
 * distributed under the License is distributed on an "AS IS" BASIS,
 * WITHOUT WARRANTIES OR CONDITIONS OF ANY KIND, either express or implied.
 * See the License for the specific language governing permissions and
 * limitations under the License.
 */

#ifndef avro_parsing_Symbol_hh__
#define avro_parsing_Symbol_hh__

#include <map>
#include <set>
#include <sstream>
#include <stack>
#include <vector>

#include <boost/any.hpp>
#include <boost/tuple/tuple.hpp>

#include "Decoder.hh"
#include "Exception.hh"
#include "Node.hh"

namespace avro {
namespace parsing {

class Symbol;

typedef std::vector<Symbol> Production;
typedef std::shared_ptr<Production> ProductionPtr;
typedef boost::tuple<std::stack<ssize_t>, bool, ProductionPtr, ProductionPtr> RepeaterInfo;
typedef boost::tuple<ProductionPtr, ProductionPtr> RootInfo;

class Symbol {
public:
    enum Kind {
        sTerminalLow, // extra has nothing
        sNull,
        sBool,
        sInt,
        sLong,
        sFloat,
        sDouble,
        sString,
        sBytes,
        sArrayStart,
        sArrayEnd,
        sMapStart,
        sMapEnd,
        sFixed,
        sEnum,
        sUnion,
        sTerminalHigh,
        sSizeCheck,   // Extra has size
        sNameList,    // Extra has a vector<string>
        sRoot,        // Root for a schema, extra is Symbol
        sRepeater,    // Array or Map, extra is symbol
        sAlternative, // One of many (union), extra is Union
        sPlaceholder, // To be fixed up later.
        sIndirect,    // extra is shared_ptr<Production>
        sSymbolic,    // extra is weal_ptr<Production>
        sEnumAdjust,
        sUnionAdjust,
        sSkipStart,
        sResolve,

        sImplicitActionLow,
        sRecordStart,
        sRecordEnd,
        sField, // extra is string
        sRecord,
        sSizeList,
        sWriterUnion,
        sDefaultStart, // extra has default value in Avro binary encoding
        sDefaultEnd,
        sImplicitActionHigh,
        sError
    };

private:
    Kind kind_;
    boost::any extra_;

    explicit Symbol(Kind k) : kind_(k) {}
    template<typename T>
    Symbol(Kind k, T t) : kind_(k), extra_(t) {}
<<<<<<< HEAD
=======

>>>>>>> bc4ef8dc
public:
    Kind kind() const {
        return kind_;
    }

    template<typename T>
    T extra() const {
        return boost::any_cast<T>(extra_);
    }

    template<typename T>
    T *extrap() {
        return boost::any_cast<T>(&extra_);
    }

    template<typename T>
    const T *extrap() const {
        return boost::any_cast<T>(&extra_);
    }

    template<typename T>
    void extra(const T &t) {
        extra_ = t;
    }

    bool isTerminal() const {
        return kind_ > sTerminalLow && kind_ < sTerminalHigh;
    }

    bool isImplicitAction() const {
        return kind_ > sImplicitActionLow && kind_ < sImplicitActionHigh;
    }

    static const char *stringValues[];
    static const char *toString(Kind k) {
        return stringValues[k];
    }

    static Symbol rootSymbol(ProductionPtr &s) {
        return Symbol(Symbol::sRoot, RootInfo(s, std::make_shared<Production>()));
    }

    static Symbol rootSymbol(const ProductionPtr &main,
                             const ProductionPtr &backup) {
        return Symbol(Symbol::sRoot, RootInfo(main, backup));
    }

    static Symbol nullSymbol() {
        return Symbol(sNull);
    }

    static Symbol boolSymbol() {
        return Symbol(sBool);
    }

    static Symbol intSymbol() {
        return Symbol(sInt);
    }

    static Symbol longSymbol() {
        return Symbol(sLong);
    }

    static Symbol floatSymbol() {
        return Symbol(sFloat);
    }

    static Symbol doubleSymbol() {
        return Symbol(sDouble);
    }

    static Symbol stringSymbol() {
        return Symbol(sString);
    }

    static Symbol bytesSymbol() {
        return Symbol(sBytes);
    }

    static Symbol sizeCheckSymbol(size_t s) {
        return Symbol(sSizeCheck, s);
    }

    static Symbol fixedSymbol() {
        return Symbol(sFixed);
    }

    static Symbol enumSymbol() {
        return Symbol(sEnum);
    }

    static Symbol arrayStartSymbol() {
        return Symbol(sArrayStart);
    }

    static Symbol arrayEndSymbol() {
        return Symbol(sArrayEnd);
    }

    static Symbol mapStartSymbol() {
        return Symbol(sMapStart);
    }

    static Symbol mapEndSymbol() {
        return Symbol(sMapEnd);
    }

    static Symbol repeater(const ProductionPtr &p,
                           bool isArray) {
        return repeater(p, p, isArray);
    }

    static Symbol repeater(const ProductionPtr &read,
                           const ProductionPtr &skip,
                           bool isArray) {
        std::stack<ssize_t> s;
        return Symbol(sRepeater, RepeaterInfo(s, isArray, read, skip));
    }

<<<<<<< HEAD
    static Symbol defaultStartAction(std::shared_ptr<std::vector<uint8_t> > bb) {
=======
    static Symbol defaultStartAction(std::shared_ptr<std::vector<uint8_t>> bb) {
>>>>>>> bc4ef8dc
        return Symbol(sDefaultStart, bb);
    }

    static Symbol defaultEndAction() {
        return Symbol(sDefaultEnd);
    }

    static Symbol alternative(
        const std::vector<ProductionPtr> &branches) {
        return Symbol(Symbol::sAlternative, branches);
    }

    static Symbol unionSymbol() {
        return Symbol(sUnion);
    }

    static Symbol recordStartSymbol() {
        return Symbol(sRecordStart);
    }

    static Symbol recordEndSymbol() {
        return Symbol(sRecordEnd);
    }

    static Symbol fieldSymbol(const std::string &name) {
        return Symbol(sField, name);
    }

    static Symbol writerUnionAction() {
        return Symbol(sWriterUnion);
    }

    static Symbol nameListSymbol(
        const std::vector<std::string> &v) {
        return Symbol(sNameList, v);
    }

    template<typename T>
    static Symbol placeholder(const T &n) {
        return Symbol(sPlaceholder, n);
    }

    static Symbol indirect(const ProductionPtr &p) {
        return Symbol(sIndirect, p);
    }

    static Symbol symbolic(const std::weak_ptr<Production> &p) {
        return Symbol(sSymbolic, p);
    }

    static Symbol enumAdjustSymbol(const NodePtr &writer,
                                   const NodePtr &reader);

    static Symbol unionAdjustSymbol(size_t branch,
                                    const ProductionPtr &p) {
        return Symbol(sUnionAdjust, std::make_pair(branch, p));
    }

    static Symbol sizeListAction(std::vector<size_t> order) {
        return Symbol(sSizeList, order);
    }

    static Symbol recordAction() {
        return Symbol(sRecord);
    }

    static Symbol error(const NodePtr &writer, const NodePtr &reader);

    static Symbol resolveSymbol(Kind w, Kind r) {
        return Symbol(sResolve, std::make_pair(w, r));
    }

    static Symbol skipStart() {
        return Symbol(sSkipStart);
    }
};

/**
 * Recursively replaces all placeholders in the production with the
 * corresponding values.
 */
template<typename T>
void fixup(const ProductionPtr &p,
           const std::map<T, ProductionPtr> &m) {
    std::set<ProductionPtr> seen;
    for (Production::iterator it = p->begin(); it != p->end(); ++it) {
        fixup(*it, m, seen);
    }
}

/**
 * Recursively replaces all placeholders in the symbol with the values with the
 * corresponding values.
 */
template<typename T>
void fixup_internal(const ProductionPtr &p,
                    const std::map<T, ProductionPtr> &m,
                    std::set<ProductionPtr> &seen) {
    if (seen.find(p) == seen.end()) {
        seen.insert(p);
        for (Production::iterator it = p->begin(); it != p->end(); ++it) {
            fixup(*it, m, seen);
        }
    }
}

template<typename T>
void fixup(Symbol &s, const std::map<T, ProductionPtr> &m,
           std::set<ProductionPtr> &seen) {
    switch (s.kind()) {
<<<<<<< HEAD
        case Symbol::sIndirect: {
            fixup_internal(s.extra<ProductionPtr>(), m, seen);
            break;
        }
        case Symbol::sAlternative: {
            const std::vector<ProductionPtr> *vv =
                s.extrap<std::vector<ProductionPtr> >();
=======
        case Symbol::sIndirect:
            fixup_internal(s.extra<ProductionPtr>(), m, seen);
            break;
        case Symbol::sAlternative: {
            const std::vector<ProductionPtr> *vv =
                s.extrap<std::vector<ProductionPtr>>();
>>>>>>> bc4ef8dc
            for (std::vector<ProductionPtr>::const_iterator it = vv->begin();
                 it != vv->end(); ++it) {
                fixup_internal(*it, m, seen);
            }
<<<<<<< HEAD
        }
            break;
=======
        } break;
>>>>>>> bc4ef8dc
        case Symbol::sRepeater: {
            const RepeaterInfo &ri = *s.extrap<RepeaterInfo>();
            fixup_internal(boost::tuples::get<2>(ri), m, seen);
            fixup_internal(boost::tuples::get<3>(ri), m, seen);
<<<<<<< HEAD
        }
            break;
        case Symbol::sPlaceholder: {
            typename std::map<T, std::shared_ptr<Production> >::const_iterator it =
=======
        } break;
        case Symbol::sPlaceholder: {
            typename std::map<T, std::shared_ptr<Production>>::const_iterator it =
>>>>>>> bc4ef8dc
                m.find(s.extra<T>());
            if (it == m.end()) {
                throw Exception("Placeholder symbol cannot be resolved");
            }
            s = Symbol::symbolic(std::weak_ptr<Production>(it->second));
<<<<<<< HEAD
        }
            break;
        case Symbol::sUnionAdjust: {
            fixup_internal(s.extrap<std::pair<size_t, ProductionPtr> >()->second,
                           m, seen);
            break;
        }
        default: {
            break;
        }
=======
        } break;
        case Symbol::sUnionAdjust:
            fixup_internal(s.extrap<std::pair<size_t, ProductionPtr>>()->second,
                           m, seen);
            break;
        default:
            break;
>>>>>>> bc4ef8dc
    }
}

template<typename Handler>
class SimpleParser {
    Decoder *decoder_;
    Handler &handler_;
    std::stack<Symbol> parsingStack;

    static void throwMismatch(Symbol::Kind actual, Symbol::Kind expected) {
        std::ostringstream oss;
        oss << "Invalid operation. Schema requires: " << Symbol::toString(expected) << ", got: " << Symbol::toString(actual);
        throw Exception(oss.str());
    }

    static void assertMatch(Symbol::Kind actual, Symbol::Kind expected) {
        if (expected != actual) {
            throwMismatch(actual, expected);
        }
    }

    void append(const ProductionPtr &ss) {
        for (Production::const_iterator it = ss->begin();
             it != ss->end(); ++it) {
            parsingStack.push(*it);
        }
    }

    size_t popSize() {
        const Symbol &s = parsingStack.top();
        assertMatch(Symbol::sSizeCheck, s.kind());
        size_t result = s.extra<size_t>();
        parsingStack.pop();
        return result;
    }

    static void assertLessThan(size_t n, size_t s) {
        if (n >= s) {
            std::ostringstream oss;
            oss << "Size max value. Upper bound: " << s << " found " << n;
            throw Exception(oss.str());
        }
    }

public:
    Symbol::Kind advance(Symbol::Kind k) {
        for (;;) {
            Symbol &s = parsingStack.top();
<<<<<<< HEAD
//            std::cout << "advance: " << Symbol::toString(s.kind())
//                      << " looking for " << Symbol::toString(k) << '\n';
=======
            //            std::cout << "advance: " << Symbol::toString(s.kind())
            //                      << " looking for " << Symbol::toString(k) << '\n';
>>>>>>> bc4ef8dc
            if (s.kind() == k) {
                parsingStack.pop();
                return k;
            } else if (s.isTerminal()) {
                throwMismatch(k, s.kind());
            } else {
                switch (s.kind()) {
<<<<<<< HEAD
                    case Symbol::sRoot: {
                        append(boost::tuples::get<0>(*s.extrap<RootInfo>()));
                        continue;
                    }
=======
                    case Symbol::sRoot:
                        append(boost::tuples::get<0>(*s.extrap<RootInfo>()));
                        continue;
>>>>>>> bc4ef8dc
                    case Symbol::sIndirect: {
                        ProductionPtr pp =
                            s.extra<ProductionPtr>();
                        parsingStack.pop();
                        append(pp);
                    }
                        continue;
                    case Symbol::sSymbolic: {
                        ProductionPtr pp(
                            s.extra<std::weak_ptr<Production>>());
                        parsingStack.pop();
                        append(pp);
                    }
                        continue;
                    case Symbol::sRepeater: {
                        RepeaterInfo *p = s.extrap<RepeaterInfo>();
                        std::stack<ssize_t> &ns = boost::tuples::get<0>(*p);
                        if (ns.empty()) {
                            throw Exception(
                                "Empty item count stack in repeater advance");
                        }
                        if (ns.top() == 0) {
                            throw Exception(
                                "Zero item count in repeater advance");
                        }
                        --ns.top();
                        append(boost::tuples::get<2>(*p));
                    }
                        continue;
<<<<<<< HEAD
                    case Symbol::sError: {
                        throw Exception(s.extra<std::string>());
                    }
                    case Symbol::sResolve: {
                        const std::pair<Symbol::Kind, Symbol::Kind> *p =
                            s.extrap<std::pair<Symbol::Kind, Symbol::Kind> >();
=======
                    case Symbol::sError:
                        throw Exception(s.extra<std::string>());
                    case Symbol::sResolve: {
                        const std::pair<Symbol::Kind, Symbol::Kind> *p =
                            s.extrap<std::pair<Symbol::Kind, Symbol::Kind>>();
>>>>>>> bc4ef8dc
                        assertMatch(p->second, k);
                        Symbol::Kind result = p->first;
                        parsingStack.pop();
                        return result;
                    }
<<<<<<< HEAD
                    case Symbol::sSkipStart: {
                        parsingStack.pop();
                        skip(*decoder_);
                        break;
                    }
                    default: {
=======
                    case Symbol::sSkipStart:
                        parsingStack.pop();
                        skip(*decoder_);
                        break;
                    default:
>>>>>>> bc4ef8dc
                        if (s.isImplicitAction()) {
                            size_t n = handler_.handle(s);
                            if (s.kind() == Symbol::sWriterUnion) {
                                parsingStack.pop();
                                selectBranch(n);
                            } else {
                                parsingStack.pop();
                            }
                        } else {
                            std::ostringstream oss;
                            oss << "Encountered " << Symbol::toString(s.kind())
                                << " while looking for " << Symbol::toString(k);
                            throw Exception(oss.str());
                        }
<<<<<<< HEAD
                    }
=======
>>>>>>> bc4ef8dc
                }
            }
        }
    }

    void skip(Decoder &d) {
        const size_t sz = parsingStack.size();
        if (sz == 0) {
            throw Exception("Nothing to skip!");
        }
        while (parsingStack.size() >= sz) {
            Symbol &t = parsingStack.top();
            // std::cout << "skip: " << Symbol::toString(t.kind()) << '\n';
            switch (t.kind()) {
<<<<<<< HEAD
                case Symbol::sNull: {
                    d.decodeNull();
                    break;
                }
                case Symbol::sBool: {
                    d.decodeBool();
                    break;
                }
                case Symbol::sInt: {
                    d.decodeInt();
                    break;
                }
                case Symbol::sLong: {
                    d.decodeLong();
                    break;
                }
                case Symbol::sFloat: {
                    d.decodeFloat();
                    break;
                }
                case Symbol::sDouble: {
                    d.decodeDouble();
                    break;
                }
                case Symbol::sString: {
                    d.skipString();
                    break;
                }
                case Symbol::sBytes: {
                    d.skipBytes();
                    break;
                }
=======
                case Symbol::sNull:
                    d.decodeNull();
                    break;
                case Symbol::sBool:
                    d.decodeBool();
                    break;
                case Symbol::sInt:
                    d.decodeInt();
                    break;
                case Symbol::sLong:
                    d.decodeLong();
                    break;
                case Symbol::sFloat:
                    d.decodeFloat();
                    break;
                case Symbol::sDouble:
                    d.decodeDouble();
                    break;
                case Symbol::sString:
                    d.skipString();
                    break;
                case Symbol::sBytes:
                    d.skipBytes();
                    break;
>>>>>>> bc4ef8dc
                case Symbol::sArrayStart: {
                    parsingStack.pop();
                    size_t n = d.skipArray();
                    processImplicitActions();
                    assertMatch(Symbol::sRepeater, parsingStack.top().kind());
                    if (n == 0) {
                        break;
                    }
                    Symbol &t = parsingStack.top();
                    RepeaterInfo *p = t.extrap<RepeaterInfo>();
                    boost::tuples::get<0>(*p).push(n);
                    continue;
                }
<<<<<<< HEAD
                case Symbol::sArrayEnd: {
                    break;
                }
=======
                case Symbol::sArrayEnd:
                    break;
>>>>>>> bc4ef8dc
                case Symbol::sMapStart: {
                    parsingStack.pop();
                    size_t n = d.skipMap();
                    processImplicitActions();
                    assertMatch(Symbol::sRepeater, parsingStack.top().kind());
                    if (n == 0) {
                        break;
                    }
                    Symbol &t = parsingStack.top();
                    RepeaterInfo *p = t.extrap<RepeaterInfo>();
                    boost::tuples::get<0>(*p).push(n);
                    continue;
                }
<<<<<<< HEAD
                case Symbol::sMapEnd: {
                    break;
                }
=======
                case Symbol::sMapEnd:
                    break;
>>>>>>> bc4ef8dc
                case Symbol::sFixed: {
                    parsingStack.pop();
                    Symbol &t = parsingStack.top();
                    d.decodeFixed(t.extra<size_t>());
<<<<<<< HEAD
                }
                    break;
                case Symbol::sEnum: {
                    parsingStack.pop();
                    d.decodeEnum();
                    break;
                }
=======
                } break;
                case Symbol::sEnum:
                    parsingStack.pop();
                    d.decodeEnum();
                    break;
>>>>>>> bc4ef8dc
                case Symbol::sUnion: {
                    parsingStack.pop();
                    size_t n = d.decodeUnionIndex();
                    selectBranch(n);
                    continue;
                }
                case Symbol::sRepeater: {
                    RepeaterInfo *p = t.extrap<RepeaterInfo>();
                    std::stack<ssize_t> &ns = boost::tuples::get<0>(*p);
                    if (ns.empty()) {
                        throw Exception(
                            "Empty item count stack in repeater skip");
                    }
                    ssize_t &n = ns.top();
                    if (n == 0) {
                        n = boost::tuples::get<1>(*p) ? d.arrayNext()
                                                      : d.mapNext();
                    }
                    if (n != 0) {
                        --n;
                        append(boost::tuples::get<3>(*p));
                        continue;
                    } else {
                        ns.pop();
                    }
<<<<<<< HEAD
                }
                    break;
=======
                } break;
>>>>>>> bc4ef8dc
                case Symbol::sIndirect: {
                    ProductionPtr pp =
                        t.extra<ProductionPtr>();
                    parsingStack.pop();
                    append(pp);
                }
                    continue;
                case Symbol::sSymbolic: {
                    ProductionPtr pp(
                        t.extra<std::weak_ptr<Production>>());
                    parsingStack.pop();
                    append(pp);
                }
                    continue;
                default: {
                    std::ostringstream oss;
                    oss << "Don't know how to skip "
                        << Symbol::toString(t.kind());
                    throw Exception(oss.str());
                }
            }
            parsingStack.pop();
        }
    }

    void assertSize(size_t n) {
        size_t s = popSize();
        if (s != n) {
            std::ostringstream oss;
            oss << "Incorrect size. Expected: " << s << " found " << n;
            throw Exception(oss.str());
        }
    }

    void assertLessThanSize(size_t n) {
        assertLessThan(n, popSize());
    }

    size_t enumAdjust(size_t n) {
        const Symbol &s = parsingStack.top();
        assertMatch(Symbol::sEnumAdjust, s.kind());
<<<<<<< HEAD
        const std::pair<std::vector<int>, std::vector<std::string> > *v =
            s.extrap<std::pair<std::vector<int>, std::vector<std::string> > >();
=======
        const std::pair<std::vector<int>, std::vector<std::string>> *v =
            s.extrap<std::pair<std::vector<int>, std::vector<std::string>>>();
>>>>>>> bc4ef8dc
        assertLessThan(n, v->first.size());

        int result = v->first[n];
        if (result < 0) {
            std::ostringstream oss;
            oss << "Cannot resolve symbol: " << v->second[-result - 1]
                << std::endl;
            throw Exception(oss.str());
        }
        parsingStack.pop();
        return result;
    }

    size_t unionAdjust() {
        const Symbol &s = parsingStack.top();
        assertMatch(Symbol::sUnionAdjust, s.kind());
        std::pair<size_t, ProductionPtr> p =
<<<<<<< HEAD
            s.extra<std::pair<size_t, ProductionPtr> >();
=======
            s.extra<std::pair<size_t, ProductionPtr>>();
>>>>>>> bc4ef8dc
        parsingStack.pop();
        append(p.second);
        return p.first;
    }

    std::string nameForIndex(size_t e) {
        const Symbol &s = parsingStack.top();
        assertMatch(Symbol::sNameList, s.kind());
        const std::vector<std::string> names =
            s.extra<std::vector<std::string>>();
        if (e >= names.size()) {
            throw Exception("Not that many names");
        }
        std::string result = names[e];
        parsingStack.pop();
        return result;
    }

    size_t indexForName(const std::string &name) {
        const Symbol &s = parsingStack.top();
        assertMatch(Symbol::sNameList, s.kind());
        const std::vector<std::string> names =
            s.extra<std::vector<std::string>>();
        std::vector<std::string>::const_iterator it =
            std::find(names.begin(), names.end(), name);
        if (it == names.end()) {
            throw Exception("No such enum symbol");
        }
        size_t result = it - names.begin();
        parsingStack.pop();
        return result;
    }

    void pushRepeatCount(size_t n) {
        processImplicitActions();
        Symbol &s = parsingStack.top();
        assertMatch(Symbol::sRepeater, s.kind());
        RepeaterInfo *p = s.extrap<RepeaterInfo>();
        std::stack<ssize_t> &nn = boost::tuples::get<0>(*p);
        nn.push(n);
    }

    void nextRepeatCount(size_t n) {
        processImplicitActions();
        Symbol &s = parsingStack.top();
        assertMatch(Symbol::sRepeater, s.kind());
        RepeaterInfo *p = s.extrap<RepeaterInfo>();
        std::stack<ssize_t> &nn = boost::tuples::get<0>(*p);
        if (nn.empty() || nn.top() != 0) {
            throw Exception("Wrong number of items");
        }
        nn.top() = n;
    }

    void popRepeater() {
        processImplicitActions();
        Symbol &s = parsingStack.top();
        assertMatch(Symbol::sRepeater, s.kind());
        RepeaterInfo *p = s.extrap<RepeaterInfo>();
        std::stack<ssize_t> &ns = boost::tuples::get<0>(*p);
        if (ns.empty()) {
            throw Exception("Incorrect number of items (empty)");
        }
        if (ns.top() > 0) {
            throw Exception("Incorrect number of items (non-zero)");
        }
        ns.pop();
        parsingStack.pop();
    }

    void selectBranch(size_t n) {
        const Symbol &s = parsingStack.top();
        assertMatch(Symbol::sAlternative, s.kind());
        std::vector<ProductionPtr> v =
<<<<<<< HEAD
            s.extra<std::vector<ProductionPtr> >();
=======
            s.extra<std::vector<ProductionPtr>>();
>>>>>>> bc4ef8dc
        if (n >= v.size()) {
            throw Exception("Not that many branches");
        }
        parsingStack.pop();
        append(v[n]);
    }

    const std::vector<size_t> &sizeList() {
        const Symbol &s = parsingStack.top();
        assertMatch(Symbol::sSizeList, s.kind());
        return *s.extrap<std::vector<size_t>>();
    }

    Symbol::Kind top() const {
        return parsingStack.top().kind();
    }

    void pop() {
        parsingStack.pop();
    }

    void processImplicitActions() {
        for (;;) {
            Symbol &s = parsingStack.top();
            if (s.isImplicitAction()) {
                handler_.handle(s);
                parsingStack.pop();
            } else if (s.kind() == Symbol::sSkipStart) {
                parsingStack.pop();
                skip(*decoder_);
            } else {
                break;
            }
        }
    }

<<<<<<< HEAD
    SimpleParser(const Symbol &s, Decoder *d, Handler &h) :
        decoder_(d), handler_(h) {
=======
    SimpleParser(const Symbol &s, Decoder *d, Handler &h) : decoder_(d), handler_(h) {
>>>>>>> bc4ef8dc
        parsingStack.push(s);
    }

    void reset() {
        while (parsingStack.size() > 1) {
            parsingStack.pop();
        }
    }
};

inline std::ostream &operator<<(std::ostream &os, const Symbol s);

inline std::ostream &operator<<(std::ostream &os, const Production p) {
    os << '(';
    for (Production::const_iterator it = p.begin(); it != p.end(); ++it) {
        os << *it << ", ";
    }
    os << ')';
    return os;
}

inline std::ostream &operator<<(std::ostream &os, const Symbol s) {
    switch (s.kind()) {
        case Symbol::sRepeater: {
            const RepeaterInfo &ri = *s.extrap<RepeaterInfo>();
            os << '(' << Symbol::toString(s.kind())
               << ' ' << *boost::tuples::get<2>(ri)
               << ' ' << *boost::tuples::get<3>(ri)
               << ')';
<<<<<<< HEAD
            break;
        }
        case Symbol::sIndirect: {
            os << '(' << Symbol::toString(s.kind()) << ' '
               << *s.extra<std::shared_ptr<Production> >() << ')';
            break;
        }
        case Symbol::sAlternative: {
            os << '(' << Symbol::toString(s.kind());
            for (std::vector<ProductionPtr>::const_iterator it =
                s.extrap<std::vector<ProductionPtr> >()->begin();
                 it != s.extrap<std::vector<ProductionPtr> >()->end();
=======
        } break;
        case Symbol::sIndirect: {
            os << '(' << Symbol::toString(s.kind()) << ' '
               << *s.extra<std::shared_ptr<Production>>() << ')';
        } break;
        case Symbol::sAlternative: {
            os << '(' << Symbol::toString(s.kind());
            for (std::vector<ProductionPtr>::const_iterator it =
                     s.extrap<std::vector<ProductionPtr>>()->begin();
                 it != s.extrap<std::vector<ProductionPtr>>()->end();
>>>>>>> bc4ef8dc
                 ++it) {
                os << ' ' << **it;
            }
            os << ')';
<<<<<<< HEAD
            break;
        }
        case Symbol::sSymbolic: {
            os << '(' << Symbol::toString(s.kind())
               << ' ' << s.extra<std::weak_ptr<Production> >().lock()
               << ')';
            break;
        }
        default: {
            os << Symbol::toString(s.kind());
            break;
        }
    }
    return os;
}
}   // namespace parsing
}   // namespace avro
=======
        } break;
        case Symbol::sSymbolic: {
            os << '(' << Symbol::toString(s.kind())
               << ' ' << s.extra<std::weak_ptr<Production>>().lock()
               << ')';
        } break;
        default:
            os << Symbol::toString(s.kind());
            break;
    }
    return os;
}
} // namespace parsing
} // namespace avro
>>>>>>> bc4ef8dc

#endif<|MERGE_RESOLUTION|>--- conflicted
+++ resolved
@@ -95,10 +95,7 @@
     explicit Symbol(Kind k) : kind_(k) {}
     template<typename T>
     Symbol(Kind k, T t) : kind_(k), extra_(t) {}
-<<<<<<< HEAD
-=======
-
->>>>>>> bc4ef8dc
+
 public:
     Kind kind() const {
         return kind_;
@@ -218,11 +215,7 @@
         return Symbol(sRepeater, RepeaterInfo(s, isArray, read, skip));
     }
 
-<<<<<<< HEAD
-    static Symbol defaultStartAction(std::shared_ptr<std::vector<uint8_t> > bb) {
-=======
     static Symbol defaultStartAction(std::shared_ptr<std::vector<uint8_t>> bb) {
->>>>>>> bc4ef8dc
         return Symbol(sDefaultStart, bb);
     }
 
@@ -333,63 +326,29 @@
 void fixup(Symbol &s, const std::map<T, ProductionPtr> &m,
            std::set<ProductionPtr> &seen) {
     switch (s.kind()) {
-<<<<<<< HEAD
-        case Symbol::sIndirect: {
-            fixup_internal(s.extra<ProductionPtr>(), m, seen);
-            break;
-        }
-        case Symbol::sAlternative: {
-            const std::vector<ProductionPtr> *vv =
-                s.extrap<std::vector<ProductionPtr> >();
-=======
         case Symbol::sIndirect:
             fixup_internal(s.extra<ProductionPtr>(), m, seen);
             break;
         case Symbol::sAlternative: {
             const std::vector<ProductionPtr> *vv =
                 s.extrap<std::vector<ProductionPtr>>();
->>>>>>> bc4ef8dc
             for (std::vector<ProductionPtr>::const_iterator it = vv->begin();
                  it != vv->end(); ++it) {
                 fixup_internal(*it, m, seen);
             }
-<<<<<<< HEAD
-        }
-            break;
-=======
         } break;
->>>>>>> bc4ef8dc
         case Symbol::sRepeater: {
             const RepeaterInfo &ri = *s.extrap<RepeaterInfo>();
             fixup_internal(boost::tuples::get<2>(ri), m, seen);
             fixup_internal(boost::tuples::get<3>(ri), m, seen);
-<<<<<<< HEAD
-        }
-            break;
-        case Symbol::sPlaceholder: {
-            typename std::map<T, std::shared_ptr<Production> >::const_iterator it =
-=======
         } break;
         case Symbol::sPlaceholder: {
             typename std::map<T, std::shared_ptr<Production>>::const_iterator it =
->>>>>>> bc4ef8dc
                 m.find(s.extra<T>());
             if (it == m.end()) {
                 throw Exception("Placeholder symbol cannot be resolved");
             }
             s = Symbol::symbolic(std::weak_ptr<Production>(it->second));
-<<<<<<< HEAD
-        }
-            break;
-        case Symbol::sUnionAdjust: {
-            fixup_internal(s.extrap<std::pair<size_t, ProductionPtr> >()->second,
-                           m, seen);
-            break;
-        }
-        default: {
-            break;
-        }
-=======
         } break;
         case Symbol::sUnionAdjust:
             fixup_internal(s.extrap<std::pair<size_t, ProductionPtr>>()->second,
@@ -397,7 +356,6 @@
             break;
         default:
             break;
->>>>>>> bc4ef8dc
     }
 }
 
@@ -446,13 +404,8 @@
     Symbol::Kind advance(Symbol::Kind k) {
         for (;;) {
             Symbol &s = parsingStack.top();
-<<<<<<< HEAD
-//            std::cout << "advance: " << Symbol::toString(s.kind())
-//                      << " looking for " << Symbol::toString(k) << '\n';
-=======
             //            std::cout << "advance: " << Symbol::toString(s.kind())
             //                      << " looking for " << Symbol::toString(k) << '\n';
->>>>>>> bc4ef8dc
             if (s.kind() == k) {
                 parsingStack.pop();
                 return k;
@@ -460,16 +413,9 @@
                 throwMismatch(k, s.kind());
             } else {
                 switch (s.kind()) {
-<<<<<<< HEAD
-                    case Symbol::sRoot: {
-                        append(boost::tuples::get<0>(*s.extrap<RootInfo>()));
-                        continue;
-                    }
-=======
                     case Symbol::sRoot:
                         append(boost::tuples::get<0>(*s.extrap<RootInfo>()));
                         continue;
->>>>>>> bc4ef8dc
                     case Symbol::sIndirect: {
                         ProductionPtr pp =
                             s.extra<ProductionPtr>();
@@ -499,39 +445,21 @@
                         append(boost::tuples::get<2>(*p));
                     }
                         continue;
-<<<<<<< HEAD
-                    case Symbol::sError: {
-                        throw Exception(s.extra<std::string>());
-                    }
-                    case Symbol::sResolve: {
-                        const std::pair<Symbol::Kind, Symbol::Kind> *p =
-                            s.extrap<std::pair<Symbol::Kind, Symbol::Kind> >();
-=======
                     case Symbol::sError:
                         throw Exception(s.extra<std::string>());
                     case Symbol::sResolve: {
                         const std::pair<Symbol::Kind, Symbol::Kind> *p =
                             s.extrap<std::pair<Symbol::Kind, Symbol::Kind>>();
->>>>>>> bc4ef8dc
                         assertMatch(p->second, k);
                         Symbol::Kind result = p->first;
                         parsingStack.pop();
                         return result;
                     }
-<<<<<<< HEAD
-                    case Symbol::sSkipStart: {
-                        parsingStack.pop();
-                        skip(*decoder_);
-                        break;
-                    }
-                    default: {
-=======
                     case Symbol::sSkipStart:
                         parsingStack.pop();
                         skip(*decoder_);
                         break;
                     default:
->>>>>>> bc4ef8dc
                         if (s.isImplicitAction()) {
                             size_t n = handler_.handle(s);
                             if (s.kind() == Symbol::sWriterUnion) {
@@ -546,10 +474,6 @@
                                 << " while looking for " << Symbol::toString(k);
                             throw Exception(oss.str());
                         }
-<<<<<<< HEAD
-                    }
-=======
->>>>>>> bc4ef8dc
                 }
             }
         }
@@ -564,40 +488,6 @@
             Symbol &t = parsingStack.top();
             // std::cout << "skip: " << Symbol::toString(t.kind()) << '\n';
             switch (t.kind()) {
-<<<<<<< HEAD
-                case Symbol::sNull: {
-                    d.decodeNull();
-                    break;
-                }
-                case Symbol::sBool: {
-                    d.decodeBool();
-                    break;
-                }
-                case Symbol::sInt: {
-                    d.decodeInt();
-                    break;
-                }
-                case Symbol::sLong: {
-                    d.decodeLong();
-                    break;
-                }
-                case Symbol::sFloat: {
-                    d.decodeFloat();
-                    break;
-                }
-                case Symbol::sDouble: {
-                    d.decodeDouble();
-                    break;
-                }
-                case Symbol::sString: {
-                    d.skipString();
-                    break;
-                }
-                case Symbol::sBytes: {
-                    d.skipBytes();
-                    break;
-                }
-=======
                 case Symbol::sNull:
                     d.decodeNull();
                     break;
@@ -622,7 +512,6 @@
                 case Symbol::sBytes:
                     d.skipBytes();
                     break;
->>>>>>> bc4ef8dc
                 case Symbol::sArrayStart: {
                     parsingStack.pop();
                     size_t n = d.skipArray();
@@ -636,14 +525,8 @@
                     boost::tuples::get<0>(*p).push(n);
                     continue;
                 }
-<<<<<<< HEAD
-                case Symbol::sArrayEnd: {
-                    break;
-                }
-=======
                 case Symbol::sArrayEnd:
                     break;
->>>>>>> bc4ef8dc
                 case Symbol::sMapStart: {
                     parsingStack.pop();
                     size_t n = d.skipMap();
@@ -657,33 +540,17 @@
                     boost::tuples::get<0>(*p).push(n);
                     continue;
                 }
-<<<<<<< HEAD
-                case Symbol::sMapEnd: {
-                    break;
-                }
-=======
                 case Symbol::sMapEnd:
                     break;
->>>>>>> bc4ef8dc
                 case Symbol::sFixed: {
                     parsingStack.pop();
                     Symbol &t = parsingStack.top();
                     d.decodeFixed(t.extra<size_t>());
-<<<<<<< HEAD
-                }
-                    break;
-                case Symbol::sEnum: {
-                    parsingStack.pop();
-                    d.decodeEnum();
-                    break;
-                }
-=======
                 } break;
                 case Symbol::sEnum:
                     parsingStack.pop();
                     d.decodeEnum();
                     break;
->>>>>>> bc4ef8dc
                 case Symbol::sUnion: {
                     parsingStack.pop();
                     size_t n = d.decodeUnionIndex();
@@ -709,12 +576,8 @@
                     } else {
                         ns.pop();
                     }
-<<<<<<< HEAD
+                    break;
                 }
-                    break;
-=======
-                } break;
->>>>>>> bc4ef8dc
                 case Symbol::sIndirect: {
                     ProductionPtr pp =
                         t.extra<ProductionPtr>();
@@ -756,13 +619,8 @@
     size_t enumAdjust(size_t n) {
         const Symbol &s = parsingStack.top();
         assertMatch(Symbol::sEnumAdjust, s.kind());
-<<<<<<< HEAD
-        const std::pair<std::vector<int>, std::vector<std::string> > *v =
-            s.extrap<std::pair<std::vector<int>, std::vector<std::string> > >();
-=======
         const std::pair<std::vector<int>, std::vector<std::string>> *v =
             s.extrap<std::pair<std::vector<int>, std::vector<std::string>>>();
->>>>>>> bc4ef8dc
         assertLessThan(n, v->first.size());
 
         int result = v->first[n];
@@ -780,11 +638,7 @@
         const Symbol &s = parsingStack.top();
         assertMatch(Symbol::sUnionAdjust, s.kind());
         std::pair<size_t, ProductionPtr> p =
-<<<<<<< HEAD
-            s.extra<std::pair<size_t, ProductionPtr> >();
-=======
             s.extra<std::pair<size_t, ProductionPtr>>();
->>>>>>> bc4ef8dc
         parsingStack.pop();
         append(p.second);
         return p.first;
@@ -859,11 +713,7 @@
         const Symbol &s = parsingStack.top();
         assertMatch(Symbol::sAlternative, s.kind());
         std::vector<ProductionPtr> v =
-<<<<<<< HEAD
-            s.extra<std::vector<ProductionPtr> >();
-=======
             s.extra<std::vector<ProductionPtr>>();
->>>>>>> bc4ef8dc
         if (n >= v.size()) {
             throw Exception("Not that many branches");
         }
@@ -900,12 +750,7 @@
         }
     }
 
-<<<<<<< HEAD
-    SimpleParser(const Symbol &s, Decoder *d, Handler &h) :
-        decoder_(d), handler_(h) {
-=======
     SimpleParser(const Symbol &s, Decoder *d, Handler &h) : decoder_(d), handler_(h) {
->>>>>>> bc4ef8dc
         parsingStack.push(s);
     }
 
@@ -935,20 +780,6 @@
                << ' ' << *boost::tuples::get<2>(ri)
                << ' ' << *boost::tuples::get<3>(ri)
                << ')';
-<<<<<<< HEAD
-            break;
-        }
-        case Symbol::sIndirect: {
-            os << '(' << Symbol::toString(s.kind()) << ' '
-               << *s.extra<std::shared_ptr<Production> >() << ')';
-            break;
-        }
-        case Symbol::sAlternative: {
-            os << '(' << Symbol::toString(s.kind());
-            for (std::vector<ProductionPtr>::const_iterator it =
-                s.extrap<std::vector<ProductionPtr> >()->begin();
-                 it != s.extrap<std::vector<ProductionPtr> >()->end();
-=======
         } break;
         case Symbol::sIndirect: {
             os << '(' << Symbol::toString(s.kind()) << ' '
@@ -959,30 +790,10 @@
             for (std::vector<ProductionPtr>::const_iterator it =
                      s.extrap<std::vector<ProductionPtr>>()->begin();
                  it != s.extrap<std::vector<ProductionPtr>>()->end();
->>>>>>> bc4ef8dc
                  ++it) {
                 os << ' ' << **it;
             }
             os << ')';
-<<<<<<< HEAD
-            break;
-        }
-        case Symbol::sSymbolic: {
-            os << '(' << Symbol::toString(s.kind())
-               << ' ' << s.extra<std::weak_ptr<Production> >().lock()
-               << ')';
-            break;
-        }
-        default: {
-            os << Symbol::toString(s.kind());
-            break;
-        }
-    }
-    return os;
-}
-}   // namespace parsing
-}   // namespace avro
-=======
         } break;
         case Symbol::sSymbolic: {
             os << '(' << Symbol::toString(s.kind())
@@ -997,6 +808,5 @@
 }
 } // namespace parsing
 } // namespace avro
->>>>>>> bc4ef8dc
 
 #endif