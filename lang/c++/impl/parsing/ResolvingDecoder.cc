--- conflicted
+++ resolved
@@ -70,13 +70,8 @@
                                const NodePtr &reader, map<NodePair, ProductionPtr> &m,
                                map<NodePtr, ProductionPtr> &m2);
 
-<<<<<<< HEAD
-    static vector<pair<string, size_t> > fields(const NodePtr &n) {
-        vector<pair<string, size_t> > result;
-=======
     static vector<pair<string, size_t>> fields(const NodePtr &n) {
         vector<pair<string, size_t>> result;
->>>>>>> bc4ef8dc
         size_t c = n->names();
         for (size_t i = 0; i < c; ++i) {
             result.push_back(make_pair(n->nameAt(i), i));
@@ -134,46 +129,25 @@
         const NodePtr &r = reader->leafAt(j);
         Type rt = r->type();
         switch (t) {
-<<<<<<< HEAD
-            case AVRO_INT: {
-=======
             case AVRO_INT:
->>>>>>> bc4ef8dc
                 if (rt == AVRO_LONG || rt == AVRO_DOUBLE || rt == AVRO_FLOAT) {
                     return j;
                 }
                 break;
-<<<<<<< HEAD
-            }
-            case AVRO_LONG:
-            case AVRO_FLOAT: {
-=======
             case AVRO_LONG:
             case AVRO_FLOAT:
->>>>>>> bc4ef8dc
                 if (rt == AVRO_DOUBLE) {
                     return j;
                 }
                 break;
-<<<<<<< HEAD
-            }
-            default: {
-                break;
-            }
-=======
             default:
                 break;
->>>>>>> bc4ef8dc
         }
     }
     return -1;
 }
 
-<<<<<<< HEAD
-static shared_ptr<vector<uint8_t> > getAvroBinary(
-=======
 static shared_ptr<vector<uint8_t>> getAvroBinary(
->>>>>>> bc4ef8dc
     const GenericDatum &defaultValue) {
     EncoderPtr e = binaryEncoder();
     unique_ptr<OutputStream> os = memoryOutputStream();
@@ -194,12 +168,7 @@
 
 ProductionPtr ResolvingGrammarGenerator::getWriterProduction(
     const NodePtr &n, map<NodePtr, ProductionPtr> &m2) {
-<<<<<<< HEAD
-    const NodePtr &nn = (n->type() == AVRO_SYMBOLIC) ?
-                        static_cast<const NodeSymbolic & >(*n).getNode() : n;
-=======
     const NodePtr &nn = (n->type() == AVRO_SYMBOLIC) ? static_cast<const NodeSymbolic &>(*n).getNode() : n;
->>>>>>> bc4ef8dc
     map<NodePtr, ProductionPtr>::const_iterator it2 = m2.find(nn);
     if (it2 != m2.end()) {
         return it2->second;
@@ -227,15 +196,9 @@
      * If no matching field is found for reader, arrange to skip the writer
      * field.
      */
-<<<<<<< HEAD
-    for (vector<pair<string, size_t> >::const_iterator it = wf.begin();
-         it != wf.end(); ++it) {
-        vector<pair<string, size_t> >::iterator it2 =
-=======
     for (vector<pair<string, size_t>>::const_iterator it = wf.begin();
          it != wf.end(); ++it) {
         vector<pair<string, size_t>>::iterator it2 =
->>>>>>> bc4ef8dc
             find_if(rf.begin(), rf.end(),
                     equalsFirst<string, size_t>(it->first));
         if (it2 != rf.end()) {
@@ -260,11 +223,7 @@
      * Examine the reader fields left out, (i.e. those didn't have corresponding
      * writer field).
      */
-<<<<<<< HEAD
-    for (vector<pair<string, size_t> >::const_iterator it = rf.begin();
-=======
     for (vector<pair<string, size_t>>::const_iterator it = rf.begin();
->>>>>>> bc4ef8dc
          it != rf.end(); ++it) {
 
         NodePtr s = reader->leafAt(it->second);
@@ -278,12 +237,7 @@
         result->push_back(Symbol::defaultStartAction(defaultBinary));
         map<NodePair, shared_ptr<Production>>::const_iterator it2 =
             m.find(NodePair(s, s));
-<<<<<<< HEAD
-        ProductionPtr p = (it2 == m.end()) ?
-                          doGenerate2(s, s, m, m2) : it2->second;
-=======
         ProductionPtr p = (it2 == m.end()) ? doGenerate2(s, s, m, m2) : it2->second;
->>>>>>> bc4ef8dc
         copy(p->rbegin(), p->rend(), back_inserter(*result));
         result->push_back(Symbol::defaultEndAction());
     }
@@ -322,35 +276,6 @@
 
     if (writerType == readerType) {
         switch (writerType) {
-<<<<<<< HEAD
-            case AVRO_NULL: {
-                return make_shared<Production>(1, Symbol::nullSymbol());
-            }
-            case AVRO_BOOL: {
-                return make_shared<Production>(1, Symbol::boolSymbol());
-            }
-            case AVRO_INT: {
-                return make_shared<Production>(1, Symbol::intSymbol());
-            }
-            case AVRO_LONG: {
-                return make_shared<Production>(1, Symbol::longSymbol());
-            }
-            case AVRO_FLOAT: {
-                return make_shared<Production>(1, Symbol::floatSymbol());
-            }
-            case AVRO_DOUBLE: {
-                return make_shared<Production>(1, Symbol::doubleSymbol());
-            }
-            case AVRO_STRING: {
-                return make_shared<Production>(1, Symbol::stringSymbol());
-            }
-            case AVRO_BYTES: {
-                return make_shared<Production>(1, Symbol::bytesSymbol());
-            }
-            case AVRO_FIXED: {
-                if (writer->name() == reader->name() &&
-                    writer->fixedSize() == reader->fixedSize()) {
-=======
             case AVRO_NULL:
                 return make_shared<Production>(1, Symbol::nullSymbol());
             case AVRO_BOOL:
@@ -369,7 +294,6 @@
                 return make_shared<Production>(1, Symbol::bytesSymbol());
             case AVRO_FIXED:
                 if (writer->name() == reader->name() && writer->fixedSize() == reader->fixedSize()) {
->>>>>>> bc4ef8dc
                     ProductionPtr result = make_shared<Production>();
                     result->push_back(Symbol::sizeCheckSymbol(reader->fixedSize()));
                     result->push_back(Symbol::fixedSymbol());
@@ -377,22 +301,12 @@
                     return result;
                 }
                 break;
-<<<<<<< HEAD
-            }
-            case AVRO_RECORD: {
-=======
             case AVRO_RECORD:
->>>>>>> bc4ef8dc
                 if (writer->name() == reader->name()) {
                     const pair<NodePtr, NodePtr> key(writer, reader);
                     map<NodePair, ProductionPtr>::const_iterator kp = m.find(key);
                     if (kp != m.end()) {
-<<<<<<< HEAD
-                        return (kp->second) ? kp->second :
-                               make_shared<Production>(1, Symbol::placeholder(key));
-=======
                         return (kp->second) ? kp->second : make_shared<Production>(1, Symbol::placeholder(key));
->>>>>>> bc4ef8dc
                     }
                     m[key] = ProductionPtr();
                     ProductionPtr result = resolveRecords(writer, reader, m, m2);
@@ -400,13 +314,8 @@
                     return make_shared<Production>(1, Symbol::indirect(result));
                 }
                 break;
-<<<<<<< HEAD
-            }
-            case AVRO_ENUM: {
-=======
 
             case AVRO_ENUM:
->>>>>>> bc4ef8dc
                 if (writer->name() == reader->name()) {
                     ProductionPtr result = make_shared<Production>();
                     result->push_back(Symbol::enumAdjustSymbol(writer, reader));
@@ -415,11 +324,6 @@
                     return result;
                 }
                 break;
-<<<<<<< HEAD
-            }
-=======
-
->>>>>>> bc4ef8dc
             case AVRO_ARRAY: {
                 ProductionPtr p = getWriterProduction(writer->leafAt(0), m2);
                 ProductionPtr p2 = doGenerate2(writer->leafAt(0), reader->leafAt(0), m, m2);
@@ -446,14 +350,8 @@
                 result->push_back(Symbol::mapStartSymbol());
                 return result;
             }
-<<<<<<< HEAD
-            case AVRO_UNION: {
-                return resolveUnion(writer, reader, m, m2);
-            }
-=======
             case AVRO_UNION:
                 return resolveUnion(writer, reader, m, m2);
->>>>>>> bc4ef8dc
             case AVRO_SYMBOLIC: {
                 shared_ptr<NodeSymbolic> w =
                     static_pointer_cast<NodeSymbolic>(writer);
@@ -468,51 +366,19 @@
                     return make_shared<Production>(1, Symbol::placeholder(p));
                 }
             }
-<<<<<<< HEAD
-            default: {
-                throw Exception("Unknown node type");
-            }
-=======
             default:
                 throw Exception("Unknown node type");
->>>>>>> bc4ef8dc
         }
     } else if (writerType == AVRO_UNION) {
         return resolveUnion(writer, reader, m, m2);
     } else {
         switch (readerType) {
-<<<<<<< HEAD
-            case AVRO_LONG: {
-=======
             case AVRO_LONG:
->>>>>>> bc4ef8dc
                 if (writerType == AVRO_INT) {
                     return make_shared<Production>(1,
                                                    Symbol::resolveSymbol(Symbol::sInt, Symbol::sLong));
                 }
                 break;
-<<<<<<< HEAD
-            }
-            case AVRO_FLOAT: {
-                if (writerType == AVRO_INT || writerType == AVRO_LONG) {
-                    return make_shared<Production>(1,
-                                                   Symbol::resolveSymbol(writerType == AVRO_INT ?
-                                                                         Symbol::sInt : Symbol::sLong, Symbol::sFloat));
-                }
-                break;
-            }
-            case AVRO_DOUBLE: {
-                if (writerType == AVRO_INT || writerType == AVRO_LONG
-                    || writerType == AVRO_FLOAT) {
-                    return make_shared<Production>(1,
-                                                   Symbol::resolveSymbol(writerType == AVRO_INT ?
-                                                                         Symbol::sInt : writerType == AVRO_LONG ?
-                                                                                        Symbol::sLong : Symbol::sFloat,
-                                                                         Symbol::sDouble));
-                }
-                break;
-            }
-=======
             case AVRO_FLOAT:
                 if (writerType == AVRO_INT || writerType == AVRO_LONG) {
                     return make_shared<Production>(1,
@@ -527,7 +393,6 @@
                 }
                 break;
 
->>>>>>> bc4ef8dc
             case AVRO_UNION: {
                 int j = bestBranch(writer, reader);
                 if (j >= 0) {
@@ -537,12 +402,7 @@
                     result->push_back(Symbol::unionSymbol());
                     return result;
                 }
-<<<<<<< HEAD
-            }
-                break;
-=======
             } break;
->>>>>>> bc4ef8dc
             case AVRO_NULL:
             case AVRO_BOOL:
             case AVRO_INT:
@@ -551,19 +411,10 @@
             case AVRO_ENUM:
             case AVRO_ARRAY:
             case AVRO_MAP:
-<<<<<<< HEAD
-            case AVRO_RECORD: {
-                break;
-            }
-            default: {
-                throw Exception("Unknown node type");
-            }
-=======
             case AVRO_RECORD:
                 break;
             default:
                 throw Exception("Unknown node type");
->>>>>>> bc4ef8dc
         }
     }
     return make_shared<Production>(1, Symbol::error(writer, reader));
@@ -575,50 +426,27 @@
     DecoderPtr backup_;
     DecoderPtr &base_;
     const DecoderPtr binDecoder;
-<<<<<<< HEAD
-=======
-
->>>>>>> bc4ef8dc
+
 public:
     ResolvingDecoderHandler(DecoderPtr &base) : base_(base),
                                                 binDecoder(binaryDecoder()) {}
     size_t handle(const Symbol &s) {
         switch (s.kind()) {
-<<<<<<< HEAD
-            case Symbol::sWriterUnion: {
-                return base_->decodeUnionIndex();
-            }
-            case Symbol::sDefaultStart: {
-                defaultData_ = s.extra<shared_ptr<vector<uint8_t> > >();
-=======
             case Symbol::sWriterUnion:
                 return base_->decodeUnionIndex();
             case Symbol::sDefaultStart:
                 defaultData_ = s.extra<shared_ptr<vector<uint8_t>>>();
->>>>>>> bc4ef8dc
                 backup_ = base_;
                 inp_ = memoryInputStream(&(*defaultData_)[0], defaultData_->size());
                 base_ = binDecoder;
                 base_->init(*inp_);
                 return 0;
-<<<<<<< HEAD
-            }
-            case Symbol::sDefaultEnd: {
-                base_ = backup_;
-                backup_.reset();
-                return 0;
-            }
-            default: {
-                return 0;
-            }
-=======
             case Symbol::sDefaultEnd:
                 base_ = backup_;
                 backup_.reset();
                 return 0;
             default:
                 return 0;
->>>>>>> bc4ef8dc
         }
     }
 
@@ -665,18 +493,10 @@
 
 public:
     ResolvingDecoderImpl(const ValidSchema &writer, const ValidSchema &reader,
-<<<<<<< HEAD
-                         const DecoderPtr &base) :
-        base_(base),
-        handler_(base_),
-        parser_(ResolvingGrammarGenerator().generate(writer, reader),
-                &(*base_), handler_) {
-=======
                          const DecoderPtr &base) : base_(base),
                                                    handler_(base_),
                                                    parser_(ResolvingGrammarGenerator().generate(writer, reader),
                                                            &(*base_), handler_) {
->>>>>>> bc4ef8dc
     }
 };
 
@@ -714,26 +534,13 @@
 template<typename P>
 float ResolvingDecoderImpl<P>::decodeFloat() {
     Symbol::Kind k = parser_.advance(Symbol::sFloat);
-<<<<<<< HEAD
-    return k == Symbol::sInt ? base_->decodeInt() :
-           k == Symbol::sLong ? base_->decodeLong() :
-           base_->decodeFloat();
-=======
     return k == Symbol::sInt ? base_->decodeInt() : k == Symbol::sLong ? base_->decodeLong() : base_->decodeFloat();
->>>>>>> bc4ef8dc
 }
 
 template<typename P>
 double ResolvingDecoderImpl<P>::decodeDouble() {
     Symbol::Kind k = parser_.advance(Symbol::sDouble);
-<<<<<<< HEAD
-    return k == Symbol::sInt ? base_->decodeInt() :
-           k == Symbol::sLong ? base_->decodeLong() :
-           k == Symbol::sFloat ? base_->decodeFloat() :
-           base_->decodeDouble();
-=======
     return k == Symbol::sInt ? base_->decodeInt() : k == Symbol::sLong ? base_->decodeLong() : k == Symbol::sFloat ? base_->decodeFloat() : base_->decodeDouble();
->>>>>>> bc4ef8dc
 }
 
 template<typename P>
@@ -873,12 +680,7 @@
 
 ResolvingDecoderPtr resolvingDecoder(const ValidSchema &writer,
                                      const ValidSchema &reader, const DecoderPtr &base) {
-<<<<<<< HEAD
-    return make_shared<parsing::ResolvingDecoderImpl
-                           <parsing::SimpleParser<parsing::ResolvingDecoderHandler> > >(
-=======
     return make_shared<parsing::ResolvingDecoderImpl<parsing::SimpleParser<parsing::ResolvingDecoderHandler>>>(
->>>>>>> bc4ef8dc
         writer, reader, base);
 }
 
