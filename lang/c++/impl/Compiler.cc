--- conflicted
+++ resolved
@@ -291,11 +291,7 @@
     const std::unordered_set<std::string> &kKnownFields = getKnownFields();
     for (const auto &entry : m) {
         if (kKnownFields.find(entry.first) == kKnownFields.end()) {
-<<<<<<< HEAD
             customAttributes.addAttribute(entry.first, entry.second.toString());
-=======
-            customAttributes.addAttribute(entry.first, entry.second.toLiteralString());
->>>>>>> e45b6050
         }
     }
 }
