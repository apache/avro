/**
 * Licensed to the Apache Software Foundation (ASF) under one
 * or more contributor license agreements.  See the NOTICE file
 * distributed with this work for additional information
 * regarding copyright ownership.  The ASF licenses this file
 * to you under the Apache License, Version 2.0 (the
 * "License"); you may not use this file except in compliance
 * with the License.  You may obtain a copy of the License at
 *
 *     http://www.apache.org/licenses/LICENSE-2.0
 *
 * Unless required by applicable law or agreed to in writing, software
 * distributed under the License is distributed on an "AS IS" BASIS,
 * WITHOUT WARRANTIES OR CONDITIONS OF ANY KIND, either express or implied.
 * See the License for the specific language governing permissions and
 * limitations under the License.
 */
#include <boost/algorithm/string/replace.hpp>
#include <sstream>

#include "Compiler.hh"
#include "Types.hh"
#include "Schema.hh"
#include "ValidSchema.hh"
#include "Stream.hh"

#include "json/JsonDom.hh"

using std::string;
using std::map;
using std::vector;
using std::pair;
using std::make_pair;

namespace avro {
using json::Entity;
using json::Object;
using json::Array;
using json::EntityType;

typedef map<Name, NodePtr> SymbolTable;


// #define DEBUG_VERBOSE

static NodePtr makePrimitive(const string& t)
{
    if (t == "null") {
        return NodePtr(new NodePrimitive(AVRO_NULL));
    } else if (t == "boolean") {
        return NodePtr(new NodePrimitive(AVRO_BOOL));
    } else if (t == "int") {
        return NodePtr(new NodePrimitive(AVRO_INT));
    } else if (t == "long") {
        return NodePtr(new NodePrimitive(AVRO_LONG));
    } else if (t == "float") {
        return NodePtr(new NodePrimitive(AVRO_FLOAT));
    } else if (t == "double") {
        return NodePtr(new NodePrimitive(AVRO_DOUBLE));
    } else if (t == "string") {
        return NodePtr(new NodePrimitive(AVRO_STRING));
    } else if (t == "bytes") {
        return NodePtr(new NodePrimitive(AVRO_BYTES));
    } else {
        return NodePtr();
    }
}

static NodePtr makeNode(const json::Entity& e, SymbolTable& st, const string &ns);

template <typename T>
concepts::SingleAttribute<T> asSingleAttribute(const T& t)
{
    concepts::SingleAttribute<T> n;
    n.add(t);
    return n;
}

static bool isFullName(const string &s)
{
    return s.find('.') != string::npos;
}

static Name getName(const string &name, const string &ns)
{
    return (isFullName(name)) ? Name(name) : Name(name, ns);
}

static NodePtr makeNode(const string &t, SymbolTable &st, const string &ns)
{
    NodePtr result = makePrimitive(t);
    if (result) {
        return result;
    }
    Name n = getName(t, ns);

    SymbolTable::const_iterator it = st.find(n);
    if (it != st.end()) {
        return NodePtr(new NodeSymbolic(asSingleAttribute(n), it->second));
    }
    throw Exception(boost::format("Unknown type: %1%") % n.fullname());
}

/** Returns "true" if the field is in the container */
// e.g.: can be false for non-mandatory fields
<<<<<<< HEAD
bool containsField(const Entity& e, const Object& m, const string& fieldName) {
    Object::const_iterator it = m.find(fieldName);
    return (it != m.end());
}

const json::Object::const_iterator findField(const Entity& e,
    const Object& m, const string& fieldName)
=======
bool containsField(const Object &m, const string &fieldName) {
    Object::const_iterator it = m.find(fieldName);
    return it != m.end();
}

const json::Object::const_iterator findField(const Entity &e,
    const Object &m, const string &fieldName)
>>>>>>> 88de5c89
{
    Object::const_iterator it = m.find(fieldName);
    if (it == m.end()) {
        throw Exception(boost::format("Missing Json field \"%1%\": %2%") %
            fieldName % e.toString());
    } else {
        return it;
    }
}

template <typename T> void ensureType(const Entity &e, const string &name)
{
    if (e.type() != json::type_traits<T>::type()) {
        throw Exception(boost::format("Json field \"%1%\" is not a %2%: %3%") %
            name % json::type_traits<T>::name() % e.toString());
    }
}

const string& getStringField(const Entity &e, const Object &m,
                             const string &fieldName)
{
    Object::const_iterator it = findField(e, m, fieldName);
    ensureType<string>(it->second, fieldName);
    return it->second.stringValue();
}

const Array& getArrayField(const Entity& e, const Object& m,
                           const string& fieldName)
{
    Object::const_iterator it = findField(e, m, fieldName);
    ensureType<Array >(it->second, fieldName);
    return it->second.arrayValue();
}

const int64_t getLongField(const Entity& e, const Object& m,
                           const string& fieldName)
{
    Object::const_iterator it = findField(e, m, fieldName);
    ensureType<int64_t>(it->second, fieldName);
    return it->second.longValue();
}

// Unescape double quotes (") for de-serialization.  This method complements the
// method NodeImpl::escape() which is used for serialization.
static void unescape(string& s) {
    boost::replace_all(s, "\\\"", "\"");
}

const string getDocField(const Entity& e, const Object& m)
{
    string doc = getStringField(e, m, "doc");
    unescape(doc);
    return doc;
}

struct Field {
    const string& name;
    const NodePtr schema;
    const GenericDatum defaultValue;
    Field(const string& n, const NodePtr& v, GenericDatum dv) :
        name(n), schema(v), defaultValue(dv) { }
};

static void assertType(const Entity& e, EntityType et)
{
    if (e.type() != et) {
        throw Exception(boost::format("Unexpected type for default value: "
            "Expected %1%, but found %2% in line %3%") %
                json::typeToString(et) % json::typeToString(e.type()) %
                e.line());
    }
}

static vector<uint8_t> toBin(const string& s)
{
    vector<uint8_t> result(s.size());
    if (s.size() > 0) {
        std::copy(s.c_str(), s.c_str() + s.size(), &result[0]);
    }
    return result;
}

static GenericDatum makeGenericDatum(NodePtr n,
        const Entity& e, const SymbolTable& st)
{
    Type t = n->type();
    EntityType dt = e.type();

    if (t == AVRO_SYMBOLIC) {
        n = st.find(n->name())->second;
        t = n->type();
    }
    switch (t) {
    case AVRO_STRING:
        assertType(e, json::etString);
        return GenericDatum(e.stringValue());
    case AVRO_BYTES:
        assertType(e, json::etString);
        return GenericDatum(toBin(e.stringValue()));
    case AVRO_INT:
        assertType(e, json::etLong);
        return GenericDatum(static_cast<int32_t>(e.longValue()));
    case AVRO_LONG:
        assertType(e, json::etLong);
        return GenericDatum(e.longValue());
    case AVRO_FLOAT:
        if (dt == json::etLong) {
            return GenericDatum(static_cast<float>(e.longValue()));
        }
        assertType(e, json::etDouble);
        return GenericDatum(static_cast<float>(e.doubleValue()));
    case AVRO_DOUBLE:
        if (dt == json::etLong) {
            return GenericDatum(static_cast<double>(e.longValue()));
        }
        assertType(e, json::etDouble);
        return GenericDatum(e.doubleValue());
    case AVRO_BOOL:
        assertType(e, json::etBool);
        return GenericDatum(e.boolValue());
    case AVRO_NULL:
        assertType(e, json::etNull);
        return GenericDatum();
    case AVRO_RECORD:
    {
        assertType(e, json::etObject);
        GenericRecord result(n);
        const map<string, Entity>& v = e.objectValue();
        for (size_t i = 0; i < n->leaves(); ++i) {
            map<string, Entity>::const_iterator it = v.find(n->nameAt(i));
            if (it == v.end()) {
                throw Exception(boost::format(
                    "No value found in default for %1%") % n->nameAt(i));
            }
            result.setFieldAt(i,
                makeGenericDatum(n->leafAt(i), it->second, st));
        }
        return GenericDatum(n, result);
    }
    case AVRO_ENUM:
        assertType(e, json::etString);
        return GenericDatum(n, GenericEnum(n, e.stringValue()));
    case AVRO_ARRAY:
    {
        assertType(e, json::etArray);
        GenericArray result(n);
        const vector<Entity>& elements = e.arrayValue();
        for (vector<Entity>::const_iterator it = elements.begin();
            it != elements.end(); ++it) {
            result.value().push_back(makeGenericDatum(n->leafAt(0), *it, st));
        }
        return GenericDatum(n, result);
    }
    case AVRO_MAP:
    {
        assertType(e, json::etObject);
        GenericMap result(n);
        const map<string, Entity>& v = e.objectValue();
        for (map<string, Entity>::const_iterator it = v.begin();
            it != v.end(); ++it) {
            result.value().push_back(make_pair(it->first,
                makeGenericDatum(n->leafAt(1), it->second, st)));
        }
        return GenericDatum(n, result);
    }
    case AVRO_UNION:
    {
        GenericUnion result(n);
        result.selectBranch(0);
        result.datum() = makeGenericDatum(n->leafAt(0), e, st);
        return GenericDatum(n, result);
    }
    case AVRO_FIXED:
        assertType(e, json::etString);
        return GenericDatum(n, GenericFixed(n, toBin(e.stringValue())));
    default:
        throw Exception(boost::format("Unknown type: %1%") % t);
    }
    return GenericDatum();
}


static Field makeField(const Entity& e, SymbolTable& st, const string& ns)
{
    const Object& m = e.objectValue();
    const string& n = getStringField(e, m, "name");
    Object::const_iterator it = findField(e, m, "type");
    map<string, Entity>::const_iterator it2 = m.find("default");
    NodePtr node = makeNode(it->second, st, ns);
    if (containsField(m, "doc")) {
        node->setDoc(getDocField(e, m));
    }
    GenericDatum d = (it2 == m.end()) ? GenericDatum() :
        makeGenericDatum(node, it2->second, st);
    return Field(n, node, d);
}

// Extended makeRecordNode (with doc).
static NodePtr makeRecordNode(const Entity& e, const Name& name,
                              const string* doc, const Object& m,
                              SymbolTable& st, const string& ns) {
    const Array& v = getArrayField(e, m, "fields");
    concepts::MultiAttribute<string> fieldNames;
    concepts::MultiAttribute<NodePtr> fieldValues;
    vector<GenericDatum> defaultValues;

    for (Array::const_iterator it = v.begin(); it != v.end(); ++it) {
        Field f = makeField(*it, st, ns);
        fieldNames.add(f.name);
        fieldValues.add(f.schema);
        defaultValues.push_back(f.defaultValue);
    }
    NodeRecord* node;
    if (doc == NULL) {
        node = new NodeRecord(asSingleAttribute(name), fieldValues, fieldNames,
                              defaultValues);
    } else {
        node = new NodeRecord(asSingleAttribute(name), asSingleAttribute(*doc),
                              fieldValues, fieldNames, defaultValues);
    }
    return NodePtr(node);
}

static LogicalType makeLogicalType(const Entity& e, const Object& m) {
    if (!containsField(e, m, "logicalType")) {
        return LogicalType(LogicalType::NONE);
    }

    const std::string& typeField = getStringField(e, m, "logicalType");

    if (typeField == "decimal") {
        LogicalType decimalType(LogicalType::DECIMAL);
        try {
            decimalType.setPrecision(getLongField(e, m, "precision"));
            if (containsField(e, m, "scale")) {
                decimalType.setScale(getLongField(e, m, "scale"));
            }
        } catch (Exception& ex) {
            // If any part of the logical type is malformed, per the standard we
            // must ignore the whole attribute.
            return LogicalType(LogicalType::NONE);
        }
        return decimalType;
    }

    LogicalType::Type t = LogicalType::NONE;
    if (typeField == "date")
        t = LogicalType::DATE;
    else if (typeField == "time-millis")
        t = LogicalType::TIME_MILLIS;
    else if (typeField == "time-micros")
        t = LogicalType::TIME_MICROS;
    else if (typeField == "timestamp-millis")
        t = LogicalType::TIMESTAMP_MILLIS;
    else if (typeField == "timestamp-micros")
        t = LogicalType::TIMESTAMP_MICROS;
    else if (typeField == "duration")
        t = LogicalType::DURATION;
    return LogicalType(t);
}

static NodePtr makeEnumNode(const Entity& e,
    const Name& name, const Object& m)
{
    const Array& v = getArrayField(e, m, "symbols");
    concepts::MultiAttribute<string> symbols;
    for (Array::const_iterator it = v.begin(); it != v.end(); ++it) {
        if (it->type() != json::etString) {
            throw Exception(boost::format("Enum symbol not a string: %1%") %
                it->toString());
        }
        symbols.add(it->stringValue());
    }
    NodePtr node = NodePtr(new NodeEnum(asSingleAttribute(name), symbols));
    if (containsField(m, "doc")) {
        node->setDoc(getDocField(e, m));
    }
    return node;
}

static NodePtr makeFixedNode(const Entity& e,
    const Name& name, const Object& m)
{
    int v = static_cast<int>(getLongField(e, m, "size"));
    if (v <= 0) {
        throw Exception(boost::format("Size for fixed is not positive: %1%") %
            e.toString());
    }
    NodePtr node =
        NodePtr(new NodeFixed(asSingleAttribute(name), asSingleAttribute(v)));
    if (containsField(m, "doc")) {
        node->setDoc(getDocField(e, m));
    }
    return node;
}

static NodePtr makeArrayNode(const Entity& e, const Object& m,
    SymbolTable& st, const string& ns)
{
    Object::const_iterator it = findField(e, m, "items");
    NodePtr node = NodePtr(new NodeArray(
        asSingleAttribute(makeNode(it->second, st, ns))));
    if (containsField(m, "doc")) {
        node->setDoc(getDocField(e, m));
    }
    return node;
}

static NodePtr makeMapNode(const Entity& e, const Object& m,
    SymbolTable& st, const string& ns)
{
    Object::const_iterator it = findField(e, m, "values");

    NodePtr node = NodePtr(new NodeMap(
        asSingleAttribute(makeNode(it->second, st, ns))));
    if (containsField(m, "doc")) {
        node->setDoc(getDocField(e, m));
    }
    return node;
}

static Name getName(const Entity& e, const Object& m, const string& ns)
{
    const string& name = getStringField(e, m, "name");

    if (isFullName(name)) {
        return Name(name);
    } else {
        Object::const_iterator it = m.find("namespace");
        if (it != m.end()) {
            if (it->second.type() != json::type_traits<string>::type()) {
                throw Exception(boost::format(
                    "Json field \"%1%\" is not a %2%: %3%") %
                        "namespace" % json::type_traits<string>::name() %
                        it->second.toString());
            }
            Name result = Name(name, it->second.stringValue());
            return result;
        }
        return Name(name, ns);
    }
}

static NodePtr makeNode(const Entity& e, const Object& m,
    SymbolTable& st, const string& ns)
{
    const string& type = getStringField(e, m, "type");
    NodePtr result;
    if (type == "record" || type == "error" ||
        type == "enum" || type == "fixed") {
        Name nm = getName(e, m, ns);
        if (type == "record" || type == "error") {
            result = NodePtr(new NodeRecord());
            st[nm] = result;
            // Get field doc
            if (containsField(m, "doc")) {
                string doc = getDocField(e, m);

                NodePtr r = makeRecordNode(e, nm, &doc, m, st, nm.ns());
                (boost::dynamic_pointer_cast<NodeRecord>(r))->swap(
                    *boost::dynamic_pointer_cast<NodeRecord>(result));
            } else {  // No doc
                NodePtr r =
                    makeRecordNode(e, nm, NULL, m, st, nm.ns());
                (boost::dynamic_pointer_cast<NodeRecord>(r))
                    ->swap(*boost::dynamic_pointer_cast<NodeRecord>(result));
            }
        } else {
            result = (type == "enum") ? makeEnumNode(e, nm, m) :
                makeFixedNode(e, nm, m);
            st[nm] = result;
        }
    } else if (type == "array") {
        result = makeArrayNode(e, m, st, ns);
    } else if (type == "map") {
        result = makeMapNode(e, m, st, ns);
    } else {
        result = makePrimitive(type);
    }

    if (result) {
        try {
            result->setLogicalType(makeLogicalType(e, m));
        } catch (Exception& ex) {
            // Per the standard we must ignore the logical type attribute if it
            // is malformed.
        }
        return result;
    }

    throw Exception(boost::format("Unknown type definition: %1%")
        % e.toString());
}

static NodePtr makeNode(const Entity& e, const Array& m,
    SymbolTable& st, const string& ns)
{
    concepts::MultiAttribute<NodePtr> mm;
    for (Array::const_iterator it = m.begin(); it != m.end(); ++it) {
        mm.add(makeNode(*it, st, ns));
    }
    return NodePtr(new NodeUnion(mm));
}

static NodePtr makeNode(const json::Entity& e, SymbolTable& st, const string& ns)
{
    switch (e.type()) {
    case json::etString:
        return makeNode(e.stringValue(), st, ns);
    case json::etObject:
        return makeNode(e, e.objectValue(), st, ns);
    case json::etArray:
        return makeNode(e, e.arrayValue(), st, ns);
    default:
        throw Exception(boost::format("Invalid Avro type: %1%") % e.toString());
    }
}

AVRO_DECL ValidSchema compileJsonSchemaFromStream(InputStream& is)
{
    json::Entity e = json::loadEntity(is);
    SymbolTable st;
    NodePtr n = makeNode(e, st, "");
    return ValidSchema(n);
}

AVRO_DECL ValidSchema compileJsonSchemaFromFile(const char* filename)
{
    std::auto_ptr<InputStream> s = fileInputStream(filename);
    return compileJsonSchemaFromStream(*s);
}

AVRO_DECL ValidSchema compileJsonSchemaFromMemory(const uint8_t* input, size_t len)
{
    return compileJsonSchemaFromStream(*memoryInputStream(input, len));
}

AVRO_DECL ValidSchema compileJsonSchemaFromString(const char* input)
{
    return compileJsonSchemaFromMemory(reinterpret_cast<const uint8_t*>(input),
        ::strlen(input));
}

AVRO_DECL ValidSchema compileJsonSchemaFromString(const string& input)
{
    return compileJsonSchemaFromMemory(
        reinterpret_cast<const uint8_t*>(&input[0]), input.size());
}

static ValidSchema compile(std::istream& is)
{
    std::auto_ptr<InputStream> in = istreamInputStream(is);
    return compileJsonSchemaFromStream(*in);
}

AVRO_DECL void compileJsonSchema(std::istream &is, ValidSchema &schema)
{
    if (!is.good()) {
        throw Exception("Input stream is not good");
    }

    schema = compile(is);
}

AVRO_DECL bool compileJsonSchema(std::istream &is, ValidSchema &schema, string &error)
{
    try {
        compileJsonSchema(is, schema);
        return true;
    } catch (const Exception &e) {
        error = e.what();
        return false;
    }

}

} // namespace avro<|MERGE_RESOLUTION|>--- conflicted
+++ resolved
@@ -103,7 +103,6 @@
 
 /** Returns "true" if the field is in the container */
 // e.g.: can be false for non-mandatory fields
-<<<<<<< HEAD
 bool containsField(const Entity& e, const Object& m, const string& fieldName) {
     Object::const_iterator it = m.find(fieldName);
     return (it != m.end());
@@ -111,15 +110,6 @@
 
 const json::Object::const_iterator findField(const Entity& e,
     const Object& m, const string& fieldName)
-=======
-bool containsField(const Object &m, const string &fieldName) {
-    Object::const_iterator it = m.find(fieldName);
-    return it != m.end();
-}
-
-const json::Object::const_iterator findField(const Entity &e,
-    const Object &m, const string &fieldName)
->>>>>>> 88de5c89
 {
     Object::const_iterator it = m.find(fieldName);
     if (it == m.end()) {
