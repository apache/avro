--- conflicted
+++ resolved
@@ -65,24 +65,14 @@
     string name;
     size_t idx;
 
-<<<<<<< HEAD
-    PendingSetterGetter(string sn, string t, string n, size_t i) :
-        structName(std::move(sn)), type(std::move(t)), name(std::move(n)), idx(i) {}
-=======
     PendingSetterGetter(string sn, string t, string n, size_t i) : structName(std::move(sn)), type(std::move(t)), name(std::move(n)), idx(i) {}
->>>>>>> bc4ef8dc
 };
 
 struct PendingConstructor {
     string structName;
     string memberName;
     bool initMember;
-<<<<<<< HEAD
-    PendingConstructor(string sn, string n, bool im) :
-        structName(std::move(sn)), memberName(std::move(n)), initMember(im) {}
-=======
     PendingConstructor(string sn, string n, bool im) : structName(std::move(sn)), memberName(std::move(n)), initMember(im) {}
->>>>>>> bc4ef8dc
 };
 
 class CodeGen {
@@ -123,20 +113,11 @@
     CodeGen(std::ostream &os, std::string ns,
             std::string schemaFile, std::string headerFile,
             std::string guardString,
-<<<<<<< HEAD
-            std::string includePrefix, bool noUnion) :
-        unionNumber_(0), os_(os), inNamespace_(false), ns_(std::move(ns)),
-        schemaFile_(std::move(schemaFile)), headerFile_(std::move(headerFile)),
-        includePrefix_(std::move(includePrefix)), noUnion_(noUnion),
-        guardString_(std::move(guardString)),
-        random_(static_cast<uint32_t>(::time(nullptr))) {}
-=======
             std::string includePrefix, bool noUnion) : unionNumber_(0), os_(os), inNamespace_(false), ns_(std::move(ns)),
                                                        schemaFile_(std::move(schemaFile)), headerFile_(std::move(headerFile)),
                                                        includePrefix_(std::move(includePrefix)), noUnion_(noUnion),
                                                        guardString_(std::move(guardString)),
                                                        random_(static_cast<uint32_t>(::time(nullptr))) {}
->>>>>>> bc4ef8dc
     void generate(const ValidSchema &schema);
 };
 
@@ -181,29 +162,6 @@
 
 string CodeGen::cppTypeOf(const NodePtr &n) {
     switch (n->type()) {
-<<<<<<< HEAD
-        case avro::AVRO_STRING: {
-            return "std::string";
-        }
-        case avro::AVRO_BYTES: {
-            return "std::vector<uint8_t>";
-        }
-        case avro::AVRO_INT: {
-            return "int32_t";
-        }
-        case avro::AVRO_LONG: {
-            return "int64_t";
-        }
-        case avro::AVRO_FLOAT: {
-            return "float";
-        }
-        case avro::AVRO_DOUBLE: {
-            return "double";
-        }
-        case avro::AVRO_BOOL: {
-            return "bool";
-        }
-=======
         case avro::AVRO_STRING:
             return "std::string";
         case avro::AVRO_BYTES:
@@ -218,36 +176,11 @@
             return "double";
         case avro::AVRO_BOOL:
             return "bool";
->>>>>>> bc4ef8dc
         case avro::AVRO_RECORD:
         case avro::AVRO_ENUM: {
             string nm = decorate(n->name());
             return inNamespace_ ? nm : fullname(nm);
         }
-<<<<<<< HEAD
-        case avro::AVRO_ARRAY: {
-            return "std::vector<" + cppTypeOf(n->leafAt(0)) + " >";
-        }
-        case avro::AVRO_MAP: {
-            return "std::map<std::string, " + cppTypeOf(n->leafAt(1)) + " >";
-        }
-        case avro::AVRO_FIXED: {
-            return "std::array<uint8_t, " +
-                lexical_cast<string>(n->fixedSize()) + ">";
-        }
-        case avro::AVRO_SYMBOLIC: {
-            return cppTypeOf(resolveSymbol(n));
-        }
-        case avro::AVRO_UNION: {
-            return fullname(done[n]);
-        }
-        case avro::AVRO_NULL: {
-            return "avro::null";
-        }
-        default: {
-            return "$Undefined$";
-        }
-=======
         case avro::AVRO_ARRAY:
             return "std::vector<" + cppTypeOf(n->leafAt(0)) + " >";
         case avro::AVRO_MAP:
@@ -262,53 +195,11 @@
             return "avro::null";
         default:
             return "$Undefined$";
->>>>>>> bc4ef8dc
     }
 }
 
 static string cppNameOf(const NodePtr &n) {
     switch (n->type()) {
-<<<<<<< HEAD
-        case avro::AVRO_NULL: {
-            return "null";
-        }
-        case avro::AVRO_STRING: {
-            return "string";
-        }
-        case avro::AVRO_BYTES: {
-            return "bytes";
-        }
-        case avro::AVRO_INT: {
-            return "int";
-        }
-        case avro::AVRO_LONG: {
-            return "long";
-        }
-        case avro::AVRO_FLOAT: {
-            return "float";
-        }
-        case avro::AVRO_DOUBLE: {
-            return "double";
-        }
-        case avro::AVRO_BOOL: {
-            return "bool";
-        }
-        case avro::AVRO_RECORD:
-        case avro::AVRO_ENUM:
-        case avro::AVRO_FIXED: {
-            return decorate(n->name());
-        }
-        case avro::AVRO_ARRAY: {
-            return "array";
-        }
-        case avro::AVRO_MAP: {
-            return "map";
-        }
-        case avro::AVRO_SYMBOLIC: {
-            return cppNameOf(resolveSymbol(n));
-        }
-        default:return "$Undefined$";
-=======
         case avro::AVRO_NULL:
             return "null";
         case avro::AVRO_STRING:
@@ -337,7 +228,6 @@
             return cppNameOf(resolveSymbol(n));
         default:
             return "$Undefined$";
->>>>>>> bc4ef8dc
     }
 }
 
@@ -513,12 +403,8 @@
             const string &type = types[i];
             const string &name = names[i];
             os_ << "    " << type << " get_" << name << "() const;\n"
-<<<<<<< HEAD
-                                                        "    void set_" << name << "(const " << type << "& v);\n";
-=======
                                                         "    void set_"
                 << name << "(const " << type << "& v);\n";
->>>>>>> bc4ef8dc
             pendingGettersAndSetters.emplace_back(result, type, name, i);
         }
     }
@@ -556,45 +442,6 @@
         case avro::AVRO_DOUBLE:
         case avro::AVRO_BOOL:
         case avro::AVRO_NULL:
-<<<<<<< HEAD
-        case avro::AVRO_FIXED: {
-            return cppTypeOf(n);
-        }
-        case avro::AVRO_ARRAY: {
-            const NodePtr &ln = n->leafAt(0);
-            string dn;
-            if (doing.find(n) == doing.end()) {
-                doing.insert(n);
-                dn = generateType(ln);
-                doing.erase(n);
-            } else {
-                dn = generateDeclaration(ln);
-            }
-            return "std::vector<" + dn + " >";
-        }
-        case avro::AVRO_MAP: {
-            const NodePtr &ln = n->leafAt(1);
-            string dn;
-            if (doing.find(n) == doing.end()) {
-                doing.insert(n);
-                dn = generateType(ln);
-                doing.erase(n);
-            } else {
-                dn = generateDeclaration(ln);
-            }
-            return "std::map<std::string, " + dn + " >";
-        }
-        case avro::AVRO_RECORD: {
-            return generateRecordType(n);
-        }
-        case avro::AVRO_ENUM: {
-            return generateEnumType(n);
-        }
-        case avro::AVRO_UNION: {
-            return generateUnionType(n);
-        }
-        default:break;
-=======
         case avro::AVRO_FIXED:
             return cppTypeOf(n);
         case avro::AVRO_ARRAY: {
@@ -629,7 +476,6 @@
             return generateUnionType(n);
         default:
             break;
->>>>>>> bc4ef8dc
     }
     return "$Undefined$";
 }
@@ -645,30 +491,6 @@
         case avro::AVRO_DOUBLE:
         case avro::AVRO_BOOL:
         case avro::AVRO_NULL:
-<<<<<<< HEAD
-        case avro::AVRO_FIXED: {
-            return cppTypeOf(nn);
-        }
-        case avro::AVRO_ARRAY: {
-            return "std::vector<" + generateDeclaration(nn->leafAt(0)) + " >";
-        }
-        case avro::AVRO_MAP: {
-            return "std::map<std::string, " +
-                generateDeclaration(nn->leafAt(1)) + " >";
-        }
-        case avro::AVRO_RECORD: {
-            os_ << "struct " << cppTypeOf(nn) << ";\n";
-            return cppTypeOf(nn);
-        }
-        case avro::AVRO_ENUM: {
-            return generateEnumType(nn);
-        }
-        case avro::AVRO_UNION: {
-            // FIXME: When can this happen?
-            return generateUnionType(nn);
-        }
-        default:break;
-=======
         case avro::AVRO_FIXED:
             return cppTypeOf(nn);
         case avro::AVRO_ARRAY:
@@ -685,7 +507,6 @@
             return generateUnionType(nn);
         default:
             break;
->>>>>>> bc4ef8dc
     }
     return "$Undefined$";
 }
@@ -839,30 +660,6 @@
         case avro::AVRO_FLOAT:
         case avro::AVRO_DOUBLE:
         case avro::AVRO_BOOL:
-<<<<<<< HEAD
-        case avro::AVRO_NULL:break;
-        case avro::AVRO_RECORD: {
-            generateRecordTraits(n);
-            break;
-        }
-        case avro::AVRO_ENUM: {
-            generateEnumTraits(n);
-            break;
-        }
-        case avro::AVRO_ARRAY:
-        case avro::AVRO_MAP: {
-            generateTraits(n->leafAt(n->type() == avro::AVRO_ARRAY ? 0 : 1));
-            break;
-        }
-        case avro::AVRO_UNION: {
-            generateUnionTraits(n);
-            break;
-        }
-        case avro::AVRO_FIXED:
-        default: {
-            break;
-        }
-=======
         case avro::AVRO_NULL:
             break;
         case avro::AVRO_RECORD:
@@ -881,35 +678,10 @@
         case avro::AVRO_FIXED:
         default:
             break;
->>>>>>> bc4ef8dc
     }
 }
 
 void CodeGen::emitCopyright() {
-<<<<<<< HEAD
-    os_ <<
-        "/**\n"
-        " * Licensed to the Apache Software Foundation (ASF) under one\n"
-        " * or more contributor license agreements.  See the NOTICE file\n"
-        " * distributed with this work for additional information\n"
-        " * regarding copyright ownership.  The ASF licenses this file\n"
-        " * to you under the Apache License, Version 2.0 (the\n"
-        " * \"License\"); you may not use this file except in compliance\n"
-        " * with the License.  You may obtain a copy of the License at\n"
-        " *\n"
-        " *     https://www.apache.org/licenses/LICENSE-2.0\n"
-        " *\n"
-        " * Unless required by applicable law or agreed to in writing, "
-        "software\n"
-        " * distributed under the License is distributed on an "
-        "\"AS IS\" BASIS,\n"
-        " * WITHOUT WARRANTIES OR CONDITIONS OF ANY KIND, either express "
-        "or implied.\n"
-        " * See the License for the specific language governing "
-        "permissions and\n"
-        " * limitations under the License.\n"
-        " */\n\n\n";
-=======
     os_ << "/**\n"
            " * Licensed to the Apache Software Foundation (ASF) under one\n"
            " * or more contributor license agreements.  See the NOTICE file\n"
@@ -931,7 +703,6 @@
            "permissions and\n"
            " * limitations under the License.\n"
            " */\n\n\n";
->>>>>>> bc4ef8dc
 }
 
 string CodeGen::guard() {
@@ -963,11 +734,7 @@
     if (!ns_.empty()) {
         boost::algorithm::split_regex(nsVector, ns_, boost::regex("::"));
         for (vector<string>::const_iterator it =
-<<<<<<< HEAD
-            nsVector.begin();
-=======
                  nsVector.begin();
->>>>>>> bc4ef8dc
              it != nsVector.end(); ++it) {
             os_ << "namespace " << *it << " {\n";
         }
@@ -978,22 +745,14 @@
     generateType(root);
 
     for (vector<PendingSetterGetter>::const_iterator it =
-<<<<<<< HEAD
-        pendingGettersAndSetters.begin();
-=======
              pendingGettersAndSetters.begin();
->>>>>>> bc4ef8dc
          it != pendingGettersAndSetters.end(); ++it) {
         generateGetterAndSetter(os_, it->structName, it->type, it->name,
                                 it->idx);
     }
 
     for (vector<PendingConstructor>::const_iterator it =
-<<<<<<< HEAD
-        pendingConstructors.begin();
-=======
              pendingConstructors.begin();
->>>>>>> bc4ef8dc
          it != pendingConstructors.end(); ++it) {
         generateConstructor(os_, it->structName,
                             it->initMember, it->memberName);
@@ -1002,11 +761,7 @@
     if (!ns_.empty()) {
         inNamespace_ = false;
         for (vector<string>::const_iterator it =
-<<<<<<< HEAD
-            nsVector.begin();
-=======
                  nsVector.begin();
->>>>>>> bc4ef8dc
              it != nsVector.end(); ++it) {
             os_ << "}\n";
         }
@@ -1055,19 +810,8 @@
     const string NO_UNION_TYPEDEF("no-union-typedef");
 
     po::options_description desc("Allowed options");
-<<<<<<< HEAD
-    desc.add_options()
-        ("help,h", "produce help message")
-        ("include-prefix,p", po::value<string>()->default_value("avro"),
-         "prefix for include headers, - for none, default: avro")
-        ("no-union-typedef,U", "do not generate typedefs for unions in records")
-        ("namespace,n", po::value<string>(), "set namespace for generated code")
-        ("input,i", po::value<string>(), "input file")
-        ("output,o", po::value<string>(), "output file to generate");
-=======
     desc.add_options()("help,h", "produce help message")("include-prefix,p", po::value<string>()->default_value("avro"),
                                                          "prefix for include headers, - for none, default: avro")("no-union-typedef,U", "do not generate typedefs for unions in records")("namespace,n", po::value<string>(), "set namespace for generated code")("input,i", po::value<string>(), "input file")("output,o", po::value<string>(), "output file to generate");
->>>>>>> bc4ef8dc
 
     po::variables_map vm;
     po::store(po::parse_command_line(argc, argv, desc), vm);
