--- conflicted
+++ resolved
@@ -164,30 +164,22 @@
     })",
 
     // Custom attribute(s) for field in record
-<<<<<<< HEAD
-    "{\"type\": \"record\",\"name\": \"Test\",\"fields\": "
-    "[{\"name\": \"f1\",\"type\": \"long\",\"extra field\": \"1\"}]}",
-    "{\"type\": \"record\",\"name\": \"Test\",\"fields\": "
-    "[{\"name\": \"f1\",\"type\": \"long\","
-    "\"extra field1\": \"1\",\"extra field2\": \"2\"}]}",
+    R"({
+        "type": "record",
+        "name": "Test",
+        "fields":[
+            {"name": "f1","type": "long","extra field": "1"}
+        ]
+    })",
+    R"({
+        "type": "record",
+        "name": "Test",
+        "fields":[
+            {"name": "f1","type": "long","extra field1": "1","extra field2": "2"}
+        ]
+    })"
     R"({"type": "record","name": "Test","fields":
        [{"name": "f1","type": "string", "extra": {"custom1": "value","custom2": true }}]})"
-=======
-    R"({
-        "type": "record",
-        "name": "Test",
-        "fields":[
-            {"name": "f1","type": "long","extra field": "1"}
-        ]
-    })",
-    R"({
-        "type": "record",
-        "name": "Test",
-        "fields":[
-            {"name": "f1","type": "long","extra field1": "1","extra field2": "2"}
-        ]
-    })"
->>>>>>> 005ee806
 };
 
 const char *basicSchemaErrors[] = {
