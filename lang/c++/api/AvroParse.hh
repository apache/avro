--- conflicted
+++ resolved
@@ -58,10 +58,6 @@
 
 /// The remainder of the file includes default implementations for serializable types.
 
-<<<<<<< HEAD
-
-=======
->>>>>>> bc4ef8dc
 template<typename Reader, typename T>
 void parse(Reader &p, T &val, const std::true_type &) {
     p.readValue(val);
