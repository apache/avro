--- conflicted
+++ resolved
@@ -42,18 +42,6 @@
 class AVRO_DECL ostreambuf : public std::streambuf {
 
 public:
-<<<<<<< HEAD
-
-    /// Default constructor creates a new OutputBuffer.
-    ostreambuf() :
-        std::streambuf(),
-        buffer_() {}
-
-    /// Construct using an existing OutputBuffer.
-    explicit ostreambuf(OutputBuffer &buffer) :
-        std::streambuf(),
-        buffer_(buffer) {}
-=======
     /// Default constructor creates a new OutputBuffer.
     ostreambuf() : std::streambuf(),
                    buffer_() {}
@@ -61,7 +49,6 @@
     /// Construct using an existing OutputBuffer.
     explicit ostreambuf(OutputBuffer &buffer) : std::streambuf(),
                                                 buffer_(buffer) {}
->>>>>>> bc4ef8dc
 
     /// Return the buffer.
     const OutputBuffer &getBuffer() const {
@@ -69,10 +56,6 @@
     }
 
 protected:
-<<<<<<< HEAD
-
-=======
->>>>>>> bc4ef8dc
     /// Write a single character to the stream.
     virtual int_type overflow(int_type c) {
         buffer_.writeTo(static_cast<OutputBuffer::data_type>(c));
@@ -85,10 +68,6 @@
     }
 
 private:
-<<<<<<< HEAD
-
-=======
->>>>>>> bc4ef8dc
     OutputBuffer buffer_;
 };
 
@@ -108,37 +87,19 @@
 class AVRO_DECL istreambuf : public std::streambuf {
 
 public:
-<<<<<<< HEAD
-
-    /// Default constructor requires an InputBuffer to read from.
-    explicit istreambuf(const InputBuffer &buffer) :
-        std::streambuf(),
-        buffer_(buffer),
-        basePos_(0),
-        iter_(buffer_.begin()) {
-=======
     /// Default constructor requires an InputBuffer to read from.
     explicit istreambuf(const InputBuffer &buffer) : std::streambuf(),
                                                      buffer_(buffer),
                                                      basePos_(0),
                                                      iter_(buffer_.begin()) {
->>>>>>> bc4ef8dc
         setBuffer();
     }
 
     /// Default constructor converts an OutputBuffer to an InputBuffer
-<<<<<<< HEAD
-    explicit istreambuf(const OutputBuffer &buffer) :
-        std::streambuf(),
-        buffer_(buffer, InputBuffer::ShallowCopy()),
-        basePos_(0),
-        iter_(buffer_.begin()) {
-=======
     explicit istreambuf(const OutputBuffer &buffer) : std::streambuf(),
                                                       buffer_(buffer, InputBuffer::ShallowCopy()),
                                                       basePos_(0),
                                                       iter_(buffer_.begin()) {
->>>>>>> bc4ef8dc
         setBuffer();
     }
 
@@ -148,10 +109,6 @@
     }
 
 protected:
-<<<<<<< HEAD
-
-=======
->>>>>>> bc4ef8dc
     /// The current chunk of data is exhausted, read the next chunk.
     virtual int_type underflow() {
         if (iter_ != buffer_.end()) {
@@ -253,10 +210,6 @@
     }
 
 private:
-<<<<<<< HEAD
-
-=======
->>>>>>> bc4ef8dc
     /// Setup the streambuf buffer pointers after updating
     /// the value of the iterator.  Returns the first character
     /// in the new buffer, or eof if there is no buffer.
@@ -264,11 +217,7 @@
         int_type ret = traits_type::eof();
 
         if (iter_ != buffer_.end()) {
-<<<<<<< HEAD
-            char *loc = const_cast <char *> (iter_->data());
-=======
             char *loc = const_cast<char *>(iter_->data());
->>>>>>> bc4ef8dc
             setg(loc, loc, loc + iter_->size());
             ret = std::char_traits<char>::to_int_type(*gptr());
         } else {
