--- conflicted
+++ resolved
@@ -41,21 +41,12 @@
  *
  **/
 class AVRO_DECL BufferReader : private boost::noncopyable {
-<<<<<<< HEAD
-
-public:
-=======
->>>>>>> bc4ef8dc
 
 public:
     typedef detail::data_type data_type;
     typedef detail::size_type size_type;
 
 private:
-<<<<<<< HEAD
-
-=======
->>>>>>> bc4ef8dc
     size_type chunkRemaining() const {
         return iter_->dataSize() - chunkPos_;
     }
@@ -80,22 +71,6 @@
     }
 
 public:
-<<<<<<< HEAD
-
-    BufferReader(const InputBuffer &buf) :
-        bufferImpl_(buf.pimpl_),
-        iter_(bufferImpl_->beginRead()),
-        bytes_(bufferImpl_->size()),
-        bytesRemaining_(bytes_),
-        chunkPos_(0) {}
-
-    BufferReader(const OutputBuffer &buf) :
-        bufferImpl_(buf.pimpl_),
-        iter_(bufferImpl_->beginRead()),
-        bytes_(bufferImpl_->size()),
-        bytesRemaining_(bytes_),
-        chunkPos_(0) {}
-=======
     BufferReader(const InputBuffer &buf) : bufferImpl_(buf.pimpl_),
                                            iter_(bufferImpl_->beginRead()),
                                            bytes_(bufferImpl_->size()),
@@ -107,7 +82,6 @@
                                             bytes_(bufferImpl_->size()),
                                             bytesRemaining_(bytes_),
                                             chunkPos_(0) {}
->>>>>>> bc4ef8dc
 
     /**
      * How many bytes are still not read from this buffer.
@@ -204,13 +178,8 @@
         if (pos >= curPos) {
             toSkip -= curPos;
         }
-<<<<<<< HEAD
-            // if the seek position is ahead of the start of the chunk we can back up to
-            // start of the chunk
-=======
         // if the seek position is ahead of the start of the chunk we can back up to
         // start of the chunk
->>>>>>> bc4ef8dc
         else if (pos >= (curPos - chunkPos_)) {
             curPos -= chunkPos_;
             bytesRemaining_ += chunkPos_;
@@ -245,10 +214,6 @@
     }
 
 private:
-<<<<<<< HEAD
-
-=======
->>>>>>> bc4ef8dc
     void doSkip(size_type sizeToSkip) {
 
         while (sizeToSkip) {
@@ -265,11 +230,7 @@
         }
 
         if (sizeof(T) <= chunkRemaining()) {
-<<<<<<< HEAD
-            val = *(reinterpret_cast<const T *> (addr()));
-=======
             val = *(reinterpret_cast<const T *>(addr()));
->>>>>>> bc4ef8dc
             incrementChunk(sizeof(T));
         } else {
             read(reinterpret_cast<data_type *>(&val), sizeof(T));
@@ -307,10 +268,6 @@
     size_type chunkPos_;
 };
 
-<<<<<<< HEAD
-} // namespace
-=======
 } // namespace avro
->>>>>>> bc4ef8dc
 
 #endif