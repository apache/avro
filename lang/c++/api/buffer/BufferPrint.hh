--- conflicted
+++ resolved
@@ -97,23 +97,13 @@
 
 } // namespace avro
 
-<<<<<<< HEAD
-inline
-std::ostream &operator<<(std::ostream &os, const avro::OutputBuffer &buffer) {
-=======
 inline std::ostream &operator<<(std::ostream &os, const avro::OutputBuffer &buffer) {
->>>>>>> bc4ef8dc
     avro::BufferReader reader(buffer);
     avro::detail::hexPrint(os, reader);
     return os;
 }
 
-<<<<<<< HEAD
-inline
-std::ostream &operator<<(std::ostream &os, const avro::InputBuffer &buffer) {
-=======
 inline std::ostream &operator<<(std::ostream &os, const avro::InputBuffer &buffer) {
->>>>>>> bc4ef8dc
     avro::BufferReader reader(buffer);
     avro::detail::hexPrint(os, reader);
     return os;
