<?xml version="1.0" encoding="UTF-8"?>
<!--
   Licensed to the Apache Software Foundation (ASF) under one or more
   contributor license agreements.  See the NOTICE file distributed with
   this work for additional information regarding copyright ownership.
   The ASF licenses this file to You under the Apache License, Version 2.0
   (the "License"); you may not use this file except in compliance with
   the License.  You may obtain a copy of the License at

       https://www.apache.org/licenses/LICENSE-2.0

   Unless required by applicable law or agreed to in writing, software
   distributed under the License is distributed on an "AS IS" BASIS,
   WITHOUT WARRANTIES OR CONDITIONS OF ANY KIND, either express or implied.
   See the License for the specific language governing permissions and
   limitations under the License.
-->
<project xmlns="http://maven.apache.org/POM/4.0.0" xmlns:xsi="http://www.w3.org/2001/XMLSchema-instance"
         xsi:schemaLocation="http://maven.apache.org/POM/4.0.0 http://maven.apache.org/xsd/maven-4.0.0.xsd">
  <modelVersion>4.0.0</modelVersion>

  <parent>
    <groupId>org.apache.avro</groupId>
    <artifactId>avro-toplevel</artifactId>
    <version>1.10.0-SNAPSHOT</version>
    <relativePath>../../</relativePath>
  </parent>

  <artifactId>avro-parent</artifactId>
  <packaging>pom</packaging>

  <name>Apache Avro Java</name>
  <url>https://avro.apache.org</url>
  <description>Avro parent Java project</description>

  <properties>
    <project.build.sourceEncoding>UTF-8</project.build.sourceEncoding>
    <main.basedir>${project.parent.basedir}</main.basedir>

    <!-- version properties for dependencies -->

    <hadoop.version>2.7.7</hadoop.version>
    <jackson.version>2.10.0</jackson.version>
    <jackson.databind.version>2.10.0</jackson.databind.version>
    <servlet-api.version>4.0.1</servlet-api.version>
    <jetty.version>9.4.25.v20191220</jetty.version>
    <jopt-simple.version>5.0.4</jopt-simple.version>
    <junit.version>4.12</junit.version>
    <netty.version>3.10.6.Final</netty.version>
    <protobuf.version>3.11.1</protobuf.version>
    <thrift.version>0.12.0</thrift.version>
    <slf4j.version>1.7.25</slf4j.version>
    <snappy.version>1.1.7.3</snappy.version>
    <velocity.version>2.1</velocity.version>
    <maven.version>2.0.11</maven.version>
    <ant.version>1.10.5</ant.version>
    <commons-cli.version>1.4</commons-cli.version>
    <commons-compress.version>1.19</commons-compress.version>
    <commons-lang.version>3.9</commons-lang.version>
    <tukaani.version>1.8</tukaani.version>
    <easymock.version>4.0.2</easymock.version>
    <hamcrest.version>2.1</hamcrest.version>
<<<<<<< HEAD
    <grpc.version>1.26.0</grpc.version>
    <netty-codec-http2.version>4.1.44.Final</netty-codec-http2.version>
=======
    <grpc.version>1.24.1</grpc.version>
    <netty-codec-http2.version>4.1.45.Final</netty-codec-http2.version>
>>>>>>> 84b056c2
    <zstd-jni.version>1.4.3-1</zstd-jni.version>
    <!-- version properties for plugins -->
    <archetype-plugin.version>3.0.1</archetype-plugin.version>
    <bundle-plugin-version>4.1.0</bundle-plugin-version>
    <compiler-plugin.version>3.8.1</compiler-plugin.version>
    <exec-plugin.version>1.6.0</exec-plugin.version>
    <file-management.version>1.2.1</file-management.version>
    <jar-plugin.version>3.1.2</jar-plugin.version>
    <javacc-plugin.version>2.6</javacc-plugin.version>
    <maven-site-plugin.version>3.7.1</maven-site-plugin.version>
    <plugin-plugin.version>3.6.0</plugin-plugin.version>
    <plugin-tools-javadoc.version>3.5</plugin-tools-javadoc.version>
    <shade-plugin.version>3.2.1</shade-plugin.version>
    <source-plugin.version>3.0.1</source-plugin.version>
    <surefire-plugin.version>3.0.0-M3</surefire-plugin.version>
  </properties>

  <modules>
    <module>avro</module>
    <module>compiler</module>
    <module>maven-plugin</module>
    <module>ipc</module>
    <module>ipc-jetty</module>
    <module>ipc-netty</module>
    <module>trevni</module>
    <module>tools</module>
    <module>mapred</module>
    <module>protobuf</module>
    <module>thrift</module>
    <module>archetypes</module>
    <module>grpc</module>
    <module>integration-test</module>
    <module>perf</module>
  </modules>

  <build>
    <!-- defines the default plugin configuration that all child projects inherit from.
      Like dependencyManagement, this provides configuration, version, and other
      parameters if the plugins are used by child projects -->
    <pluginManagement>
      <plugins>
        <plugin>
          <groupId>org.apache.maven.plugins</groupId>
          <artifactId>maven-compiler-plugin</artifactId>
          <version>${compiler-plugin.version}</version>
          <configuration>
            <source>1.8</source>
            <target>1.8</target>
            <compilerArgs>
              <arg>-parameters</arg>
              <!--<arg>-Werror</arg>-->
              <arg>-Xlint:all</arg>
              <!-- Override options warnings to support cross-compilation -->
              <arg>-Xlint:-options</arg>
              <!-- Temporary lint overrides, to be removed over time. -->
              <arg>-Xlint:-rawtypes</arg>
              <arg>-Xlint:-serial</arg>
              <arg>-Xlint:-unchecked</arg>
              <!--<arg>-Xlint:sunapi</arg>-->
              <!--<arg>-XDenableSunApiLintControl</arg>-->
            </compilerArgs>
          </configuration>
        </plugin>
        <plugin>
          <groupId>org.apache.maven.plugins</groupId>
          <artifactId>maven-jar-plugin</artifactId>
          <version>${jar-plugin.version}</version>
          <!--We want to be able to resuse the test-jars for mapred
              to test avro-tool
              see https://maven.apache.org/guides/mini/guide-attached-tests.html
          -->
          <executions>
            <execution>
              <goals>
                <goal>test-jar</goal>
              </goals>
            </execution>
          </executions>
          <configuration>
            <archive>
              <manifest>
                <addDefaultSpecificationEntries>true</addDefaultSpecificationEntries>
                <addDefaultImplementationEntries>true</addDefaultImplementationEntries>
              </manifest>
            </archive>
          </configuration>
        </plugin>
        <plugin>
          <groupId>org.apache.maven.plugins</groupId>
          <artifactId>maven-surefire-plugin</artifactId>
          <version>${surefire-plugin.version}</version>
          <dependencies>
            <dependency>
              <groupId>org.apache.maven.surefire</groupId>
              <artifactId>surefire-junit47</artifactId>
              <version>${surefire-plugin.version}</version>
            </dependency>
          </dependencies>
          <configuration>
            <includes>
              <!-- Avro naming convention for JUnit tests -->
              <include>**/Test**</include>
            </includes>
            <excludes>
              <!-- A few innner classes are not to be tested -->
              <exclude>**/*$*</exclude>
              <!-- exclude the generated classes under apache.avro.test, some of
                these match **/Test** and are not JUnit tests -->
              <exclude>**/apache/avro/test/**</exclude>
            </excludes>
            <enableAssertions>false</enableAssertions>
            <trimStackTrace>false</trimStackTrace>
            <runOrder>random</runOrder>
            <parallel>all</parallel>
            <useUnlimitedThreads>true</useUnlimitedThreads>
            <!--<perCoreThreadCount>true</perCoreThreadCount>-->

            <!-- TestSpecificCompiler instantiates a Java compiler to test output results,
                 this does not work with a manifest-only-jar to set the classpath for the javac.
                 This may cause problems on some platforms.
                 See https://maven.apache.org/plugins/maven-surefire-plugin/examples/class-loading.html
                 for more information. -->
            <useManifestOnlyJar>false</useManifestOnlyJar>
            <!-- configures unit test standard error and standard out to go to a file per test
                 rather than the console. -->
            <redirectTestOutputToFile>true</redirectTestOutputToFile>
            <failIfNoTests>false</failIfNoTests>
            <argLine>-Xmx1000m</argLine>
          </configuration>
        </plugin>
        <plugin>
          <groupId>org.apache.maven.plugins</groupId>
          <artifactId>maven-javadoc-plugin</artifactId>
          <version>${javadoc-plugin.version}</version>
          <configuration>
            <links>
              <link>https://docs.oracle.com/javase/8/docs/api/</link>
              <link>https://hadoop.apache.org/docs/current/api/</link>
            </links>
            <tagletArtifacts>
              <tagletArtifact>
                <groupId>org.apache.maven.plugin-tools</groupId>
                <artifactId>maven-plugin-tools-javadoc</artifactId>
                <version>${plugin-tools-javadoc.version}</version>
              </tagletArtifact>
            </tagletArtifacts>
            <excludePackageNames>org.apache.avro.compiler.idl,*.internal</excludePackageNames>
            <quiet>true</quiet>
            <encoding>UTF-8</encoding>
            <additionalJOption>-Xdoclint:none</additionalJOption>
            <detectOfflineLinks>false</detectOfflineLinks>
            <notimestamp>true</notimestamp>
          </configuration>
        </plugin>
        <plugin>
          <groupId>org.apache.maven.plugins</groupId>
          <artifactId>maven-source-plugin</artifactId>
          <version>${source-plugin.version}</version>
        </plugin>
        <plugin>
          <groupId>org.codehaus.mojo</groupId>
          <artifactId>javacc-maven-plugin</artifactId>
          <version>${javacc-plugin.version}</version>
        </plugin>
        <plugin>
          <groupId>org.codehaus.mojo</groupId>
          <artifactId>exec-maven-plugin</artifactId>
          <version>${exec-plugin.version}</version>
        </plugin>
        <plugin>
          <groupId>org.apache.maven.plugins</groupId>
          <artifactId>maven-plugin-plugin</artifactId>
          <version>${plugin-plugin.version}</version>
        </plugin>
        <plugin>
          <groupId>org.apache.maven.plugins</groupId>
          <artifactId>maven-shade-plugin</artifactId>
          <version>${shade-plugin.version}</version>
        </plugin>
        <plugin>
          <artifactId>maven-antrun-plugin</artifactId>
          <version>${antrun-plugin.version}</version>
        </plugin>
      </plugins>
    </pluginManagement>
    <plugins>
      <plugin>
        <groupId>org.apache.felix</groupId>
        <artifactId>maven-bundle-plugin</artifactId>
        <version>${bundle-plugin-version}</version>
        <extensions>true</extensions>
        <inherited>true</inherited>
        <configuration>
          <instructions>
            <Bundle-Name>${project.name}</Bundle-Name>
            <Bundle-SymbolicName>${project.artifactId}</Bundle-SymbolicName>
            <Export-Package>${osgi.export}</Export-Package>
            <Import-Package>${osgi.import}</Import-Package>
            <DynamicImport-Package>${osgi.dynamic.import}</DynamicImport-Package>
            <Private-Package>${osgi.private}</Private-Package>
            <Require-Bundle>${osgi.bundles}</Require-Bundle>
            <Bundle-Activator>${osgi.activator}</Bundle-Activator>
          </instructions>
          <supportedProjectTypes>
            <supportedProjectType>bundle</supportedProjectType>
          </supportedProjectTypes>
          <unpackBundle>true</unpackBundle>
        </configuration>
        <executions>
          <execution>
            <id>bundle-manifest</id>
            <phase>process-classes</phase>
            <goals>
              <goal>manifest</goal>
            </goals>
          </execution>
        </executions>
      </plugin>
      <plugin>
        <groupId>org.apache.maven.plugins</groupId>
        <artifactId>maven-checkstyle-plugin</artifactId>
        <version>${checkstyle-plugin.version}</version>
        <configuration>
          <consoleOutput>true</consoleOutput>
          <configLocation>checkstyle.xml</configLocation>
          <suppressionsLocation>suppressions.xml</suppressionsLocation>
        </configuration>
        <!-- Runs by default in the verify phase  (mvn verify or later in the build cycle)
             the 'check' goal will fail the build if it does not pass.  "mvn checkstyle:check"
             will do this alone, or "mvn checkstyle:checkstyle" will report but not break  -->
        <executions>
          <execution>
            <id>checkstyle-check</id>
            <phase>test</phase>
            <goals>
              <goal>check</goal>
            </goals>
          </execution>
        </executions>
      </plugin>
      <plugin>
        <groupId>com.diffplug.spotless</groupId>
        <artifactId>spotless-maven-plugin</artifactId>
        <configuration>
          <java>
            <eclipse>
              <!-- Avro uses Sun's java code style conventions with 2 spaces, this is a modified version of
                   the eclipse formatter -->
              <file>${main.basedir}/lang/java/eclipse-java-formatter.xml</file>
              <version>4.10.0</version>
            </eclipse>
            <removeUnusedImports/>
            <excludes>
              <exclude>src/test/java/org/apache/avro/protobuf/Test.java</exclude>
            </excludes>
          </java>
        </configuration>
        <executions>
          <execution>
            <!-- Runs in compile phase to fail fast in case of formatting issues.-->
            <id>spotless-check</id>
            <phase>compile</phase>
            <goals>
              <goal>check</goal>
            </goals>
          </execution>
        </executions>
      </plugin>
    </plugins>
  </build>

  <reporting>
  </reporting>

  <profiles>
    <profile>
      <id>m2e</id>
      <activation>
        <property><name>m2e.version</name></property>
      </activation>
      <build>
        <pluginManagement>
          <plugins>
            <plugin>
              <groupId>org.eclipse.m2e</groupId>
              <artifactId>lifecycle-mapping</artifactId>
              <version>1.0.0</version>
              <configuration>
                <lifecycleMappingMetadata>
                  <pluginExecutions>
                    <pluginExecution>
                      <pluginExecutionFilter>
                        <groupId>com.diffplug.spotless</groupId>
                        <artifactId>spotless-maven-plugin</artifactId>
                        <versionRange>[1.20.0,)</versionRange>
                        <goals>
                          <goal>check</goal>
                        </goals>
                      </pluginExecutionFilter>
                      <action>
                        <ignore></ignore>
                      </action>
                    </pluginExecution>
                    <pluginExecution>
                      <pluginExecutionFilter>
                        <groupId>org.apache.maven.plugins</groupId>
                        <artifactId>maven-plugin-plugin</artifactId>
                        <versionRange>[${plugin-plugin.version},)</versionRange>
                        <goals>
                          <goal>helpmojo</goal>
                          <goal>descriptor</goal>
                        </goals>
                      </pluginExecutionFilter>
                      <action>
                        <ignore />
                      </action>
                    </pluginExecution>
                    <pluginExecution>
                      <pluginExecutionFilter>
                        <groupId>org.codehaus.mojo</groupId>
                        <artifactId>exec-maven-plugin</artifactId>
                        <versionRange>[$${exec-plugin.version},)</versionRange>
                        <goals>
                          <goal>exec</goal>
                        </goals>
                      </pluginExecutionFilter>
                      <action>
                        <ignore />
                      </action>
                    </pluginExecution>
                    <pluginExecution>
                      <pluginExecutionFilter>
                        <groupId>org.codehaus.mojo</groupId>
                        <artifactId>javacc-maven-plugin</artifactId>
                        <versionRange>[${javacc-plugin.version},)</versionRange>
                        <goals>
                          <goal>javacc</goal>
                        </goals>
                      </pluginExecutionFilter>
                      <action>
                        <ignore />
                      </action>
                    </pluginExecution>
                    <pluginExecution>
                      <pluginExecutionFilter>
                        <groupId>org.apache.avro</groupId>
                        <artifactId>avro-maven-plugin</artifactId>
                        <versionRange>[${project.version},)</versionRange>
                        <goals>
                          <goal>protocol</goal>
                          <goal>idl-protocol</goal>
                          <goal>schema</goal>
                        </goals>
                      </pluginExecutionFilter>
                      <action>
                        <ignore />
                      </action>
                    </pluginExecution>
                  </pluginExecutions>
                </lifecycleMappingMetadata>
              </configuration>
            </plugin>
          </plugins>
        </pluginManagement>
      </build>
    </profile>
    <profile>
      <id>interop-data-test</id>
      <build>
        <plugins>
          <plugin>
            <groupId>org.apache.maven.plugins</groupId>
            <artifactId>maven-surefire-plugin</artifactId>
            <version>${surefire-plugin.version}</version>
            <configuration>
              <includes>
                <include>**/DataFileInteropTest*</include>
              </includes>
              <excludes>
              </excludes>
              <enableAssertions>false</enableAssertions>
              <forkCount>1</forkCount>
              <reuseForks>true</reuseForks>
              <redirectTestOutputToFile>false</redirectTestOutputToFile>
              <systemPropertyVariables>
                <test.dir>../../../build/interop/data/</test.dir>
              </systemPropertyVariables>
            </configuration>
          </plugin>
        </plugins>
      </build>
    </profile>
    <profile>
      <id>mac</id>
      <activation>
        <os>
        <family>mac</family>
        </os>
      </activation>
      <build>
        <plugins>
          <plugin>
            <groupId>org.apache.maven.plugins</groupId>
            <artifactId>maven-surefire-plugin</artifactId>
            <configuration>
              <systemPropertyVariables>
                <!-- avro-mapred will fail in tests on mac without this -->
                <java.security.krb5.realm>OX.AC.UK</java.security.krb5.realm>
                <java.security.krb5.kdc>kdc0.ox.ac.uk:kdc1.ox.ac.uk</java.security.krb5.kdc>
              </systemPropertyVariables>
            </configuration>
          </plugin>
        </plugins>
      </build>
    </profile>
    <profile>
      <id>hadoop3</id>
      <properties>
        <hadoop.version>3.2.0</hadoop.version>
      </properties>
    </profile>
  </profiles>

  <!-- dependencyManagement can be used to define dependency versions, scopes, and
    excludes to be shared by child projects. Child projects will not inherit these dependencies,
    rather they inherit the properties of the below dependencies (such as version) if
    the dependency is specified in the child. -->
  <dependencyManagement>
    <dependencies>
      <dependency>
        <groupId>com.fasterxml.jackson.core</groupId>
        <artifactId>jackson-core</artifactId>
        <version>${jackson.version}</version>
      </dependency>
      <dependency>
        <groupId>com.fasterxml.jackson.core</groupId>
        <artifactId>jackson-databind</artifactId>
        <version>${jackson.databind.version}</version>
      </dependency>
      <dependency>
        <groupId>org.apache.velocity</groupId>
        <artifactId>velocity-engine-core</artifactId>
        <version>${velocity.version}</version>
      </dependency>
      <dependency>
        <groupId>org.eclipse.jetty</groupId>
        <artifactId>jetty-server</artifactId>
        <version>${jetty.version}</version>
      </dependency>
      <dependency>
          <groupId>org.eclipse.jetty</groupId>
          <artifactId>jetty-servlet</artifactId>
          <version>${jetty.version}</version>
      </dependency>
      <dependency>
        <groupId>org.eclipse.jetty</groupId>
        <artifactId>jetty-util</artifactId>
        <version>${jetty.version}</version>
      </dependency>
      <dependency>
          <groupId>javax.servlet</groupId>
          <artifactId>javax.servlet-api</artifactId>
          <version>${servlet-api.version}</version>
      </dependency>
      <dependency>
        <groupId>io.netty</groupId>
        <artifactId>netty</artifactId>
        <version>${netty.version}</version>
      </dependency>
      <dependency>
        <groupId>net.sf.jopt-simple</groupId>
        <artifactId>jopt-simple</artifactId>
        <version>${jopt-simple.version}</version>
      </dependency>
      <!-- hadoop's execution environment provides its own jars. -->
      <dependency>
        <groupId>org.apache.hadoop</groupId>
        <artifactId>hadoop-client</artifactId>
        <version>${hadoop.version}</version>
        <exclusions>
          <exclusion> <!-- GPL -->
            <groupId>com.google.code.findbugs</groupId>
            <artifactId>jsr305</artifactId>
          </exclusion>
        </exclusions>
      </dependency>
      <dependency>
        <groupId>org.easymock</groupId>
        <artifactId>easymock</artifactId>
        <version>${easymock.version}</version>
      </dependency>
      <dependency>
        <groupId>org.hamcrest</groupId>
        <artifactId>hamcrest-library</artifactId>
        <version>${hamcrest.version}</version>
      </dependency>
      <dependency>
        <groupId>org.xerial.snappy</groupId>
        <artifactId>snappy-java</artifactId>
        <version>${snappy.version}</version>
      </dependency>
      <dependency>
        <groupId>org.apache.commons</groupId>
        <artifactId>commons-compress</artifactId>
        <version>${commons-compress.version}</version>
      </dependency>
      <dependency>
        <groupId>io.grpc</groupId>
        <artifactId>grpc-core</artifactId>
        <version>${grpc.version}</version>
      </dependency>
      <dependency>
        <groupId>io.grpc</groupId>
        <artifactId>grpc-stub</artifactId>
        <version>${grpc.version}</version>
      </dependency>
      <dependency>
        <groupId>io.grpc</groupId>
        <artifactId>grpc-netty</artifactId>
        <version>${grpc.version}</version>
      </dependency>
      <dependency>
        <groupId>io.netty</groupId>
        <artifactId>netty-codec-http2</artifactId>
        <version>${netty-codec-http2.version}</version>
      </dependency>
      <dependency>
        <groupId>org.tukaani</groupId>
        <artifactId>xz</artifactId>
        <version>${tukaani.version}</version>
      </dependency>
      <dependency>
        <groupId>com.github.luben</groupId>
        <artifactId>zstd-jni</artifactId>
        <version>${zstd-jni.version}</version>
      </dependency>
    </dependencies>
  </dependencyManagement>

  <!-- dependencies defines dependencies that all child projects share. Child projects
    will inherit these dependencies directly, and can opt out if necessary with <excludes> -->
  <dependencies>
    <dependency>
      <groupId>junit</groupId>
      <artifactId>junit</artifactId>
      <version>${junit.version}</version>
      <scope>test</scope>
    </dependency>
    <dependency>
      <groupId>org.slf4j</groupId>
      <artifactId>slf4j-api</artifactId>
      <version>${slf4j.version}</version>
    </dependency>
    <dependency>
      <groupId>org.slf4j</groupId>
      <artifactId>slf4j-simple</artifactId>
      <version>${slf4j.version}</version>
      <scope>test</scope>
    </dependency>
  </dependencies>

</project><|MERGE_RESOLUTION|>--- conflicted
+++ resolved
@@ -60,13 +60,8 @@
     <tukaani.version>1.8</tukaani.version>
     <easymock.version>4.0.2</easymock.version>
     <hamcrest.version>2.1</hamcrest.version>
-<<<<<<< HEAD
     <grpc.version>1.26.0</grpc.version>
-    <netty-codec-http2.version>4.1.44.Final</netty-codec-http2.version>
-=======
-    <grpc.version>1.24.1</grpc.version>
     <netty-codec-http2.version>4.1.45.Final</netty-codec-http2.version>
->>>>>>> 84b056c2
     <zstd-jni.version>1.4.3-1</zstd-jni.version>
     <!-- version properties for plugins -->
     <archetype-plugin.version>3.0.1</archetype-plugin.version>
