<?xml version="1.0" encoding="UTF-8"?>
<!--
   Licensed to the Apache Software Foundation (ASF) under one or more
   contributor license agreements.  See the NOTICE file distributed with
   this work for additional information regarding copyright ownership.
   The ASF licenses this file to You under the Apache License, Version 2.0
   (the "License"); you may not use this file except in compliance with
   the License.  You may obtain a copy of the License at

       https://www.apache.org/licenses/LICENSE-2.0

   Unless required by applicable law or agreed to in writing, software
   distributed under the License is distributed on an "AS IS" BASIS,
   WITHOUT WARRANTIES OR CONDITIONS OF ANY KIND, either express or implied.
   See the License for the specific language governing permissions and
   limitations under the License.
-->
<project xmlns="http://maven.apache.org/POM/4.0.0" xmlns:xsi="http://www.w3.org/2001/XMLSchema-instance"
         xsi:schemaLocation="http://maven.apache.org/POM/4.0.0 http://maven.apache.org/xsd/maven-4.0.0.xsd">
  <modelVersion>4.0.0</modelVersion>

  <parent>
    <groupId>org.apache.avro</groupId>
    <artifactId>avro-toplevel</artifactId>
    <version>1.12.0-SNAPSHOT</version>
    <relativePath>../../pom.xml</relativePath>
  </parent>

  <artifactId>avro-parent</artifactId>
  <packaging>pom</packaging>

  <name>Apache Avro Java</name>
  <url>https://avro.apache.org</url>
  <description>Avro parent Java project</description>

  <properties>
    <main.basedir>${project.parent.basedir}</main.basedir>

    <!-- version properties for dependencies -->
    <hadoop.version>3.3.2</hadoop.version>
    <jackson-bom.version>2.12.6.20220326</jackson-bom.version>
    <servlet-api.version>4.0.1</servlet-api.version>
    <jetty.version>9.4.46.v20220331</jetty.version>
    <jopt-simple.version>5.0.4</jopt-simple.version>
    <junit.version>4.13.2</junit.version>
    <netty.version>4.1.75.Final</netty.version>
<<<<<<< HEAD
    <protobuf.version>3.19.4</protobuf.version>
=======
    <protobuf.version>3.20.1</protobuf.version>
>>>>>>> 95440c4c
    <thrift.version>0.16.0</thrift.version>
    <slf4j.version>1.7.36</slf4j.version>
    <reload4j.version>1.2.19</reload4j.version>
    <snappy.version>1.1.8.4</snappy.version>
    <velocity.version>2.3</velocity.version>
    <maven-core.version>3.3.9</maven-core.version>
    <ant.version>1.10.12</ant.version>
    <commons-cli.version>1.5.0</commons-cli.version>
    <commons-compress.version>1.21</commons-compress.version>
    <commons-text.version>1.9</commons-text.version>
    <tukaani.version>1.9</tukaani.version>
    <mockito.version>4.3.1</mockito.version>
    <hamcrest.version>2.2</hamcrest.version>
    <grpc.version>1.45.1</grpc.version>
    <zstd-jni.version>1.5.2-2</zstd-jni.version>
    <!-- version properties for plugins -->
    <archetype-plugin.version>3.2.1</archetype-plugin.version>
    <bundle-plugin-version>5.1.4</bundle-plugin-version>
    <exec-plugin.version>3.0.0</exec-plugin.version>
    <file-management.version>3.0.0</file-management.version>
    <javacc-plugin.version>3.0.3</javacc-plugin.version>
    <javacc.version>7.0.11</javacc.version>
  </properties>

  <modules>
    <module>android</module>
    <module>avro</module>
    <module>compiler</module>
    <module>maven-plugin</module>
    <module>ipc</module>
    <module>ipc-jetty</module>
    <module>ipc-netty</module>
    <module>trevni</module>
    <module>tools</module>
    <module>mapred</module>
    <module>protobuf</module>
    <module>thrift</module>
    <module>archetypes</module>
    <module>grpc</module>
    <module>integration-test</module>
    <module>perf</module>
  </modules>

  <build>
    <!-- defines the default plugin configuration that all child projects inherit from.
      Like dependencyManagement, this provides configuration, version, and other
      parameters if the plugins are used by child projects -->
    <pluginManagement>
      <plugins>
        <plugin>
          <groupId>org.codehaus.mojo</groupId>
          <artifactId>build-helper-maven-plugin</artifactId>
          <version>3.3.0</version>
        </plugin>
        <plugin>
          <groupId>org.apache.maven.plugins</groupId>
          <artifactId>maven-checkstyle-plugin</artifactId>
          <version>${checkstyle-plugin.version}</version>
          <dependencies>
            <dependency>
              <groupId>com.puppycrawl.tools</groupId>
              <artifactId>checkstyle</artifactId>
              <version>${checkstyle.version}</version>
            </dependency>
          </dependencies>
        </plugin>
        <plugin>
          <groupId>org.apache.maven.plugins</groupId>
          <artifactId>maven-compiler-plugin</artifactId>
          <configuration>
            <compilerArgs>
              <arg>-parameters</arg>
              <!--<arg>-Werror</arg>-->
              <arg>-Xlint:all</arg>
              <!-- Override options warnings to support cross-compilation -->
              <arg>-Xlint:-options</arg>
              <!-- Temporary lint overrides, to be removed over time. -->
              <arg>-Xlint:-rawtypes</arg>
              <arg>-Xlint:-serial</arg>
              <arg>-Xlint:-unchecked</arg>
              <!--<arg>-Xlint:sunapi</arg>-->
              <!--<arg>-XDenableSunApiLintControl</arg>-->
            </compilerArgs>
          </configuration>
        </plugin>
        <plugin>
          <groupId>org.apache.maven.plugins</groupId>
          <artifactId>maven-jar-plugin</artifactId>
          <!--We want to be able to resuse the test-jars for mapred
              to test avro-tool
              see https://maven.apache.org/guides/mini/guide-attached-tests.html
          -->
          <executions>
            <execution>
              <goals>
                <goal>test-jar</goal>
              </goals>
            </execution>
          </executions>
          <configuration>
            <archive>
              <manifest>
                <addDefaultSpecificationEntries>true</addDefaultSpecificationEntries>
                <addDefaultImplementationEntries>true</addDefaultImplementationEntries>
              </manifest>
            </archive>
          </configuration>
        </plugin>
        <plugin>
          <groupId>org.apache.maven.plugins</groupId>
          <artifactId>maven-surefire-plugin</artifactId>
          <configuration>
            <includes>
              <!-- Avro naming convention for JUnit tests -->
              <include>**/Test**</include>
            </includes>
            <excludes>
              <!-- A few innner classes are not to be tested -->
              <exclude>**/*$*</exclude>
              <!-- exclude the generated classes under apache.avro.test, some of
                these match **/Test** and are not JUnit tests -->
              <exclude>**/apache/avro/test/**</exclude>
            </excludes>
            <enableAssertions>false</enableAssertions>
            <trimStackTrace>false</trimStackTrace>
            <runOrder>random</runOrder>
            <parallel>all</parallel>
            <useUnlimitedThreads>true</useUnlimitedThreads>
            <!--<perCoreThreadCount>true</perCoreThreadCount>-->

            <!-- TestSpecificCompiler instantiates a Java compiler to test output results,
                 this does not work with a manifest-only-jar to set the classpath for the javac.
                 This may cause problems on some platforms.
                 See https://maven.apache.org/plugins/maven-surefire-plugin/examples/class-loading.html
                 for more information. -->
            <useManifestOnlyJar>false</useManifestOnlyJar>
            <!-- configures unit test standard error and standard out to go to a file per test
                 rather than the console. -->
            <redirectTestOutputToFile>true</redirectTestOutputToFile>
            <failIfNoTests>false</failIfNoTests>
            <argLine>-Xmx1000m</argLine>
          </configuration>
        </plugin>
        <plugin>
          <groupId>org.apache.maven.plugins</groupId>
          <artifactId>maven-javadoc-plugin</artifactId>
          <configuration>
            <links>
              <link>https://docs.oracle.com/javase/8/docs/api/</link>
              <link>https://hadoop.apache.org/docs/current/api/</link>
            </links>
            <tagletArtifacts>
              <tagletArtifact>
                <groupId>org.apache.maven.plugin-tools</groupId>
                <artifactId>maven-plugin-tools-javadoc</artifactId>
                <version>${plugin-tools-javadoc.version}</version>
              </tagletArtifact>
            </tagletArtifacts>
            <excludePackageNames>org.apache.avro.compiler.idl,*.internal</excludePackageNames>
            <quiet>true</quiet>
            <encoding>UTF-8</encoding>
            <additionalJOption>-Xdoclint:none</additionalJOption>
            <detectOfflineLinks>false</detectOfflineLinks>
            <notimestamp>true</notimestamp>
          </configuration>
        </plugin>
        <plugin>
          <groupId>org.javacc.plugin</groupId>
          <artifactId>javacc-maven-plugin</artifactId>
          <version>${javacc-plugin.version}</version>
          <dependencies>
            <dependency>
              <groupId>net.java.dev.javacc</groupId>
              <artifactId>javacc</artifactId>
              <version>${javacc.version}</version>
            </dependency>
          </dependencies>
        </plugin>
        <plugin>
          <groupId>org.codehaus.mojo</groupId>
          <artifactId>exec-maven-plugin</artifactId>
          <version>${exec-plugin.version}</version>
        </plugin>
        <plugin>
          <groupId>com.diffplug.spotless</groupId>
          <artifactId>spotless-maven-plugin</artifactId>
          <version>${spotless-maven-plugin.version}</version>
        </plugin>
      </plugins>
    </pluginManagement>
    <plugins>
      <plugin>
        <groupId>org.apache.felix</groupId>
        <artifactId>maven-bundle-plugin</artifactId>
        <version>${bundle-plugin-version}</version>
        <extensions>true</extensions>
        <inherited>true</inherited>
        <configuration>
          <instructions>
            <Bundle-Name>${project.name}</Bundle-Name>
            <Bundle-SymbolicName>${project.artifactId}</Bundle-SymbolicName>
            <Export-Package>${osgi.export}</Export-Package>
            <Import-Package>${osgi.import}</Import-Package>
            <DynamicImport-Package>${osgi.dynamic.import}</DynamicImport-Package>
            <Private-Package>${osgi.private}</Private-Package>
            <Require-Bundle>${osgi.bundles}</Require-Bundle>
            <Bundle-Activator>${osgi.activator}</Bundle-Activator>
          </instructions>
          <supportedProjectTypes>
            <supportedProjectType>bundle</supportedProjectType>
          </supportedProjectTypes>
          <unpackBundle>true</unpackBundle>
        </configuration>
        <executions>
          <execution>
            <id>bundle-manifest</id>
            <phase>process-classes</phase>
            <goals>
              <goal>manifest</goal>
            </goals>
          </execution>
        </executions>
      </plugin>
      <plugin>
        <groupId>org.apache.maven.plugins</groupId>
        <artifactId>maven-checkstyle-plugin</artifactId>
        <configuration>
          <consoleOutput>true</consoleOutput>
          <configLocation>checkstyle.xml</configLocation>
          <suppressionsLocation>suppressions.xml</suppressionsLocation>
        </configuration>
        <!-- Runs by default in the verify phase  (mvn verify or later in the build cycle)
             the 'check' goal will fail the build if it does not pass.  "mvn checkstyle:check"
             will do this alone, or "mvn checkstyle:checkstyle" will report but not break  -->
        <executions>
          <execution>
            <id>checkstyle-check</id>
            <phase>test</phase>
            <goals>
              <goal>check</goal>
            </goals>
          </execution>
        </executions>
      </plugin>
      <plugin>
        <groupId>com.diffplug.spotless</groupId>
        <artifactId>spotless-maven-plugin</artifactId>
        <configuration>
          <java>
            <eclipse>
              <!-- Avro uses Sun's java code style conventions with 2 spaces, this is a modified version of
                   the eclipse formatter -->
              <file>${main.basedir}/lang/java/eclipse-java-formatter.xml</file>
              <version>4.19.0</version>
            </eclipse>
            <!-- Temporarily disabled for JDK 16+ builds -->
            <!--<removeUnusedImports/>-->
            <replaceRegex>
              <name>Remove wildcard imports</name>
              <searchRegex>import\s+[^\*\s]+\*;(\r\n|\r|\n)</searchRegex>
              <replacement>$1</replacement>
            </replaceRegex>
          </java>
        </configuration>
        <executions>
          <execution>
            <!-- Runs in compile phase to fail fast in case of formatting issues.-->
            <id>spotless-check</id>
            <phase>compile</phase>
            <goals>
              <goal>check</goal>
            </goals>
          </execution>
        </executions>
      </plugin>
    </plugins>
  </build>

  <reporting>
  </reporting>

  <profiles>
    <profile>
      <id>m2e</id>
      <activation>
        <property><name>m2e.version</name></property>
      </activation>
      <build>
        <pluginManagement>
          <plugins>
            <plugin>
              <groupId>org.eclipse.m2e</groupId>
              <artifactId>lifecycle-mapping</artifactId>
              <version>1.0.0</version>
              <configuration>
                <lifecycleMappingMetadata>
                  <pluginExecutions>
                    <pluginExecution>
                      <pluginExecutionFilter>
                        <groupId>com.diffplug.spotless</groupId>
                        <artifactId>spotless-maven-plugin</artifactId>
                        <goals>
                          <goal>check</goal>
                        </goals>
                      </pluginExecutionFilter>
                      <action>
                        <ignore></ignore>
                      </action>
                    </pluginExecution>
                    <pluginExecution>
                      <pluginExecutionFilter>
                        <groupId>org.apache.maven.plugins</groupId>
                        <artifactId>maven-plugin-plugin</artifactId>
                        <goals>
                          <goal>helpmojo</goal>
                          <goal>descriptor</goal>
                        </goals>
                      </pluginExecutionFilter>
                      <action>
                        <ignore />
                      </action>
                    </pluginExecution>
                    <pluginExecution>
                      <pluginExecutionFilter>
                        <groupId>org.codehaus.mojo</groupId>
                        <artifactId>exec-maven-plugin</artifactId>
                        <versionRange>[$${exec-plugin.version},)</versionRange>
                        <goals>
                          <goal>exec</goal>
                        </goals>
                      </pluginExecutionFilter>
                      <action>
                        <ignore />
                      </action>
                    </pluginExecution>
                    <pluginExecution>
                      <pluginExecutionFilter>
                        <groupId>org.codehaus.mojo</groupId>
                        <artifactId>javacc-maven-plugin</artifactId>
                        <versionRange>[${javacc-plugin.version},)</versionRange>
                        <goals>
                          <goal>javacc</goal>
                        </goals>
                      </pluginExecutionFilter>
                      <action>
                        <ignore />
                      </action>
                    </pluginExecution>
                    <pluginExecution>
                      <pluginExecutionFilter>
                        <groupId>org.apache.avro</groupId>
                        <artifactId>avro-maven-plugin</artifactId>
                        <versionRange>[${project.version},)</versionRange>
                        <goals>
                          <goal>protocol</goal>
                          <goal>idl-protocol</goal>
                          <goal>schema</goal>
                        </goals>
                      </pluginExecutionFilter>
                      <action>
                        <ignore />
                      </action>
                    </pluginExecution>
                  </pluginExecutions>
                </lifecycleMappingMetadata>
              </configuration>
            </plugin>
          </plugins>
        </pluginManagement>
      </build>
    </profile>
    <profile>
      <id>interop-data-test</id>
      <build>
        <plugins>
          <plugin>
            <groupId>org.apache.maven.plugins</groupId>
            <artifactId>maven-surefire-plugin</artifactId>
            <configuration>
              <includes>
                <include>**/DataFileInteropTest*</include>
              </includes>
              <excludes>
              </excludes>
              <enableAssertions>false</enableAssertions>
              <forkCount>1</forkCount>
              <reuseForks>true</reuseForks>
              <redirectTestOutputToFile>false</redirectTestOutputToFile>
              <systemPropertyVariables>
                <test.dir>../../../build/interop/data/</test.dir>
              </systemPropertyVariables>
            </configuration>
          </plugin>
        </plugins>
      </build>
    </profile>
    <profile>
      <id>mac</id>
      <activation>
        <os>
        <family>mac</family>
        </os>
      </activation>
      <build>
        <plugins>
          <plugin>
            <groupId>org.apache.maven.plugins</groupId>
            <artifactId>maven-surefire-plugin</artifactId>
            <configuration>
              <systemPropertyVariables>
                <!-- avro-mapred will fail in tests on mac without this -->
                <java.security.krb5.realm>OX.AC.UK</java.security.krb5.realm>
                <java.security.krb5.kdc>kdc0.ox.ac.uk:kdc1.ox.ac.uk</java.security.krb5.kdc>
              </systemPropertyVariables>
            </configuration>
          </plugin>
        </plugins>
      </build>
    </profile>
    <!-- This profile is used on tests to validate backwards compatibility with Hadoop 2 -->
    <profile>
      <id>hadoop2</id>
      <properties>
        <hadoop.version>2.10.1</hadoop.version>
      </properties>
    </profile>
  </profiles>

  <!-- dependencyManagement can be used to define dependency versions, scopes, and
    excludes to be shared by child projects. Child projects will not inherit these dependencies,
    rather they inherit the properties of the below dependencies (such as version) if
    the dependency is specified in the child. -->
  <dependencyManagement>
    <dependencies>
      <dependency>
        <groupId>com.fasterxml.jackson</groupId>
        <artifactId>jackson-bom</artifactId>
        <version>${jackson-bom.version}</version>
        <type>pom</type>
        <scope>import</scope>
      </dependency>
      <dependency>
        <groupId>org.apache.velocity</groupId>
        <artifactId>velocity-engine-core</artifactId>
        <version>${velocity.version}</version>
      </dependency>
      <dependency>
        <groupId>org.eclipse.jetty</groupId>
        <artifactId>jetty-server</artifactId>
        <version>${jetty.version}</version>
      </dependency>
      <dependency>
          <groupId>org.eclipse.jetty</groupId>
          <artifactId>jetty-servlet</artifactId>
          <version>${jetty.version}</version>
      </dependency>
      <dependency>
        <groupId>org.eclipse.jetty</groupId>
        <artifactId>jetty-util</artifactId>
        <version>${jetty.version}</version>
      </dependency>
      <dependency>
          <groupId>javax.servlet</groupId>
          <artifactId>javax.servlet-api</artifactId>
          <version>${servlet-api.version}</version>
      </dependency>
      <dependency>
        <groupId>net.sf.jopt-simple</groupId>
        <artifactId>jopt-simple</artifactId>
        <version>${jopt-simple.version}</version>
      </dependency>
      <!-- hadoop's execution environment provides its own jars. -->
      <dependency>
        <groupId>org.apache.hadoop</groupId>
        <artifactId>hadoop-client</artifactId>
        <version>${hadoop.version}</version>
        <exclusions>
          <exclusion> <!-- GPL -->
            <groupId>com.google.code.findbugs</groupId>
            <artifactId>jsr305</artifactId>
          </exclusion>
        </exclusions>
      </dependency>
      <dependency>
        <groupId>org.mockito</groupId>
        <artifactId>mockito-core</artifactId>
        <version>${mockito.version}</version>
      </dependency>
      <dependency>
        <groupId>org.hamcrest</groupId>
        <artifactId>hamcrest-library</artifactId>
        <version>${hamcrest.version}</version>
      </dependency>
      <dependency>
        <groupId>org.xerial.snappy</groupId>
        <artifactId>snappy-java</artifactId>
        <version>${snappy.version}</version>
      </dependency>
      <dependency>
        <groupId>org.apache.commons</groupId>
        <artifactId>commons-compress</artifactId>
        <version>${commons-compress.version}</version>
      </dependency>
      <dependency>
        <groupId>io.grpc</groupId>
        <artifactId>grpc-core</artifactId>
        <version>${grpc.version}</version>
      </dependency>
      <dependency>
        <groupId>io.grpc</groupId>
        <artifactId>grpc-stub</artifactId>
        <version>${grpc.version}</version>
        <exclusions>
          <exclusion> <!-- GPL -->
            <groupId>com.google.code.findbugs</groupId>
            <artifactId>jsr305</artifactId>
          </exclusion>
        </exclusions>
      </dependency>
      <dependency>
        <groupId>io.grpc</groupId>
        <artifactId>grpc-netty</artifactId>
        <version>${grpc.version}</version>
        <exclusions>
          <exclusion> <!-- GPL -->
            <groupId>com.google.code.findbugs</groupId>
            <artifactId>jsr305</artifactId>
          </exclusion>
        </exclusions>
      </dependency>
      <dependency>
        <groupId>org.tukaani</groupId>
        <artifactId>xz</artifactId>
        <version>${tukaani.version}</version>
      </dependency>
      <dependency>
        <groupId>com.github.luben</groupId>
        <artifactId>zstd-jni</artifactId>
        <version>${zstd-jni.version}</version>
      </dependency>
    </dependencies>
  </dependencyManagement>

  <!-- dependencies defines dependencies that all child projects share. Child projects
    will inherit these dependencies directly, and can opt out if necessary with <excludes> -->
  <dependencies>
    <dependency>
      <groupId>junit</groupId>
      <artifactId>junit</artifactId>
      <version>${junit.version}</version>
      <scope>test</scope>
    </dependency>
    <dependency>
      <groupId>org.slf4j</groupId>
      <artifactId>slf4j-api</artifactId>
      <version>${slf4j.version}</version>
    </dependency>
    <dependency>
      <groupId>org.slf4j</groupId>
      <artifactId>slf4j-simple</artifactId>
      <version>${slf4j.version}</version>
      <scope>test</scope>
    </dependency>
  </dependencies>

</project><|MERGE_RESOLUTION|>--- conflicted
+++ resolved
@@ -44,11 +44,7 @@
     <jopt-simple.version>5.0.4</jopt-simple.version>
     <junit.version>4.13.2</junit.version>
     <netty.version>4.1.75.Final</netty.version>
-<<<<<<< HEAD
-    <protobuf.version>3.19.4</protobuf.version>
-=======
     <protobuf.version>3.20.1</protobuf.version>
->>>>>>> 95440c4c
     <thrift.version>0.16.0</thrift.version>
     <slf4j.version>1.7.36</slf4j.version>
     <reload4j.version>1.2.19</reload4j.version>
