--- conflicted
+++ resolved
@@ -292,19 +292,16 @@
               <version>4.19.0</version>
             </eclipse>
             <removeUnusedImports/>
-<<<<<<< HEAD
             <excludes>
               <exclude>src/test/java/org/apache/avro/protobuf/Test.java</exclude>
               <exclude>src/test/java/org/apache/avro/protobuf/multiplefiles/*</exclude>
               <exclude>src/test/java/org/apache/avro/thrift/test/*</exclude>
             </excludes>
-=======
             <replaceRegex>
               <name>Remove wildcard imports</name>
               <searchRegex>import\s+[^\*\s]+\*;(\r\n|\r|\n)</searchRegex>
               <replacement>$1</replacement>
             </replaceRegex>
->>>>>>> 01219727
           </java>
         </configuration>
         <executions>
