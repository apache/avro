--- conflicted
+++ resolved
@@ -58,13 +58,8 @@
     <tukaani.version>1.9</tukaani.version>
     <mockito.version>4.5.1</mockito.version>
     <hamcrest.version>2.2</hamcrest.version>
-<<<<<<< HEAD
     <grpc.version>1.46.0</grpc.version>
-    <zstd-jni.version>1.5.2-2</zstd-jni.version>
-=======
-    <grpc.version>1.45.1</grpc.version>
     <zstd-jni.version>1.5.2-3</zstd-jni.version>
->>>>>>> 74f6bb15
     <!-- version properties for plugins -->
     <archetype-plugin.version>3.2.1</archetype-plugin.version>
     <bundle-plugin-version>5.1.6</bundle-plugin-version>
