<?xml version="1.0" encoding="UTF-8"?>
<!--
   Licensed to the Apache Software Foundation (ASF) under one or more
   contributor license agreements.  See the NOTICE file distributed with
   this work for additional information regarding copyright ownership.
   The ASF licenses this file to You under the Apache License, Version 2.0
   (the "License"); you may not use this file except in compliance with
   the License.  You may obtain a copy of the License at

       https://www.apache.org/licenses/LICENSE-2.0

   Unless required by applicable law or agreed to in writing, software
   distributed under the License is distributed on an "AS IS" BASIS,
   WITHOUT WARRANTIES OR CONDITIONS OF ANY KIND, either express or implied.
   See the License for the specific language governing permissions and
   limitations under the License.
-->
<project xmlns="http://maven.apache.org/POM/4.0.0" xmlns:xsi="http://www.w3.org/2001/XMLSchema-instance"
         xsi:schemaLocation="http://maven.apache.org/POM/4.0.0 http://maven.apache.org/xsd/maven-4.0.0.xsd">
  <modelVersion>4.0.0</modelVersion>

  <parent>
    <groupId>org.apache.avro</groupId>
    <artifactId>avro-toplevel</artifactId>
    <version>1.11.0-SNAPSHOT</version>
    <relativePath>../../</relativePath>
  </parent>

  <artifactId>avro-parent</artifactId>
  <packaging>pom</packaging>

  <name>Apache Avro Java</name>
  <url>https://avro.apache.org</url>
  <description>Avro parent Java project</description>

  <properties>
    <main.basedir>${project.parent.basedir}</main.basedir>

    <!-- version properties for dependencies -->
<<<<<<< HEAD
    <hadoop.version>3.2.1</hadoop.version>
    <jackson.version>2.11.0</jackson.version>
    <jackson.databind.version>2.11.0</jackson.databind.version>
=======

    <hadoop.version>3.3.0</hadoop.version>
    <jackson.version>2.12.1</jackson.version>
>>>>>>> afe8fa1a
    <servlet-api.version>4.0.1</servlet-api.version>
    <jetty.version>9.4.35.v20201120</jetty.version>
    <jopt-simple.version>5.0.4</jopt-simple.version>
    <junit.version>4.13.1</junit.version>
    <netty.version>4.1.58.Final</netty.version>
    <protobuf.version>3.14.0</protobuf.version>
    <thrift.version>0.13.0</thrift.version>
    <slf4j.version>1.7.30</slf4j.version>
    <snappy.version>1.1.8.2</snappy.version>
    <velocity.version>2.2</velocity.version>
    <maven.version>3.6.3</maven.version>
    <ant.version>1.10.9</ant.version>
    <commons-cli.version>1.4</commons-cli.version>
    <commons-compress.version>1.20</commons-compress.version>
    <commons-lang.version>3.11</commons-lang.version>
    <tukaani.version>1.8</tukaani.version>
    <easymock.version>4.2</easymock.version>
    <hamcrest.version>2.2</hamcrest.version>
    <grpc.version>1.35.0</grpc.version>
    <zstd-jni.version>1.4.8-1</zstd-jni.version>
    <!-- version properties for plugins -->
    <archetype-plugin.version>3.2.0</archetype-plugin.version>
    <bundle-plugin-version>4.1.0</bundle-plugin-version>
<<<<<<< HEAD
    <exec-plugin.version>1.6.0</exec-plugin.version>
=======
    <compiler-plugin.version>3.8.1</compiler-plugin.version>
    <exec-plugin.version>3.0.0</exec-plugin.version>
>>>>>>> afe8fa1a
    <file-management.version>3.0.0</file-management.version>
    <javacc-plugin.version>2.6</javacc-plugin.version>
<<<<<<< HEAD
=======
    <maven-site-plugin.version>3.9.1</maven-site-plugin.version>
    <plugin-plugin.version>3.6.0</plugin-plugin.version>
    <plugin-tools-javadoc.version>3.5</plugin-tools-javadoc.version>
    <shade-plugin.version>3.2.4</shade-plugin.version>
    <surefire-plugin.version>3.0.0-M5</surefire-plugin.version>
>>>>>>> afe8fa1a
  </properties>

  <modules>
    <module>avro</module>
    <module>compiler</module>
    <module>maven-plugin</module>
    <module>ipc</module>
    <module>ipc-jetty</module>
    <module>ipc-netty</module>
    <module>trevni</module>
    <module>tools</module>
    <module>mapred</module>
    <module>protobuf</module>
    <module>thrift</module>
    <module>archetypes</module>
    <module>grpc</module>
    <module>integration-test</module>
    <module>perf</module>
  </modules>

  <build>
    <!-- defines the default plugin configuration that all child projects inherit from.
      Like dependencyManagement, this provides configuration, version, and other
      parameters if the plugins are used by child projects -->
    <pluginManagement>
      <plugins>
        <plugin>
          <groupId>org.codehaus.mojo</groupId>
          <artifactId>build-helper-maven-plugin</artifactId>
          <version>3.2.0</version>
        </plugin>
        <plugin>
          <groupId>org.apache.maven.plugins</groupId>
          <artifactId>maven-compiler-plugin</artifactId>
          <configuration>
            <compilerArgs>
              <arg>-parameters</arg>
              <!--<arg>-Werror</arg>-->
              <arg>-Xlint:all</arg>
              <!-- Override options warnings to support cross-compilation -->
              <arg>-Xlint:-options</arg>
              <!-- Temporary lint overrides, to be removed over time. -->
              <arg>-Xlint:-rawtypes</arg>
              <arg>-Xlint:-serial</arg>
              <arg>-Xlint:-unchecked</arg>
              <!--<arg>-Xlint:sunapi</arg>-->
              <!--<arg>-XDenableSunApiLintControl</arg>-->
            </compilerArgs>
          </configuration>
        </plugin>
        <plugin>
          <groupId>org.apache.maven.plugins</groupId>
          <artifactId>maven-jar-plugin</artifactId>
          <!--We want to be able to resuse the test-jars for mapred
              to test avro-tool
              see https://maven.apache.org/guides/mini/guide-attached-tests.html
          -->
          <executions>
            <execution>
              <goals>
                <goal>test-jar</goal>
              </goals>
            </execution>
          </executions>
          <configuration>
            <archive>
              <manifest>
                <addDefaultSpecificationEntries>true</addDefaultSpecificationEntries>
                <addDefaultImplementationEntries>true</addDefaultImplementationEntries>
              </manifest>
            </archive>
          </configuration>
        </plugin>
        <plugin>
          <groupId>org.apache.maven.plugins</groupId>
          <artifactId>maven-surefire-plugin</artifactId>
<<<<<<< HEAD
=======
          <version>${surefire-plugin.version}</version>
>>>>>>> afe8fa1a
          <configuration>
            <includes>
              <!-- Avro naming convention for JUnit tests -->
              <include>**/Test**</include>
            </includes>
            <excludes>
              <!-- A few innner classes are not to be tested -->
              <exclude>**/*$*</exclude>
              <!-- exclude the generated classes under apache.avro.test, some of
                these match **/Test** and are not JUnit tests -->
              <exclude>**/apache/avro/test/**</exclude>
            </excludes>
            <enableAssertions>false</enableAssertions>
            <trimStackTrace>false</trimStackTrace>
            <runOrder>random</runOrder>
            <parallel>all</parallel>
            <useUnlimitedThreads>true</useUnlimitedThreads>
            <!--<perCoreThreadCount>true</perCoreThreadCount>-->

            <!-- TestSpecificCompiler instantiates a Java compiler to test output results,
                 this does not work with a manifest-only-jar to set the classpath for the javac.
                 This may cause problems on some platforms.
                 See https://maven.apache.org/plugins/maven-surefire-plugin/examples/class-loading.html
                 for more information. -->
            <useManifestOnlyJar>false</useManifestOnlyJar>
            <!-- configures unit test standard error and standard out to go to a file per test
                 rather than the console. -->
            <redirectTestOutputToFile>true</redirectTestOutputToFile>
            <failIfNoTests>false</failIfNoTests>
            <argLine>-Xmx1000m</argLine>
          </configuration>
        </plugin>
        <plugin>
          <groupId>org.apache.maven.plugins</groupId>
          <artifactId>maven-javadoc-plugin</artifactId>
          <configuration>
            <links>
              <link>https://docs.oracle.com/javase/8/docs/api/</link>
              <link>https://hadoop.apache.org/docs/current/api/</link>
            </links>
            <tagletArtifacts>
              <tagletArtifact>
                <groupId>org.apache.maven.plugin-tools</groupId>
                <artifactId>maven-plugin-tools-javadoc</artifactId>
                <version>${plugin-tools-javadoc.version}</version>
              </tagletArtifact>
            </tagletArtifacts>
            <excludePackageNames>org.apache.avro.compiler.idl,*.internal</excludePackageNames>
            <quiet>true</quiet>
            <encoding>UTF-8</encoding>
            <additionalJOption>-Xdoclint:none</additionalJOption>
            <detectOfflineLinks>false</detectOfflineLinks>
            <notimestamp>true</notimestamp>
          </configuration>
        </plugin>
        <plugin>
          <groupId>org.codehaus.mojo</groupId>
          <artifactId>javacc-maven-plugin</artifactId>
          <version>${javacc-plugin.version}</version>
        </plugin>
        <plugin>
          <groupId>org.codehaus.mojo</groupId>
          <artifactId>exec-maven-plugin</artifactId>
          <version>${exec-plugin.version}</version>
        </plugin>
        <plugin>
          <groupId>com.diffplug.spotless</groupId>
          <artifactId>spotless-maven-plugin</artifactId>
          <version>${spotless-maven-plugin.version}</version>
        </plugin>
      </plugins>
    </pluginManagement>
    <plugins>
      <plugin>
        <groupId>org.apache.felix</groupId>
        <artifactId>maven-bundle-plugin</artifactId>
        <version>${bundle-plugin-version}</version>
        <extensions>true</extensions>
        <inherited>true</inherited>
        <configuration>
          <instructions>
            <Bundle-Name>${project.name}</Bundle-Name>
            <Bundle-SymbolicName>${project.artifactId}</Bundle-SymbolicName>
            <Export-Package>${osgi.export}</Export-Package>
            <Import-Package>${osgi.import}</Import-Package>
            <DynamicImport-Package>${osgi.dynamic.import}</DynamicImport-Package>
            <Private-Package>${osgi.private}</Private-Package>
            <Require-Bundle>${osgi.bundles}</Require-Bundle>
            <Bundle-Activator>${osgi.activator}</Bundle-Activator>
          </instructions>
          <supportedProjectTypes>
            <supportedProjectType>bundle</supportedProjectType>
          </supportedProjectTypes>
          <unpackBundle>true</unpackBundle>
        </configuration>
        <executions>
          <execution>
            <id>bundle-manifest</id>
            <phase>process-classes</phase>
            <goals>
              <goal>manifest</goal>
            </goals>
          </execution>
        </executions>
      </plugin>
      <plugin>
        <groupId>org.apache.maven.plugins</groupId>
        <artifactId>maven-checkstyle-plugin</artifactId>
        <version>${checkstyle-plugin.version}</version>
        <configuration>
          <consoleOutput>true</consoleOutput>
          <configLocation>checkstyle.xml</configLocation>
          <suppressionsLocation>suppressions.xml</suppressionsLocation>
        </configuration>
        <!-- Runs by default in the verify phase  (mvn verify or later in the build cycle)
             the 'check' goal will fail the build if it does not pass.  "mvn checkstyle:check"
             will do this alone, or "mvn checkstyle:checkstyle" will report but not break  -->
        <executions>
          <execution>
            <id>checkstyle-check</id>
            <phase>test</phase>
            <goals>
              <goal>check</goal>
            </goals>
          </execution>
        </executions>
      </plugin>
      <plugin>
        <groupId>com.diffplug.spotless</groupId>
        <artifactId>spotless-maven-plugin</artifactId>
        <configuration>
          <java>
            <eclipse>
              <!-- Avro uses Sun's java code style conventions with 2 spaces, this is a modified version of
                   the eclipse formatter -->
              <file>${main.basedir}/lang/java/eclipse-java-formatter.xml</file>
              <version>4.10.0</version>
            </eclipse>
            <removeUnusedImports/>
          </java>
        </configuration>
        <executions>
          <execution>
            <!-- Runs in compile phase to fail fast in case of formatting issues.-->
            <id>spotless-check</id>
            <phase>compile</phase>
            <goals>
              <goal>check</goal>
            </goals>
          </execution>
        </executions>
      </plugin>
    </plugins>
  </build>

  <reporting>
  </reporting>

  <profiles>
    <profile>
      <id>m2e</id>
      <activation>
        <property><name>m2e.version</name></property>
      </activation>
      <build>
        <pluginManagement>
          <plugins>
            <plugin>
              <groupId>org.eclipse.m2e</groupId>
              <artifactId>lifecycle-mapping</artifactId>
              <version>1.0.0</version>
              <configuration>
                <lifecycleMappingMetadata>
                  <pluginExecutions>
                    <pluginExecution>
                      <pluginExecutionFilter>
                        <groupId>com.diffplug.spotless</groupId>
                        <artifactId>spotless-maven-plugin</artifactId>
                        <goals>
                          <goal>check</goal>
                        </goals>
                      </pluginExecutionFilter>
                      <action>
                        <ignore></ignore>
                      </action>
                    </pluginExecution>
                    <pluginExecution>
                      <pluginExecutionFilter>
                        <groupId>org.apache.maven.plugins</groupId>
                        <artifactId>maven-plugin-plugin</artifactId>
                        <versionRange>[${plugin-plugin.version},)</versionRange>
                        <goals>
                          <goal>helpmojo</goal>
                          <goal>descriptor</goal>
                        </goals>
                      </pluginExecutionFilter>
                      <action>
                        <ignore />
                      </action>
                    </pluginExecution>
                    <pluginExecution>
                      <pluginExecutionFilter>
                        <groupId>org.codehaus.mojo</groupId>
                        <artifactId>exec-maven-plugin</artifactId>
                        <versionRange>[$${exec-plugin.version},)</versionRange>
                        <goals>
                          <goal>exec</goal>
                        </goals>
                      </pluginExecutionFilter>
                      <action>
                        <ignore />
                      </action>
                    </pluginExecution>
                    <pluginExecution>
                      <pluginExecutionFilter>
                        <groupId>org.codehaus.mojo</groupId>
                        <artifactId>javacc-maven-plugin</artifactId>
                        <versionRange>[${javacc-plugin.version},)</versionRange>
                        <goals>
                          <goal>javacc</goal>
                        </goals>
                      </pluginExecutionFilter>
                      <action>
                        <ignore />
                      </action>
                    </pluginExecution>
                    <pluginExecution>
                      <pluginExecutionFilter>
                        <groupId>org.apache.avro</groupId>
                        <artifactId>avro-maven-plugin</artifactId>
                        <versionRange>[${project.version},)</versionRange>
                        <goals>
                          <goal>protocol</goal>
                          <goal>idl-protocol</goal>
                          <goal>schema</goal>
                        </goals>
                      </pluginExecutionFilter>
                      <action>
                        <ignore />
                      </action>
                    </pluginExecution>
                  </pluginExecutions>
                </lifecycleMappingMetadata>
              </configuration>
            </plugin>
          </plugins>
        </pluginManagement>
      </build>
    </profile>
    <profile>
      <id>interop-data-test</id>
      <build>
        <plugins>
          <plugin>
            <groupId>org.apache.maven.plugins</groupId>
            <artifactId>maven-surefire-plugin</artifactId>
            <configuration>
              <includes>
                <include>**/DataFileInteropTest*</include>
              </includes>
              <excludes>
              </excludes>
              <enableAssertions>false</enableAssertions>
              <forkCount>1</forkCount>
              <reuseForks>true</reuseForks>
              <redirectTestOutputToFile>false</redirectTestOutputToFile>
              <systemPropertyVariables>
                <test.dir>../../../build/interop/data/</test.dir>
              </systemPropertyVariables>
            </configuration>
          </plugin>
        </plugins>
      </build>
    </profile>
    <profile>
      <id>mac</id>
      <activation>
        <os>
        <family>mac</family>
        </os>
      </activation>
      <build>
        <plugins>
          <plugin>
            <groupId>org.apache.maven.plugins</groupId>
            <artifactId>maven-surefire-plugin</artifactId>
            <configuration>
              <systemPropertyVariables>
                <!-- avro-mapred will fail in tests on mac without this -->
                <java.security.krb5.realm>OX.AC.UK</java.security.krb5.realm>
                <java.security.krb5.kdc>kdc0.ox.ac.uk:kdc1.ox.ac.uk</java.security.krb5.kdc>
              </systemPropertyVariables>
            </configuration>
          </plugin>
        </plugins>
      </build>
    </profile>
    <!-- This profile is used on tests to validate backwards compatibility with Hadoop 2 -->
    <profile>
      <id>hadoop2</id>
      <properties>
        <hadoop.version>2.7.7</hadoop.version>
      </properties>
    </profile>
  </profiles>

  <!-- dependencyManagement can be used to define dependency versions, scopes, and
    excludes to be shared by child projects. Child projects will not inherit these dependencies,
    rather they inherit the properties of the below dependencies (such as version) if
    the dependency is specified in the child. -->
  <dependencyManagement>
    <dependencies>
      <dependency>
        <groupId>com.fasterxml.jackson.core</groupId>
        <artifactId>jackson-core</artifactId>
        <version>${jackson.version}</version>
      </dependency>
      <dependency>
        <groupId>com.fasterxml.jackson.core</groupId>
        <artifactId>jackson-databind</artifactId>
        <version>${jackson.version}</version>
      </dependency>
      <dependency>
        <groupId>org.apache.velocity</groupId>
        <artifactId>velocity-engine-core</artifactId>
        <version>${velocity.version}</version>
      </dependency>
      <dependency>
        <groupId>org.eclipse.jetty</groupId>
        <artifactId>jetty-server</artifactId>
        <version>${jetty.version}</version>
      </dependency>
      <dependency>
          <groupId>org.eclipse.jetty</groupId>
          <artifactId>jetty-servlet</artifactId>
          <version>${jetty.version}</version>
      </dependency>
      <dependency>
        <groupId>org.eclipse.jetty</groupId>
        <artifactId>jetty-util</artifactId>
        <version>${jetty.version}</version>
      </dependency>
      <dependency>
          <groupId>javax.servlet</groupId>
          <artifactId>javax.servlet-api</artifactId>
          <version>${servlet-api.version}</version>
      </dependency>
      <dependency>
        <groupId>net.sf.jopt-simple</groupId>
        <artifactId>jopt-simple</artifactId>
        <version>${jopt-simple.version}</version>
      </dependency>
      <!-- hadoop's execution environment provides its own jars. -->
      <dependency>
        <groupId>org.apache.hadoop</groupId>
        <artifactId>hadoop-client</artifactId>
        <version>${hadoop.version}</version>
        <exclusions>
          <exclusion> <!-- GPL -->
            <groupId>com.google.code.findbugs</groupId>
            <artifactId>jsr305</artifactId>
          </exclusion>
        </exclusions>
      </dependency>
      <dependency>
        <groupId>org.easymock</groupId>
        <artifactId>easymock</artifactId>
        <version>${easymock.version}</version>
      </dependency>
      <dependency>
        <groupId>org.hamcrest</groupId>
        <artifactId>hamcrest-library</artifactId>
        <version>${hamcrest.version}</version>
      </dependency>
      <dependency>
        <groupId>org.xerial.snappy</groupId>
        <artifactId>snappy-java</artifactId>
        <version>${snappy.version}</version>
      </dependency>
      <dependency>
        <groupId>org.apache.commons</groupId>
        <artifactId>commons-compress</artifactId>
        <version>${commons-compress.version}</version>
      </dependency>
      <dependency>
        <groupId>io.grpc</groupId>
        <artifactId>grpc-core</artifactId>
        <version>${grpc.version}</version>
      </dependency>
      <dependency>
        <groupId>io.grpc</groupId>
        <artifactId>grpc-stub</artifactId>
        <version>${grpc.version}</version>
        <exclusions>
          <exclusion> <!-- GPL -->
            <groupId>com.google.code.findbugs</groupId>
            <artifactId>jsr305</artifactId>
          </exclusion>
        </exclusions>
      </dependency>
      <dependency>
        <groupId>io.grpc</groupId>
        <artifactId>grpc-netty</artifactId>
        <version>${grpc.version}</version>
        <exclusions>
          <exclusion> <!-- GPL -->
            <groupId>com.google.code.findbugs</groupId>
            <artifactId>jsr305</artifactId>
          </exclusion>
        </exclusions>
      </dependency>
      <dependency>
        <groupId>org.tukaani</groupId>
        <artifactId>xz</artifactId>
        <version>${tukaani.version}</version>
      </dependency>
      <dependency>
        <groupId>com.github.luben</groupId>
        <artifactId>zstd-jni</artifactId>
        <version>${zstd-jni.version}</version>
      </dependency>
    </dependencies>
  </dependencyManagement>

  <!-- dependencies defines dependencies that all child projects share. Child projects
    will inherit these dependencies directly, and can opt out if necessary with <excludes> -->
  <dependencies>
    <dependency>
      <groupId>junit</groupId>
      <artifactId>junit</artifactId>
      <version>${junit.version}</version>
      <scope>test</scope>
    </dependency>
    <dependency>
      <groupId>org.slf4j</groupId>
      <artifactId>slf4j-api</artifactId>
      <version>${slf4j.version}</version>
    </dependency>
    <dependency>
      <groupId>org.slf4j</groupId>
      <artifactId>slf4j-simple</artifactId>
      <version>${slf4j.version}</version>
      <scope>test</scope>
    </dependency>
  </dependencies>

</project><|MERGE_RESOLUTION|>--- conflicted
+++ resolved
@@ -37,15 +37,8 @@
     <main.basedir>${project.parent.basedir}</main.basedir>
 
     <!-- version properties for dependencies -->
-<<<<<<< HEAD
-    <hadoop.version>3.2.1</hadoop.version>
-    <jackson.version>2.11.0</jackson.version>
-    <jackson.databind.version>2.11.0</jackson.databind.version>
-=======
-
     <hadoop.version>3.3.0</hadoop.version>
     <jackson.version>2.12.1</jackson.version>
->>>>>>> afe8fa1a
     <servlet-api.version>4.0.1</servlet-api.version>
     <jetty.version>9.4.35.v20201120</jetty.version>
     <jopt-simple.version>5.0.4</jopt-simple.version>
@@ -69,22 +62,9 @@
     <!-- version properties for plugins -->
     <archetype-plugin.version>3.2.0</archetype-plugin.version>
     <bundle-plugin-version>4.1.0</bundle-plugin-version>
-<<<<<<< HEAD
-    <exec-plugin.version>1.6.0</exec-plugin.version>
-=======
-    <compiler-plugin.version>3.8.1</compiler-plugin.version>
     <exec-plugin.version>3.0.0</exec-plugin.version>
->>>>>>> afe8fa1a
     <file-management.version>3.0.0</file-management.version>
     <javacc-plugin.version>2.6</javacc-plugin.version>
-<<<<<<< HEAD
-=======
-    <maven-site-plugin.version>3.9.1</maven-site-plugin.version>
-    <plugin-plugin.version>3.6.0</plugin-plugin.version>
-    <plugin-tools-javadoc.version>3.5</plugin-tools-javadoc.version>
-    <shade-plugin.version>3.2.4</shade-plugin.version>
-    <surefire-plugin.version>3.0.0-M5</surefire-plugin.version>
->>>>>>> afe8fa1a
   </properties>
 
   <modules>
@@ -161,10 +141,6 @@
         <plugin>
           <groupId>org.apache.maven.plugins</groupId>
           <artifactId>maven-surefire-plugin</artifactId>
-<<<<<<< HEAD
-=======
-          <version>${surefire-plugin.version}</version>
->>>>>>> afe8fa1a
           <configuration>
             <includes>
               <!-- Avro naming convention for JUnit tests -->
