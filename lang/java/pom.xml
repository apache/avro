<?xml version="1.0" encoding="UTF-8"?>
<!--
   Licensed to the Apache Software Foundation (ASF) under one or more
   contributor license agreements.  See the NOTICE file distributed with
   this work for additional information regarding copyright ownership.
   The ASF licenses this file to You under the Apache License, Version 2.0
   (the "License"); you may not use this file except in compliance with
   the License.  You may obtain a copy of the License at

       https://www.apache.org/licenses/LICENSE-2.0

   Unless required by applicable law or agreed to in writing, software
   distributed under the License is distributed on an "AS IS" BASIS,
   WITHOUT WARRANTIES OR CONDITIONS OF ANY KIND, either express or implied.
   See the License for the specific language governing permissions and
   limitations under the License.
-->
<project xmlns="http://maven.apache.org/POM/4.0.0" xmlns:xsi="http://www.w3.org/2001/XMLSchema-instance"
         xsi:schemaLocation="http://maven.apache.org/POM/4.0.0 http://maven.apache.org/xsd/maven-4.0.0.xsd">
  <modelVersion>4.0.0</modelVersion>

  <parent>
    <groupId>org.apache.avro</groupId>
    <artifactId>avro-toplevel</artifactId>
    <version>1.12.0-SNAPSHOT</version>
    <relativePath>../../pom.xml</relativePath>
  </parent>

  <artifactId>avro-parent</artifactId>
  <packaging>pom</packaging>

  <name>Apache Avro Java</name>
  <url>https://avro.apache.org</url>
  <description>Avro parent Java project</description>

  <properties>
    <main.basedir>${project.parent.basedir}</main.basedir>

    <!-- version properties for dependencies -->
    <hadoop.version>3.3.3</hadoop.version>
    <jackson-bom.version>2.12.7</jackson-bom.version>
    <servlet-api.version>4.0.1</servlet-api.version>
    <jetty.version>9.4.48.v20220622</jetty.version>
    <jopt-simple.version>5.0.4</jopt-simple.version>
    <junit.version>4.13.2</junit.version>
<<<<<<< HEAD
    <junit5.version>5.8.2</junit5.version>
    <netty.version>4.1.78.Final</netty.version>
=======
    <netty.version>4.1.79.Final</netty.version>
>>>>>>> 5ca085de
    <protobuf.version>3.21.2</protobuf.version>
    <thrift.version>0.16.0</thrift.version>
    <slf4j.version>1.7.36</slf4j.version>
    <reload4j.version>1.2.21</reload4j.version>
    <snappy.version>1.1.8.4</snappy.version>
    <velocity.version>2.3</velocity.version>
    <maven-core.version>3.3.9</maven-core.version>
    <ant.version>1.10.12</ant.version>
    <commons-cli.version>1.5.0</commons-cli.version>
    <commons-compress.version>1.21</commons-compress.version>
    <commons-text.version>1.9</commons-text.version>
    <tukaani.version>1.9</tukaani.version>
    <mockito.version>4.6.1</mockito.version>
    <hamcrest.version>2.2</hamcrest.version>
    <grpc.version>1.47.0</grpc.version>
    <zstd-jni.version>1.5.2-3</zstd-jni.version>
    <!-- version properties for plugins -->
    <archetype-plugin.version>3.2.1</archetype-plugin.version>
    <bundle-plugin-version>5.1.6</bundle-plugin-version>
    <exec-plugin.version>3.1.0</exec-plugin.version>
    <file-management.version>3.1.0</file-management.version>
    <javacc-plugin.version>3.0.3</javacc-plugin.version>
    <javacc.version>7.0.12</javacc.version>
  </properties>

  <modules>
    <module>android</module>
    <module>avro</module>
    <module>compiler</module>
    <module>maven-plugin</module>
    <module>ipc</module>
    <module>ipc-jetty</module>
    <module>ipc-netty</module>
    <module>trevni</module>
    <module>tools</module>
    <module>mapred</module>
    <module>protobuf</module>
    <module>thrift</module>
    <module>archetypes</module>
    <module>grpc</module>
    <module>integration-test</module>
    <module>perf</module>
  </modules>

  <build>
    <!-- defines the default plugin configuration that all child projects inherit from.
      Like dependencyManagement, this provides configuration, version, and other
      parameters if the plugins are used by child projects -->
    <pluginManagement>
      <plugins>
        <plugin>
          <groupId>org.codehaus.mojo</groupId>
          <artifactId>build-helper-maven-plugin</artifactId>
          <version>3.3.0</version>
        </plugin>
        <plugin>
          <groupId>org.apache.maven.plugins</groupId>
          <artifactId>maven-checkstyle-plugin</artifactId>
          <version>${checkstyle-plugin.version}</version>
          <dependencies>
            <dependency>
              <groupId>com.puppycrawl.tools</groupId>
              <artifactId>checkstyle</artifactId>
              <version>${checkstyle.version}</version>
            </dependency>
          </dependencies>
        </plugin>
        <plugin>
          <groupId>org.apache.maven.plugins</groupId>
          <artifactId>maven-compiler-plugin</artifactId>
          <configuration>
            <compilerArgs>
              <arg>-parameters</arg>
              <!--<arg>-Werror</arg>-->
              <arg>-Xlint:all</arg>
              <!-- Override options warnings to support cross-compilation -->
              <arg>-Xlint:-options</arg>
              <!-- Temporary lint overrides, to be removed over time. -->
              <arg>-Xlint:-rawtypes</arg>
              <arg>-Xlint:-serial</arg>
              <arg>-Xlint:-unchecked</arg>
              <!--<arg>-Xlint:sunapi</arg>-->
              <!--<arg>-XDenableSunApiLintControl</arg>-->
            </compilerArgs>
          </configuration>
        </plugin>
        <plugin>
          <groupId>org.apache.maven.plugins</groupId>
          <artifactId>maven-jar-plugin</artifactId>
          <!--We want to be able to resuse the test-jars for mapred
              to test avro-tool
              see https://maven.apache.org/guides/mini/guide-attached-tests.html
          -->
          <executions>
            <execution>
              <goals>
                <goal>test-jar</goal>
              </goals>
            </execution>
          </executions>
          <configuration>
            <archive>
              <manifest>
                <addDefaultSpecificationEntries>true</addDefaultSpecificationEntries>
                <addDefaultImplementationEntries>true</addDefaultImplementationEntries>
              </manifest>
            </archive>
          </configuration>
        </plugin>
        <plugin>
          <groupId>org.apache.maven.plugins</groupId>
          <artifactId>maven-surefire-plugin</artifactId>
          <configuration>
            <includes>
              <!-- Avro naming convention for JUnit tests -->
              <include>**/Test**</include>
            </includes>
            <excludes>
              <!-- A few innner classes are not to be tested -->
              <exclude>**/*$*</exclude>
              <!-- exclude the generated classes under apache.avro.test, some of
                these match **/Test** and are not JUnit tests -->
              <exclude>**/apache/avro/test/**</exclude>
            </excludes>
            <enableAssertions>false</enableAssertions>
            <trimStackTrace>false</trimStackTrace>
            <runOrder>random</runOrder>
            <parallel>all</parallel>
            <useUnlimitedThreads>true</useUnlimitedThreads>
            <!--<perCoreThreadCount>true</perCoreThreadCount>-->

            <!-- TestSpecificCompiler instantiates a Java compiler to test output results,
                 this does not work with a manifest-only-jar to set the classpath for the javac.
                 This may cause problems on some platforms.
                 See https://maven.apache.org/plugins/maven-surefire-plugin/examples/class-loading.html
                 for more information. -->
            <useManifestOnlyJar>false</useManifestOnlyJar>
            <!-- configures unit test standard error and standard out to go to a file per test
                 rather than the console. -->
            <redirectTestOutputToFile>true</redirectTestOutputToFile>
            <failIfNoTests>false</failIfNoTests>
            <argLine>-Xmx1000m</argLine>
          </configuration>
        </plugin>
        <plugin>
          <groupId>org.apache.maven.plugins</groupId>
          <artifactId>maven-javadoc-plugin</artifactId>
          <configuration>
            <links>
              <link>https://docs.oracle.com/javase/8/docs/api/</link>
              <link>https://hadoop.apache.org/docs/current/api/</link>
            </links>
            <tagletArtifacts>
              <tagletArtifact>
                <groupId>org.apache.maven.plugin-tools</groupId>
                <artifactId>maven-plugin-tools-javadoc</artifactId>
                <version>${plugin-tools-javadoc.version}</version>
              </tagletArtifact>
            </tagletArtifacts>
            <excludePackageNames>org.apache.avro.compiler.idl,*.internal</excludePackageNames>
            <quiet>true</quiet>
            <encoding>UTF-8</encoding>
            <additionalJOption>-Xdoclint:none</additionalJOption>
            <detectOfflineLinks>false</detectOfflineLinks>
            <notimestamp>true</notimestamp>
          </configuration>
        </plugin>
        <plugin>
          <groupId>org.javacc.plugin</groupId>
          <artifactId>javacc-maven-plugin</artifactId>
          <version>${javacc-plugin.version}</version>
          <dependencies>
            <dependency>
              <groupId>net.java.dev.javacc</groupId>
              <artifactId>javacc</artifactId>
              <version>${javacc.version}</version>
            </dependency>
          </dependencies>
        </plugin>
        <plugin>
          <groupId>org.codehaus.mojo</groupId>
          <artifactId>exec-maven-plugin</artifactId>
          <version>${exec-plugin.version}</version>
        </plugin>
        <plugin>
          <groupId>com.diffplug.spotless</groupId>
          <artifactId>spotless-maven-plugin</artifactId>
          <version>${spotless-maven-plugin.version}</version>
        </plugin>
      </plugins>
    </pluginManagement>
    <plugins>
      <plugin>
        <groupId>org.apache.felix</groupId>
        <artifactId>maven-bundle-plugin</artifactId>
        <version>${bundle-plugin-version}</version>
        <extensions>true</extensions>
        <inherited>true</inherited>
        <configuration>
          <instructions>
            <Bundle-Name>${project.name}</Bundle-Name>
            <Bundle-SymbolicName>${project.artifactId}</Bundle-SymbolicName>
            <Export-Package>${osgi.export}</Export-Package>
            <Import-Package>${osgi.import}</Import-Package>
            <DynamicImport-Package>${osgi.dynamic.import}</DynamicImport-Package>
            <Private-Package>${osgi.private}</Private-Package>
            <Require-Bundle>${osgi.bundles}</Require-Bundle>
            <Bundle-Activator>${osgi.activator}</Bundle-Activator>
          </instructions>
          <supportedProjectTypes>
            <supportedProjectType>bundle</supportedProjectType>
          </supportedProjectTypes>
          <unpackBundle>true</unpackBundle>
        </configuration>
        <executions>
          <execution>
            <id>bundle-manifest</id>
            <phase>process-classes</phase>
            <goals>
              <goal>manifest</goal>
            </goals>
          </execution>
        </executions>
      </plugin>
      <plugin>
        <groupId>org.apache.maven.plugins</groupId>
        <artifactId>maven-checkstyle-plugin</artifactId>
        <configuration>
          <consoleOutput>true</consoleOutput>
          <configLocation>checkstyle.xml</configLocation>
          <suppressionsLocation>suppressions.xml</suppressionsLocation>
        </configuration>
        <!-- Runs by default in the verify phase  (mvn verify or later in the build cycle)
             the 'check' goal will fail the build if it does not pass.  "mvn checkstyle:check"
             will do this alone, or "mvn checkstyle:checkstyle" will report but not break  -->
        <executions>
          <execution>
            <id>checkstyle-check</id>
            <phase>test</phase>
            <goals>
              <goal>check</goal>
            </goals>
          </execution>
        </executions>
      </plugin>
      <plugin>
        <groupId>com.diffplug.spotless</groupId>
        <artifactId>spotless-maven-plugin</artifactId>
        <configuration>
          <java>
            <eclipse>
              <!-- Avro uses Sun's java code style conventions with 2 spaces, this is a modified version of
                   the eclipse formatter -->
              <file>${main.basedir}/lang/java/eclipse-java-formatter.xml</file>
              <version>4.19.0</version>
            </eclipse>
            <!-- Temporarily disabled for JDK 16+ builds -->
            <!--<removeUnusedImports/>-->
            <replaceRegex>
              <name>Remove wildcard imports</name>
              <searchRegex>import\s+[^\*\s]+\*;(\r\n|\r|\n)</searchRegex>
              <replacement>$1</replacement>
            </replaceRegex>
          </java>
        </configuration>
        <executions>
          <execution>
            <!-- Runs in compile phase to fail fast in case of formatting issues.-->
            <id>spotless-check</id>
            <phase>compile</phase>
            <goals>
              <goal>check</goal>
            </goals>
          </execution>
        </executions>
      </plugin>
    </plugins>
  </build>

  <reporting>
  </reporting>

  <profiles>
    <profile>
      <id>m2e</id>
      <activation>
        <property><name>m2e.version</name></property>
      </activation>
      <build>
        <pluginManagement>
          <plugins>
            <plugin>
              <groupId>org.eclipse.m2e</groupId>
              <artifactId>lifecycle-mapping</artifactId>
              <version>1.0.0</version>
              <configuration>
                <lifecycleMappingMetadata>
                  <pluginExecutions>
                    <pluginExecution>
                      <pluginExecutionFilter>
                        <groupId>com.diffplug.spotless</groupId>
                        <artifactId>spotless-maven-plugin</artifactId>
                        <goals>
                          <goal>check</goal>
                        </goals>
                      </pluginExecutionFilter>
                      <action>
                        <ignore></ignore>
                      </action>
                    </pluginExecution>
                    <pluginExecution>
                      <pluginExecutionFilter>
                        <groupId>org.apache.maven.plugins</groupId>
                        <artifactId>maven-plugin-plugin</artifactId>
                        <goals>
                          <goal>helpmojo</goal>
                          <goal>descriptor</goal>
                        </goals>
                      </pluginExecutionFilter>
                      <action>
                        <ignore />
                      </action>
                    </pluginExecution>
                    <pluginExecution>
                      <pluginExecutionFilter>
                        <groupId>org.codehaus.mojo</groupId>
                        <artifactId>exec-maven-plugin</artifactId>
                        <versionRange>[$${exec-plugin.version},)</versionRange>
                        <goals>
                          <goal>exec</goal>
                        </goals>
                      </pluginExecutionFilter>
                      <action>
                        <ignore />
                      </action>
                    </pluginExecution>
                    <pluginExecution>
                      <pluginExecutionFilter>
                        <groupId>org.codehaus.mojo</groupId>
                        <artifactId>javacc-maven-plugin</artifactId>
                        <versionRange>[${javacc-plugin.version},)</versionRange>
                        <goals>
                          <goal>javacc</goal>
                        </goals>
                      </pluginExecutionFilter>
                      <action>
                        <ignore />
                      </action>
                    </pluginExecution>
                    <pluginExecution>
                      <pluginExecutionFilter>
                        <groupId>org.apache.avro</groupId>
                        <artifactId>avro-maven-plugin</artifactId>
                        <versionRange>[${project.version},)</versionRange>
                        <goals>
                          <goal>protocol</goal>
                          <goal>idl-protocol</goal>
                          <goal>schema</goal>
                        </goals>
                      </pluginExecutionFilter>
                      <action>
                        <ignore />
                      </action>
                    </pluginExecution>
                  </pluginExecutions>
                </lifecycleMappingMetadata>
              </configuration>
            </plugin>
          </plugins>
        </pluginManagement>
      </build>
    </profile>
    <profile>
      <id>interop-data-test</id>
      <build>
        <plugins>
          <plugin>
            <groupId>org.apache.maven.plugins</groupId>
            <artifactId>maven-surefire-plugin</artifactId>
            <configuration>
              <includes>
                <include>**/DataFileInteropTest*</include>
              </includes>
              <excludes>
              </excludes>
              <enableAssertions>false</enableAssertions>
              <forkCount>1</forkCount>
              <reuseForks>true</reuseForks>
              <redirectTestOutputToFile>false</redirectTestOutputToFile>
              <systemPropertyVariables>
                <test.dir>../../../build/interop/data/</test.dir>
              </systemPropertyVariables>
            </configuration>
          </plugin>
        </plugins>
      </build>
    </profile>
    <profile>
      <id>mac</id>
      <activation>
        <os>
        <family>mac</family>
        </os>
      </activation>
      <build>
        <plugins>
          <plugin>
            <groupId>org.apache.maven.plugins</groupId>
            <artifactId>maven-surefire-plugin</artifactId>
            <configuration>
              <systemPropertyVariables>
                <!-- avro-mapred will fail in tests on mac without this -->
                <java.security.krb5.realm>OX.AC.UK</java.security.krb5.realm>
                <java.security.krb5.kdc>kdc0.ox.ac.uk:kdc1.ox.ac.uk</java.security.krb5.kdc>
              </systemPropertyVariables>
            </configuration>
          </plugin>
        </plugins>
      </build>
    </profile>
    <!-- This profile is used on tests to validate backwards compatibility with Hadoop 2 -->
    <profile>
      <id>hadoop2</id>
      <properties>
        <hadoop.version>2.10.1</hadoop.version>
      </properties>
    </profile>
  </profiles>

  <!-- dependencyManagement can be used to define dependency versions, scopes, and
    excludes to be shared by child projects. Child projects will not inherit these dependencies,
    rather they inherit the properties of the below dependencies (such as version) if
    the dependency is specified in the child. -->
  <dependencyManagement>
    <dependencies>
      <dependency>
        <groupId>com.fasterxml.jackson</groupId>
        <artifactId>jackson-bom</artifactId>
        <version>${jackson-bom.version}</version>
        <type>pom</type>
        <scope>import</scope>
      </dependency>
      <dependency>
        <groupId>org.apache.velocity</groupId>
        <artifactId>velocity-engine-core</artifactId>
        <version>${velocity.version}</version>
      </dependency>
      <dependency>
        <groupId>org.eclipse.jetty</groupId>
        <artifactId>jetty-server</artifactId>
        <version>${jetty.version}</version>
      </dependency>
      <dependency>
          <groupId>org.eclipse.jetty</groupId>
          <artifactId>jetty-servlet</artifactId>
          <version>${jetty.version}</version>
      </dependency>
      <dependency>
        <groupId>org.eclipse.jetty</groupId>
        <artifactId>jetty-util</artifactId>
        <version>${jetty.version}</version>
      </dependency>
      <dependency>
          <groupId>javax.servlet</groupId>
          <artifactId>javax.servlet-api</artifactId>
          <version>${servlet-api.version}</version>
      </dependency>
      <dependency>
        <groupId>net.sf.jopt-simple</groupId>
        <artifactId>jopt-simple</artifactId>
        <version>${jopt-simple.version}</version>
      </dependency>
      <!-- hadoop's execution environment provides its own jars. -->
      <dependency>
        <groupId>org.apache.hadoop</groupId>
        <artifactId>hadoop-client</artifactId>
        <version>${hadoop.version}</version>
        <exclusions>
          <exclusion> <!-- GPL -->
            <groupId>com.google.code.findbugs</groupId>
            <artifactId>jsr305</artifactId>
          </exclusion>
        </exclusions>
      </dependency>
      <dependency>
        <groupId>org.mockito</groupId>
        <artifactId>mockito-core</artifactId>
        <version>${mockito.version}</version>
      </dependency>
      <dependency>
        <groupId>org.hamcrest</groupId>
        <artifactId>hamcrest-library</artifactId>
        <version>${hamcrest.version}</version>
      </dependency>
      <dependency>
        <groupId>org.xerial.snappy</groupId>
        <artifactId>snappy-java</artifactId>
        <version>${snappy.version}</version>
      </dependency>
      <dependency>
        <groupId>org.apache.commons</groupId>
        <artifactId>commons-compress</artifactId>
        <version>${commons-compress.version}</version>
      </dependency>
      <dependency>
        <groupId>io.grpc</groupId>
        <artifactId>grpc-core</artifactId>
        <version>${grpc.version}</version>
      </dependency>
      <dependency>
        <groupId>io.grpc</groupId>
        <artifactId>grpc-stub</artifactId>
        <version>${grpc.version}</version>
        <exclusions>
          <exclusion> <!-- GPL -->
            <groupId>com.google.code.findbugs</groupId>
            <artifactId>jsr305</artifactId>
          </exclusion>
        </exclusions>
      </dependency>
      <dependency>
        <groupId>io.grpc</groupId>
        <artifactId>grpc-netty</artifactId>
        <version>${grpc.version}</version>
        <exclusions>
          <exclusion> <!-- GPL -->
            <groupId>com.google.code.findbugs</groupId>
            <artifactId>jsr305</artifactId>
          </exclusion>
        </exclusions>
      </dependency>
      <dependency>
        <groupId>org.tukaani</groupId>
        <artifactId>xz</artifactId>
        <version>${tukaani.version}</version>
      </dependency>
      <dependency>
        <groupId>com.github.luben</groupId>
        <artifactId>zstd-jni</artifactId>
        <version>${zstd-jni.version}</version>
      </dependency>
    </dependencies>
  </dependencyManagement>

  <!-- dependencies defines dependencies that all child projects share. Child projects
    will inherit these dependencies directly, and can opt out if necessary with <excludes> -->
  <dependencies>
    <dependency>
      <groupId>junit</groupId>
      <artifactId>junit</artifactId>
      <version>${junit.version}</version>
      <scope>test</scope>
    </dependency>
    <dependency>
      <groupId>org.junit.jupiter</groupId>
      <artifactId>junit-jupiter</artifactId>
      <version>${junit5.version}</version>
      <scope>test</scope>
    </dependency>
    <dependency>
      <groupId>org.slf4j</groupId>
      <artifactId>slf4j-api</artifactId>
      <version>${slf4j.version}</version>
    </dependency>
    <dependency>
      <groupId>org.slf4j</groupId>
      <artifactId>slf4j-simple</artifactId>
      <version>${slf4j.version}</version>
      <scope>test</scope>
    </dependency>
  </dependencies>

</project><|MERGE_RESOLUTION|>--- conflicted
+++ resolved
@@ -43,12 +43,8 @@
     <jetty.version>9.4.48.v20220622</jetty.version>
     <jopt-simple.version>5.0.4</jopt-simple.version>
     <junit.version>4.13.2</junit.version>
-<<<<<<< HEAD
     <junit5.version>5.8.2</junit5.version>
-    <netty.version>4.1.78.Final</netty.version>
-=======
     <netty.version>4.1.79.Final</netty.version>
->>>>>>> 5ca085de
     <protobuf.version>3.21.2</protobuf.version>
     <thrift.version>0.16.0</thrift.version>
     <slf4j.version>1.7.36</slf4j.version>
