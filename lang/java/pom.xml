<?xml version="1.0" encoding="UTF-8"?>
<!--
   Licensed to the Apache Software Foundation (ASF) under one or more
   contributor license agreements.  See the NOTICE file distributed with
   this work for additional information regarding copyright ownership.
   The ASF licenses this file to You under the Apache License, Version 2.0
   (the "License"); you may not use this file except in compliance with
   the License.  You may obtain a copy of the License at

       https://www.apache.org/licenses/LICENSE-2.0

   Unless required by applicable law or agreed to in writing, software
   distributed under the License is distributed on an "AS IS" BASIS,
   WITHOUT WARRANTIES OR CONDITIONS OF ANY KIND, either express or implied.
   See the License for the specific language governing permissions and
   limitations under the License.
-->
<project xmlns="http://maven.apache.org/POM/4.0.0" xmlns:xsi="http://www.w3.org/2001/XMLSchema-instance"
         xsi:schemaLocation="http://maven.apache.org/POM/4.0.0 http://maven.apache.org/xsd/maven-4.0.0.xsd">
  <modelVersion>4.0.0</modelVersion>

  <parent>
    <groupId>org.apache.avro</groupId>
    <artifactId>avro-toplevel</artifactId>
    <version>1.12.0-SNAPSHOT</version>
    <relativePath>../../pom.xml</relativePath>
  </parent>

  <artifactId>avro-parent</artifactId>
  <packaging>pom</packaging>

  <name>Apache Avro Java</name>
  <url>https://avro.apache.org</url>
  <description>Avro parent Java project</description>

  <properties>
    <main.basedir>${project.parent.basedir}</main.basedir>

    <!-- version properties for dependencies -->
    <hadoop.version>3.3.4</hadoop.version>
    <jackson-bom.version>2.12.7.20221012</jackson-bom.version>
    <servlet-api.version>4.0.1</servlet-api.version>
    <jetty.version>9.4.49.v20220914</jetty.version>
    <jopt-simple.version>5.0.4</jopt-simple.version>
    <junit5.version>5.9.1</junit5.version>
    <netty.version>4.1.84.Final</netty.version>
    <protobuf.version>3.21.8</protobuf.version>
    <thrift.version>0.16.0</thrift.version>
    <slf4j.version>1.7.36</slf4j.version>
    <reload4j.version>1.2.22</reload4j.version>
    <snappy.version>1.1.8.4</snappy.version>
    <velocity.version>2.3</velocity.version>
    <maven-core.version>3.3.9</maven-core.version>
    <ant.version>1.10.12</ant.version>
    <commons-cli.version>1.5.0</commons-cli.version>
    <commons-compress.version>1.21</commons-compress.version>
    <commons-text.version>1.10.0</commons-text.version>
    <tukaani.version>1.9</tukaani.version>
    <mockito.version>4.8.1</mockito.version>
    <hamcrest.version>2.2</hamcrest.version>
<<<<<<< HEAD
    <grpc.version>1.50.0</grpc.version>
    <zstd-jni.version>1.5.2-5</zstd-jni.version>
=======
    <grpc.version>1.50.2</grpc.version>
    <zstd-jni.version>1.5.2-4</zstd-jni.version>
>>>>>>> fdc73684
    <!-- version properties for plugins -->
    <archetype-plugin.version>3.2.1</archetype-plugin.version>
    <bundle-plugin-version>5.1.8</bundle-plugin-version>
    <exec-plugin.version>3.1.0</exec-plugin.version>
    <file-management.version>3.1.0</file-management.version>
    <javacc-plugin.version>3.0.3</javacc-plugin.version>
    <javacc.version>7.0.12</javacc.version>
  </properties>

  <modules>
    <module>android</module>
    <module>avro</module>
    <module>compiler</module>
    <module>maven-plugin</module>
    <module>ipc</module>
    <module>ipc-jetty</module>
    <module>ipc-netty</module>
    <module>trevni</module>
    <module>tools</module>
    <module>mapred</module>
    <module>protobuf</module>
    <module>thrift</module>
    <module>archetypes</module>
    <module>grpc</module>
    <module>integration-test</module>
    <module>perf</module>
  </modules>

  <build>
    <!-- defines the default plugin configuration that all child projects inherit from.
      Like dependencyManagement, this provides configuration, version, and other
      parameters if the plugins are used by child projects -->
    <pluginManagement>
      <plugins>
        <plugin>
          <groupId>org.codehaus.mojo</groupId>
          <artifactId>build-helper-maven-plugin</artifactId>
          <version>3.3.0</version>
        </plugin>
        <plugin>
          <groupId>org.apache.maven.plugins</groupId>
          <artifactId>maven-checkstyle-plugin</artifactId>
          <version>${checkstyle-plugin.version}</version>
          <dependencies>
            <dependency>
              <groupId>com.puppycrawl.tools</groupId>
              <artifactId>checkstyle</artifactId>
              <version>${checkstyle.version}</version>
            </dependency>
          </dependencies>
        </plugin>
        <plugin>
          <groupId>org.apache.maven.plugins</groupId>
          <artifactId>maven-compiler-plugin</artifactId>
          <configuration>
            <compilerArgs>
              <arg>-parameters</arg>
              <!--<arg>-Werror</arg>-->
              <arg>-Xlint:all</arg>
              <!-- Override options warnings to support cross-compilation -->
              <arg>-Xlint:-options</arg>
              <!-- Temporary lint overrides, to be removed over time. -->
              <arg>-Xlint:-rawtypes</arg>
              <arg>-Xlint:-serial</arg>
              <arg>-Xlint:-unchecked</arg>
              <!--<arg>-Xlint:sunapi</arg>-->
              <!--<arg>-XDenableSunApiLintControl</arg>-->
            </compilerArgs>
          </configuration>
        </plugin>
        <plugin>
          <groupId>org.apache.maven.plugins</groupId>
          <artifactId>maven-jar-plugin</artifactId>
          <!--We want to be able to resuse the test-jars for mapred
              to test avro-tool
              see https://maven.apache.org/guides/mini/guide-attached-tests.html
          -->
          <executions>
            <execution>
              <goals>
                <goal>test-jar</goal>
              </goals>
            </execution>
          </executions>
          <configuration>
            <archive>
              <manifest>
                <addDefaultSpecificationEntries>true</addDefaultSpecificationEntries>
                <addDefaultImplementationEntries>true</addDefaultImplementationEntries>
              </manifest>
            </archive>
          </configuration>
        </plugin>
        <plugin>
          <groupId>org.apache.maven.plugins</groupId>
          <artifactId>maven-surefire-plugin</artifactId>
          <version>3.0.0-M7</version>
          <configuration>
            <includes>
              <!-- Avro naming convention for JUnit tests -->
              <include>**/Test**</include>
            </includes>
            <excludes>
              <!-- A few inner classes are not to be tested -->
              <exclude>**/*$*</exclude>
              <!-- exclude the generated classes under apache.avro.test, some of
                these match **/Test** and are not JUnit tests -->
              <exclude>**/apache/avro/test/**</exclude>
            </excludes>
            <enableAssertions>false</enableAssertions>
            <trimStackTrace>false</trimStackTrace>
            <runOrder>random</runOrder>
            <parallel>all</parallel>
            <useUnlimitedThreads>true</useUnlimitedThreads>
            <!--<perCoreThreadCount>true</perCoreThreadCount>-->

            <!-- TestSpecificCompiler instantiates a Java compiler to test output results,
                 this does not work with a manifest-only-jar to set the classpath for the javac.
                 This may cause problems on some platforms.
                 See https://maven.apache.org/plugins/maven-surefire-plugin/examples/class-loading.html
                 for more information. -->
            <useManifestOnlyJar>false</useManifestOnlyJar>
            <!-- configures unit test standard error and standard out to go to a file per test
                 rather than the console. -->
            <redirectTestOutputToFile>true</redirectTestOutputToFile>
            <failIfNoTests>false</failIfNoTests>
            <argLine>-Xmx1000m</argLine>
          </configuration>
        </plugin>
        <plugin>
          <groupId>org.apache.maven.plugins</groupId>
          <artifactId>maven-javadoc-plugin</artifactId>
          <configuration>
            <links>
              <link>https://docs.oracle.com/javase/8/docs/api/</link>
              <link>https://hadoop.apache.org/docs/current/api/</link>
            </links>
            <tagletArtifacts>
              <tagletArtifact>
                <groupId>org.apache.maven.plugin-tools</groupId>
                <artifactId>maven-plugin-tools-javadoc</artifactId>
                <version>${plugin-tools-javadoc.version}</version>
              </tagletArtifact>
            </tagletArtifacts>
            <excludePackageNames>org.apache.avro.compiler.idl,*.internal</excludePackageNames>
            <quiet>true</quiet>
            <encoding>UTF-8</encoding>
            <additionalJOption>-Xdoclint:none</additionalJOption>
            <detectOfflineLinks>false</detectOfflineLinks>
          </configuration>
        </plugin>
        <plugin>
          <groupId>org.javacc.plugin</groupId>
          <artifactId>javacc-maven-plugin</artifactId>
          <version>${javacc-plugin.version}</version>
          <dependencies>
            <dependency>
              <groupId>net.java.dev.javacc</groupId>
              <artifactId>javacc</artifactId>
              <version>${javacc.version}</version>
            </dependency>
          </dependencies>
        </plugin>
        <plugin>
          <groupId>org.codehaus.mojo</groupId>
          <artifactId>exec-maven-plugin</artifactId>
          <version>${exec-plugin.version}</version>
        </plugin>
        <plugin>
          <groupId>com.diffplug.spotless</groupId>
          <artifactId>spotless-maven-plugin</artifactId>
          <version>${spotless-maven-plugin.version}</version>
        </plugin>
      </plugins>
    </pluginManagement>
    <plugins>
      <plugin>
        <groupId>org.apache.felix</groupId>
        <artifactId>maven-bundle-plugin</artifactId>
        <version>${bundle-plugin-version}</version>
        <extensions>true</extensions>
        <inherited>true</inherited>
        <configuration>
          <instructions>
            <Bundle-Name>${project.name}</Bundle-Name>
            <Bundle-SymbolicName>${project.artifactId}</Bundle-SymbolicName>
            <Export-Package>${osgi.export}</Export-Package>
            <Import-Package>${osgi.import}</Import-Package>
            <DynamicImport-Package>${osgi.dynamic.import}</DynamicImport-Package>
            <Private-Package>${osgi.private}</Private-Package>
            <Require-Bundle>${osgi.bundles}</Require-Bundle>
            <Bundle-Activator>${osgi.activator}</Bundle-Activator>
          </instructions>
          <supportedProjectTypes>
            <supportedProjectType>bundle</supportedProjectType>
          </supportedProjectTypes>
          <unpackBundle>true</unpackBundle>
        </configuration>
        <executions>
          <execution>
            <id>bundle-manifest</id>
            <phase>process-classes</phase>
            <goals>
              <goal>manifest</goal>
            </goals>
          </execution>
        </executions>
      </plugin>
      <plugin>
        <groupId>org.apache.maven.plugins</groupId>
        <artifactId>maven-checkstyle-plugin</artifactId>
        <configuration>
          <consoleOutput>true</consoleOutput>
          <configLocation>checkstyle.xml</configLocation>
          <suppressionsLocation>suppressions.xml</suppressionsLocation>
        </configuration>
        <!-- Runs by default in the verify phase  (mvn verify or later in the build cycle)
             the 'check' goal will fail the build if it does not pass.  "mvn checkstyle:check"
             will do this alone, or "mvn checkstyle:checkstyle" will report but not break  -->
        <executions>
          <execution>
            <id>checkstyle-check</id>
            <phase>test</phase>
            <goals>
              <goal>check</goal>
            </goals>
          </execution>
        </executions>
      </plugin>
      <plugin>
        <groupId>com.diffplug.spotless</groupId>
        <artifactId>spotless-maven-plugin</artifactId>
        <configuration>
          <java>
            <eclipse>
              <!-- Avro uses Sun's java code style conventions with 2 spaces, this is a modified version of
                   the eclipse formatter -->
              <file>${main.basedir}/lang/java/eclipse-java-formatter.xml</file>
              <version>4.19.0</version>
            </eclipse>
            <!-- Temporarily disabled for JDK 16+ builds -->
            <!--<removeUnusedImports/>-->
            <replaceRegex>
              <name>Remove wildcard imports</name>
              <searchRegex>import\s+[^\*\s]+\*;(\r\n|\r|\n)</searchRegex>
              <replacement>$1</replacement>
            </replaceRegex>
          </java>
        </configuration>
        <executions>
          <execution>
            <!-- Runs in compile phase to fail fast in case of formatting issues.-->
            <id>spotless-check</id>
            <phase>compile</phase>
            <goals>
              <goal>check</goal>
            </goals>
          </execution>
        </executions>
      </plugin>
    </plugins>
  </build>

  <reporting>
  </reporting>

  <profiles>
    <profile>
      <id>m2e</id>
      <activation>
        <property><name>m2e.version</name></property>
      </activation>
      <build>
        <pluginManagement>
          <plugins>
            <plugin>
              <groupId>org.eclipse.m2e</groupId>
              <artifactId>lifecycle-mapping</artifactId>
              <version>1.0.0</version>
              <configuration>
                <lifecycleMappingMetadata>
                  <pluginExecutions>
                    <pluginExecution>
                      <pluginExecutionFilter>
                        <groupId>com.diffplug.spotless</groupId>
                        <artifactId>spotless-maven-plugin</artifactId>
                        <goals>
                          <goal>check</goal>
                        </goals>
                      </pluginExecutionFilter>
                      <action>
                        <ignore></ignore>
                      </action>
                    </pluginExecution>
                    <pluginExecution>
                      <pluginExecutionFilter>
                        <groupId>org.apache.maven.plugins</groupId>
                        <artifactId>maven-plugin-plugin</artifactId>
                        <goals>
                          <goal>helpmojo</goal>
                          <goal>descriptor</goal>
                        </goals>
                      </pluginExecutionFilter>
                      <action>
                        <ignore />
                      </action>
                    </pluginExecution>
                    <pluginExecution>
                      <pluginExecutionFilter>
                        <groupId>org.codehaus.mojo</groupId>
                        <artifactId>exec-maven-plugin</artifactId>
                        <versionRange>[$${exec-plugin.version},)</versionRange>
                        <goals>
                          <goal>exec</goal>
                        </goals>
                      </pluginExecutionFilter>
                      <action>
                        <ignore />
                      </action>
                    </pluginExecution>
                    <pluginExecution>
                      <pluginExecutionFilter>
                        <groupId>org.codehaus.mojo</groupId>
                        <artifactId>javacc-maven-plugin</artifactId>
                        <versionRange>[${javacc-plugin.version},)</versionRange>
                        <goals>
                          <goal>javacc</goal>
                        </goals>
                      </pluginExecutionFilter>
                      <action>
                        <ignore />
                      </action>
                    </pluginExecution>
                    <pluginExecution>
                      <pluginExecutionFilter>
                        <groupId>org.apache.avro</groupId>
                        <artifactId>avro-maven-plugin</artifactId>
                        <versionRange>[${project.version},)</versionRange>
                        <goals>
                          <goal>protocol</goal>
                          <goal>idl-protocol</goal>
                          <goal>schema</goal>
                        </goals>
                      </pluginExecutionFilter>
                      <action>
                        <ignore />
                      </action>
                    </pluginExecution>
                  </pluginExecutions>
                </lifecycleMappingMetadata>
              </configuration>
            </plugin>
          </plugins>
        </pluginManagement>
      </build>
    </profile>
    <profile>
      <id>interop-data-test</id>
      <build>
        <plugins>
          <plugin>
            <groupId>org.apache.maven.plugins</groupId>
            <artifactId>maven-surefire-plugin</artifactId>
            <configuration>
              <includes>
                <include>**/DataFileInteropTest*</include>
              </includes>
              <excludes>
              </excludes>
              <enableAssertions>false</enableAssertions>
              <forkCount>1</forkCount>
              <reuseForks>true</reuseForks>
              <redirectTestOutputToFile>false</redirectTestOutputToFile>
              <systemPropertyVariables>
                <test.dir>../../../build/interop/data/</test.dir>
              </systemPropertyVariables>
            </configuration>
          </plugin>
        </plugins>
      </build>
    </profile>
    <profile>
      <id>mac</id>
      <activation>
        <os>
        <family>mac</family>
        </os>
      </activation>
      <build>
        <plugins>
          <plugin>
            <groupId>org.apache.maven.plugins</groupId>
            <artifactId>maven-surefire-plugin</artifactId>
            <configuration>
              <systemPropertyVariables>
                <!-- avro-mapred will fail in tests on mac without this -->
                <java.security.krb5.realm>OX.AC.UK</java.security.krb5.realm>
                <java.security.krb5.kdc>kdc0.ox.ac.uk:kdc1.ox.ac.uk</java.security.krb5.kdc>
              </systemPropertyVariables>
            </configuration>
          </plugin>
        </plugins>
      </build>
    </profile>
    <!-- This profile is used on tests to validate backwards compatibility with Hadoop 2 -->
    <profile>
      <id>hadoop2</id>
      <properties>
        <hadoop.version>2.10.1</hadoop.version>
      </properties>
    </profile>
  </profiles>

  <!-- dependencyManagement can be used to define dependency versions, scopes, and
    excludes to be shared by child projects. Child projects will not inherit these dependencies,
    rather they inherit the properties of the below dependencies (such as version) if
    the dependency is specified in the child. -->
  <dependencyManagement>
    <dependencies>
      <dependency>
        <groupId>com.fasterxml.jackson</groupId>
        <artifactId>jackson-bom</artifactId>
        <version>${jackson-bom.version}</version>
        <type>pom</type>
        <scope>import</scope>
      </dependency>
      <dependency>
        <groupId>org.apache.velocity</groupId>
        <artifactId>velocity-engine-core</artifactId>
        <version>${velocity.version}</version>
      </dependency>
      <dependency>
        <groupId>org.eclipse.jetty</groupId>
        <artifactId>jetty-server</artifactId>
        <version>${jetty.version}</version>
      </dependency>
      <dependency>
          <groupId>org.eclipse.jetty</groupId>
          <artifactId>jetty-servlet</artifactId>
          <version>${jetty.version}</version>
      </dependency>
      <dependency>
        <groupId>org.eclipse.jetty</groupId>
        <artifactId>jetty-util</artifactId>
        <version>${jetty.version}</version>
      </dependency>
      <dependency>
          <groupId>javax.servlet</groupId>
          <artifactId>javax.servlet-api</artifactId>
          <version>${servlet-api.version}</version>
      </dependency>
      <dependency>
        <groupId>net.sf.jopt-simple</groupId>
        <artifactId>jopt-simple</artifactId>
        <version>${jopt-simple.version}</version>
      </dependency>
      <!-- hadoop's execution environment provides its own jars. -->
      <dependency>
        <groupId>org.apache.hadoop</groupId>
        <artifactId>hadoop-client</artifactId>
        <version>${hadoop.version}</version>
        <exclusions>
          <exclusion> <!-- GPL -->
            <groupId>com.google.code.findbugs</groupId>
            <artifactId>jsr305</artifactId>
          </exclusion>
        </exclusions>
      </dependency>
      <dependency>
        <groupId>org.mockito</groupId>
        <artifactId>mockito-core</artifactId>
        <version>${mockito.version}</version>
      </dependency>
      <dependency>
        <groupId>org.hamcrest</groupId>
        <artifactId>hamcrest-library</artifactId>
        <version>${hamcrest.version}</version>
      </dependency>
      <dependency>
        <groupId>org.xerial.snappy</groupId>
        <artifactId>snappy-java</artifactId>
        <version>${snappy.version}</version>
      </dependency>
      <dependency>
        <groupId>org.apache.commons</groupId>
        <artifactId>commons-compress</artifactId>
        <version>${commons-compress.version}</version>
      </dependency>
      <dependency>
        <groupId>io.grpc</groupId>
        <artifactId>grpc-core</artifactId>
        <version>${grpc.version}</version>
      </dependency>
      <dependency>
        <groupId>io.grpc</groupId>
        <artifactId>grpc-stub</artifactId>
        <version>${grpc.version}</version>
        <exclusions>
          <exclusion> <!-- GPL -->
            <groupId>com.google.code.findbugs</groupId>
            <artifactId>jsr305</artifactId>
          </exclusion>
        </exclusions>
      </dependency>
      <dependency>
        <groupId>io.grpc</groupId>
        <artifactId>grpc-netty</artifactId>
        <version>${grpc.version}</version>
        <exclusions>
          <exclusion> <!-- GPL -->
            <groupId>com.google.code.findbugs</groupId>
            <artifactId>jsr305</artifactId>
          </exclusion>
        </exclusions>
      </dependency>
      <dependency>
        <groupId>org.tukaani</groupId>
        <artifactId>xz</artifactId>
        <version>${tukaani.version}</version>
      </dependency>
      <dependency>
        <groupId>com.github.luben</groupId>
        <artifactId>zstd-jni</artifactId>
        <version>${zstd-jni.version}</version>
      </dependency>
    </dependencies>
  </dependencyManagement>

  <!-- dependencies defines dependencies that all child projects share. Child projects
    will inherit these dependencies directly, and can opt out if necessary with <excludes> -->
  <dependencies>
    <dependency>
      <groupId>org.junit.vintage</groupId>
      <artifactId>junit-vintage-engine</artifactId>
      <version>${junit5.version}</version>
      <scope>test</scope>
    </dependency>
    <dependency>
      <groupId>org.junit.jupiter</groupId>
      <artifactId>junit-jupiter</artifactId>
      <version>${junit5.version}</version>
      <scope>test</scope>
    </dependency>
    <dependency>
      <groupId>org.slf4j</groupId>
      <artifactId>slf4j-api</artifactId>
      <version>${slf4j.version}</version>
    </dependency>
    <dependency>
      <groupId>org.slf4j</groupId>
      <artifactId>slf4j-simple</artifactId>
      <version>${slf4j.version}</version>
      <scope>test</scope>
    </dependency>
  </dependencies>

</project><|MERGE_RESOLUTION|>--- conflicted
+++ resolved
@@ -58,13 +58,8 @@
     <tukaani.version>1.9</tukaani.version>
     <mockito.version>4.8.1</mockito.version>
     <hamcrest.version>2.2</hamcrest.version>
-<<<<<<< HEAD
-    <grpc.version>1.50.0</grpc.version>
+    <grpc.version>1.50.2</grpc.version>
     <zstd-jni.version>1.5.2-5</zstd-jni.version>
-=======
-    <grpc.version>1.50.2</grpc.version>
-    <zstd-jni.version>1.5.2-4</zstd-jni.version>
->>>>>>> fdc73684
     <!-- version properties for plugins -->
     <archetype-plugin.version>3.2.1</archetype-plugin.version>
     <bundle-plugin-version>5.1.8</bundle-plugin-version>
