--- conflicted
+++ resolved
@@ -58,14 +58,9 @@
     <tukaani.version>1.9</tukaani.version>
     <mockito.version>4.11.0</mockito.version>
     <hamcrest.version>2.2</hamcrest.version>
-<<<<<<< HEAD
-    <grpc.version>1.50.0</grpc.version>
-    <zstd-jni.version>1.5.2-4</zstd-jni.version>
-    <jetbrains-annotations.version>23.0.0</jetbrains-annotations.version>
-=======
     <grpc.version>1.53.0</grpc.version>
     <zstd-jni.version>1.5.4-2</zstd-jni.version>
->>>>>>> b8b83b72
+    <jetbrains-annotations.version>23.0.0</jetbrains-annotations.version>
     <!-- version properties for plugins -->
     <archetype-plugin.version>3.2.1</archetype-plugin.version>
     <bundle-plugin-version>5.1.8</bundle-plugin-version>
