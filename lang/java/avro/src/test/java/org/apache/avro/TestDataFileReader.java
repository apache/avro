--- conflicted
+++ resolved
@@ -80,8 +80,6 @@
   }
 
   @Test
-<<<<<<< HEAD
-=======
   // regression test for bug AVRO-2944
   public void testThrottledInputStream() throws IOException {
     // AVRO-2944 describes hanging/failure in reading Avro file with performing
@@ -190,7 +188,6 @@
   }
 
   @Test
->>>>>>> c175a63b
   public void testIgnoreSchemaValidationOnRead() throws IOException {
     // This schema has an accent in the name and the default for the field doesn't
     // match the first type in the union. A Java SDK in the past could create a file
