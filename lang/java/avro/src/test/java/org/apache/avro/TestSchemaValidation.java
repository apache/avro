/**
 * Licensed to the Apache Software Foundation (ASF) under one
 * or more contributor license agreements.  See the NOTICE file
 * distributed with this work for additional information
 * regarding copyright ownership.  The ASF licenses this file
 * to you under the Apache License, Version 2.0 (the
 * "License"); you may not use this file except in compliance
 * with the License.  You may obtain a copy of the License at
 *
 *     http://www.apache.org/licenses/LICENSE-2.0
 *
 * Unless required by applicable law or agreed to in writing, software
 * distributed under the License is distributed on an "AS IS" BASIS,
 * WITHOUT WARRANTIES OR CONDITIONS OF ANY KIND, either express or
 * implied.  See the License for the specific language governing
 * permissions and limitations under the License.
 */
package org.apache.avro;

import static org.apache.avro.TestSchemas.A_DINT_B_DINT_RECORD1;
import static org.apache.avro.TestSchemas.A_DINT_RECORD1;
import static org.apache.avro.TestSchemas.A_INT_B_DINT_RECORD1;
import static org.apache.avro.TestSchemas.A_INT_B_INT_RECORD1;
import static org.apache.avro.TestSchemas.A_INT_RECORD1;
import static org.apache.avro.TestSchemas.A_LONG_RECORD1;
import static org.apache.avro.TestSchemas.BOOLEAN_SCHEMA;
import static org.apache.avro.TestSchemas.BYTES_SCHEMA;
import static org.apache.avro.TestSchemas.BYTES_UNION_SCHEMA;
import static org.apache.avro.TestSchemas.DOUBLE_SCHEMA;
import static org.apache.avro.TestSchemas.DOUBLE_UNION_SCHEMA;
import static org.apache.avro.TestSchemas.EMPTY_RECORD1;
import static org.apache.avro.TestSchemas.EMPTY_RECORD2;
import static org.apache.avro.TestSchemas.EMPTY_UNION_SCHEMA;
import static org.apache.avro.TestSchemas.ENUM1_ABC_SCHEMA;
import static org.apache.avro.TestSchemas.ENUM1_AB_SCHEMA;
import static org.apache.avro.TestSchemas.ENUM1_BC_SCHEMA;
import static org.apache.avro.TestSchemas.ENUM2_AB_SCHEMA;
import static org.apache.avro.TestSchemas.FLOAT_SCHEMA;
import static org.apache.avro.TestSchemas.FLOAT_UNION_SCHEMA;
import static org.apache.avro.TestSchemas.INT_ARRAY_SCHEMA;
import static org.apache.avro.TestSchemas.INT_FLOAT_UNION_SCHEMA;
import static org.apache.avro.TestSchemas.INT_LIST_RECORD;
import static org.apache.avro.TestSchemas.INT_LONG_FLOAT_DOUBLE_UNION_SCHEMA;
import static org.apache.avro.TestSchemas.INT_LONG_UNION_SCHEMA;
import static org.apache.avro.TestSchemas.INT_MAP_SCHEMA;
import static org.apache.avro.TestSchemas.INT_SCHEMA;
import static org.apache.avro.TestSchemas.INT_STRING_UNION_SCHEMA;
import static org.apache.avro.TestSchemas.INT_UNION_SCHEMA;
import static org.apache.avro.TestSchemas.LONG_ARRAY_SCHEMA;
import static org.apache.avro.TestSchemas.LONG_LIST_RECORD;
import static org.apache.avro.TestSchemas.LONG_MAP_SCHEMA;
import static org.apache.avro.TestSchemas.LONG_SCHEMA;
import static org.apache.avro.TestSchemas.LONG_UNION_SCHEMA;
import static org.apache.avro.TestSchemas.NULL_SCHEMA;
import static org.apache.avro.TestSchemas.STRING_INT_UNION_SCHEMA;
import static org.apache.avro.TestSchemas.STRING_SCHEMA;
import static org.apache.avro.TestSchemas.STRING_UNION_SCHEMA;
import static org.apache.avro.TestSchemas.list;
<<<<<<< HEAD

=======
>>>>>>> db8ed216
import java.util.ArrayList;
import java.util.Arrays;
import java.util.Collections;
import java.util.List;
<<<<<<< HEAD

import org.apache.avro.TestSchemas.ReaderWriter;
=======
import org.apache.avro.TestSchemas.ReaderWriter;
import org.apache.avro.reflect.ReflectData;
>>>>>>> db8ed216
import org.junit.Assert;
import org.junit.Rule;
import org.junit.Test;
import org.junit.rules.ExpectedException;

public class TestSchemaValidation {

  @Rule
  public ExpectedException expectedException = ExpectedException.none();
<<<<<<< HEAD

  /** Collection of reader/writer schema pair that are compatible. */
  public static final List<ReaderWriter> COMPATIBLE_READER_WRITER_TEST_CASES = list(
      new ReaderWriter(BOOLEAN_SCHEMA, BOOLEAN_SCHEMA),

      new ReaderWriter(INT_SCHEMA, INT_SCHEMA),

      new ReaderWriter(LONG_SCHEMA, INT_SCHEMA),
      new ReaderWriter(LONG_SCHEMA, LONG_SCHEMA),

      // Avro spec says INT/LONG can be promoted to FLOAT/DOUBLE.
      // This is arguable as this causes a loss of precision.
      new ReaderWriter(FLOAT_SCHEMA, INT_SCHEMA),
      new ReaderWriter(FLOAT_SCHEMA, LONG_SCHEMA),
      new ReaderWriter(DOUBLE_SCHEMA, LONG_SCHEMA),

      new ReaderWriter(DOUBLE_SCHEMA, INT_SCHEMA),
      new ReaderWriter(DOUBLE_SCHEMA, FLOAT_SCHEMA),

      new ReaderWriter(STRING_SCHEMA, STRING_SCHEMA),
=======

  /** Collection of reader/writer schema pair that are compatible. */
  public static final List<ReaderWriter> COMPATIBLE_READER_WRITER_TEST_CASES = list(
      new ReaderWriter(BOOLEAN_SCHEMA, BOOLEAN_SCHEMA),

      new ReaderWriter(INT_SCHEMA, INT_SCHEMA),

      new ReaderWriter(LONG_SCHEMA, INT_SCHEMA),
      new ReaderWriter(LONG_SCHEMA, LONG_SCHEMA),

      // Avro spec says INT/LONG can be promoted to FLOAT/DOUBLE.
      // This is arguable as this causes a loss of precision.
      new ReaderWriter(FLOAT_SCHEMA, INT_SCHEMA),
      new ReaderWriter(FLOAT_SCHEMA, LONG_SCHEMA),
      new ReaderWriter(DOUBLE_SCHEMA, LONG_SCHEMA),

      new ReaderWriter(DOUBLE_SCHEMA, INT_SCHEMA),
      new ReaderWriter(DOUBLE_SCHEMA, FLOAT_SCHEMA),

      new ReaderWriter(STRING_SCHEMA, STRING_SCHEMA),

      new ReaderWriter(BYTES_SCHEMA, BYTES_SCHEMA),

      new ReaderWriter(INT_ARRAY_SCHEMA, INT_ARRAY_SCHEMA),
      new ReaderWriter(LONG_ARRAY_SCHEMA, INT_ARRAY_SCHEMA),
      new ReaderWriter(INT_MAP_SCHEMA, INT_MAP_SCHEMA),
      new ReaderWriter(LONG_MAP_SCHEMA, INT_MAP_SCHEMA),

      new ReaderWriter(ENUM1_AB_SCHEMA, ENUM1_AB_SCHEMA),
      new ReaderWriter(ENUM1_ABC_SCHEMA, ENUM1_AB_SCHEMA),

      // String-to/from-bytes, introduced in Avro 1.7.7
      new ReaderWriter(STRING_SCHEMA, BYTES_SCHEMA),
      new ReaderWriter(BYTES_SCHEMA, STRING_SCHEMA),

      // Tests involving unions:
      new ReaderWriter(EMPTY_UNION_SCHEMA, EMPTY_UNION_SCHEMA),
      new ReaderWriter(INT_UNION_SCHEMA, INT_UNION_SCHEMA),
      new ReaderWriter(INT_STRING_UNION_SCHEMA, STRING_INT_UNION_SCHEMA),
      new ReaderWriter(INT_UNION_SCHEMA, EMPTY_UNION_SCHEMA),
      new ReaderWriter(LONG_UNION_SCHEMA, INT_UNION_SCHEMA),
      // float unions cannot read int or long unions
      // new ReaderWriter(FLOAT_UNION_SCHEMA, INT_UNION_SCHEMA),
      // new ReaderWriter(FLOAT_UNION_SCHEMA, LONG_UNION_SCHEMA),
      new ReaderWriter(DOUBLE_UNION_SCHEMA, INT_UNION_SCHEMA),
      new ReaderWriter(LONG_UNION_SCHEMA, EMPTY_UNION_SCHEMA),
      new ReaderWriter(DOUBLE_UNION_SCHEMA, LONG_UNION_SCHEMA),
      new ReaderWriter(FLOAT_UNION_SCHEMA, EMPTY_UNION_SCHEMA),
      new ReaderWriter(DOUBLE_UNION_SCHEMA, FLOAT_UNION_SCHEMA),
      new ReaderWriter(STRING_UNION_SCHEMA, EMPTY_UNION_SCHEMA),
      new ReaderWriter(STRING_UNION_SCHEMA, BYTES_UNION_SCHEMA),
      new ReaderWriter(BYTES_UNION_SCHEMA, EMPTY_UNION_SCHEMA),
      new ReaderWriter(BYTES_UNION_SCHEMA, STRING_UNION_SCHEMA),
      new ReaderWriter(DOUBLE_UNION_SCHEMA, INT_FLOAT_UNION_SCHEMA),

      // Readers capable of reading all branches of a union are compatible
      new ReaderWriter(FLOAT_SCHEMA, INT_FLOAT_UNION_SCHEMA),
      new ReaderWriter(LONG_SCHEMA, INT_LONG_UNION_SCHEMA),
      new ReaderWriter(DOUBLE_SCHEMA, INT_FLOAT_UNION_SCHEMA),
      new ReaderWriter(DOUBLE_SCHEMA, INT_LONG_FLOAT_DOUBLE_UNION_SCHEMA),

      // Special case of singleton unions:
      new ReaderWriter(FLOAT_SCHEMA, FLOAT_UNION_SCHEMA),
      new ReaderWriter(INT_UNION_SCHEMA, INT_SCHEMA),
      new ReaderWriter(INT_SCHEMA, INT_UNION_SCHEMA),

      // Tests involving records:
      new ReaderWriter(EMPTY_RECORD1, EMPTY_RECORD1),
      new ReaderWriter(EMPTY_RECORD1, A_INT_RECORD1),

      new ReaderWriter(A_INT_RECORD1, A_INT_RECORD1),
      new ReaderWriter(A_DINT_RECORD1, A_INT_RECORD1),
      new ReaderWriter(A_DINT_RECORD1, A_DINT_RECORD1),
      new ReaderWriter(A_INT_RECORD1, A_DINT_RECORD1),

      new ReaderWriter(A_LONG_RECORD1, A_INT_RECORD1),

      new ReaderWriter(A_INT_RECORD1, A_INT_B_INT_RECORD1),
      new ReaderWriter(A_DINT_RECORD1, A_INT_B_INT_RECORD1),

      new ReaderWriter(A_INT_B_DINT_RECORD1, A_INT_RECORD1),
      new ReaderWriter(A_DINT_B_DINT_RECORD1, EMPTY_RECORD1),
      new ReaderWriter(A_DINT_B_DINT_RECORD1, A_INT_RECORD1),
      new ReaderWriter(A_INT_B_INT_RECORD1, A_DINT_B_DINT_RECORD1),

      // The SchemaValidator, unlike the SchemaCompatibility class, cannot cope with recursive schemas
      // See AVRO-2074
      // new ReaderWriter(INT_LIST_RECORD, INT_LIST_RECORD),
      // new ReaderWriter(LONG_LIST_RECORD, LONG_LIST_RECORD),
      // new ReaderWriter(LONG_LIST_RECORD, INT_LIST_RECORD),

      new ReaderWriter(NULL_SCHEMA, NULL_SCHEMA));

  /** Collection of reader/writer schema pair that are incompatible. */
  public static final List<ReaderWriter> INCOMPATIBLE_READER_WRITER_TEST_CASES = list(
      new ReaderWriter(NULL_SCHEMA, INT_SCHEMA),
      new ReaderWriter(NULL_SCHEMA, LONG_SCHEMA),

      new ReaderWriter(BOOLEAN_SCHEMA, INT_SCHEMA),

      new ReaderWriter(INT_SCHEMA, NULL_SCHEMA),
      new ReaderWriter(INT_SCHEMA, BOOLEAN_SCHEMA),
      new ReaderWriter(INT_SCHEMA, LONG_SCHEMA),
      new ReaderWriter(INT_SCHEMA, FLOAT_SCHEMA),
      new ReaderWriter(INT_SCHEMA, DOUBLE_SCHEMA),

      new ReaderWriter(LONG_SCHEMA, FLOAT_SCHEMA),
      new ReaderWriter(LONG_SCHEMA, DOUBLE_SCHEMA),

      new ReaderWriter(FLOAT_SCHEMA, DOUBLE_SCHEMA),

      new ReaderWriter(STRING_SCHEMA, BOOLEAN_SCHEMA),
      new ReaderWriter(STRING_SCHEMA, INT_SCHEMA),

      new ReaderWriter(BYTES_SCHEMA, NULL_SCHEMA),
      new ReaderWriter(BYTES_SCHEMA, INT_SCHEMA),

      new ReaderWriter(INT_ARRAY_SCHEMA, LONG_ARRAY_SCHEMA),
      new ReaderWriter(INT_MAP_SCHEMA, INT_ARRAY_SCHEMA),
      new ReaderWriter(INT_ARRAY_SCHEMA, INT_MAP_SCHEMA),
      new ReaderWriter(INT_MAP_SCHEMA, LONG_MAP_SCHEMA),

      new ReaderWriter(ENUM1_AB_SCHEMA, ENUM1_ABC_SCHEMA),
      new ReaderWriter(ENUM1_BC_SCHEMA, ENUM1_ABC_SCHEMA),

      new ReaderWriter(ENUM1_AB_SCHEMA, ENUM2_AB_SCHEMA),
      new ReaderWriter(INT_SCHEMA, ENUM2_AB_SCHEMA),
      new ReaderWriter(ENUM2_AB_SCHEMA, INT_SCHEMA),

      // Tests involving unions:
      new ReaderWriter(INT_UNION_SCHEMA, INT_STRING_UNION_SCHEMA),
      new ReaderWriter(STRING_UNION_SCHEMA, INT_STRING_UNION_SCHEMA),
      new ReaderWriter(FLOAT_SCHEMA, INT_LONG_FLOAT_DOUBLE_UNION_SCHEMA),
      new ReaderWriter(LONG_SCHEMA, INT_FLOAT_UNION_SCHEMA),
      new ReaderWriter(INT_SCHEMA, INT_FLOAT_UNION_SCHEMA),

      new ReaderWriter(EMPTY_RECORD2, EMPTY_RECORD1),
      new ReaderWriter(A_INT_RECORD1, EMPTY_RECORD1),
      new ReaderWriter(A_INT_B_DINT_RECORD1, EMPTY_RECORD1),

      new ReaderWriter(INT_LIST_RECORD, LONG_LIST_RECORD),

      new ReaderWriter(NULL_SCHEMA, INT_SCHEMA));

  SchemaValidatorBuilder builder = new SchemaValidatorBuilder();
  Schema rec = SchemaBuilder.record("test.Rec").fields()
      .name("a").type().intType().intDefault(1)
      .name("b").type().longType().noDefault()
      .endRecord();
  Schema rec2 = SchemaBuilder.record("test.Rec").fields()
      .name("a").type().intType().intDefault(1)
      .name("b").type().longType().noDefault()
      .name("c").type().intType().intDefault(0)
      .endRecord();
  Schema rec3 = SchemaBuilder.record("test.Rec").fields()
      .name("b").type().longType().noDefault()
      .name("c").type().intType().intDefault(0)
      .endRecord();
  Schema rec4 = SchemaBuilder.record("test.Rec").fields()
      .name("b").type().longType().noDefault()
      .name("c").type().intType().noDefault()
      .endRecord();
  Schema rec5 = SchemaBuilder.record("test.Rec").fields()
      .name("a").type().stringType().stringDefault("") // different type from original
      .name("b").type().longType().noDefault()
      .name("c").type().intType().intDefault(0)
      .endRecord();
  @Test
  public void testAllTypes() throws SchemaValidationException {
    Schema s = SchemaBuilder.record("r").fields()
        .requiredBoolean("boolF")
        .requiredInt("intF")
        .requiredLong("longF")
        .requiredFloat("floatF")
        .requiredDouble("doubleF")
        .requiredString("stringF")
        .requiredBytes("bytesF")
        .name("fixedF1").type().fixed("F1").size(1).noDefault()
        .name("enumF").type().enumeration("E1").symbols("S").noDefault()
        .name("mapF").type().map().values().stringType().noDefault()
        .name("arrayF").type().array().items().stringType().noDefault()
        .name("recordF").type().record("inner").fields()
        .name("f").type().intType().noDefault()
        .endRecord().noDefault()
        .optionalBoolean("boolO")
        .endRecord();
    testValidatorPasses(builder.mutualReadStrategy().validateLatest(), s, s);
  }
>>>>>>> db8ed216

      new ReaderWriter(BYTES_SCHEMA, BYTES_SCHEMA),

      new ReaderWriter(INT_ARRAY_SCHEMA, INT_ARRAY_SCHEMA),
      new ReaderWriter(LONG_ARRAY_SCHEMA, INT_ARRAY_SCHEMA),
      new ReaderWriter(INT_MAP_SCHEMA, INT_MAP_SCHEMA),
      new ReaderWriter(LONG_MAP_SCHEMA, INT_MAP_SCHEMA),

      new ReaderWriter(ENUM1_AB_SCHEMA, ENUM1_AB_SCHEMA),
      new ReaderWriter(ENUM1_ABC_SCHEMA, ENUM1_AB_SCHEMA),

      // String-to/from-bytes, introduced in Avro 1.7.7
      new ReaderWriter(STRING_SCHEMA, BYTES_SCHEMA),
      new ReaderWriter(BYTES_SCHEMA, STRING_SCHEMA),

      // Tests involving unions:
      new ReaderWriter(EMPTY_UNION_SCHEMA, EMPTY_UNION_SCHEMA),
      new ReaderWriter(INT_UNION_SCHEMA, INT_UNION_SCHEMA),
      new ReaderWriter(INT_STRING_UNION_SCHEMA, STRING_INT_UNION_SCHEMA),
      new ReaderWriter(INT_UNION_SCHEMA, EMPTY_UNION_SCHEMA),
      new ReaderWriter(LONG_UNION_SCHEMA, INT_UNION_SCHEMA),
      // float unions cannot read int or long unions
      // new ReaderWriter(FLOAT_UNION_SCHEMA, INT_UNION_SCHEMA),
      // new ReaderWriter(FLOAT_UNION_SCHEMA, LONG_UNION_SCHEMA),
      new ReaderWriter(DOUBLE_UNION_SCHEMA, INT_UNION_SCHEMA),
      new ReaderWriter(LONG_UNION_SCHEMA, EMPTY_UNION_SCHEMA),
      new ReaderWriter(DOUBLE_UNION_SCHEMA, LONG_UNION_SCHEMA),
      new ReaderWriter(FLOAT_UNION_SCHEMA, EMPTY_UNION_SCHEMA),
      new ReaderWriter(DOUBLE_UNION_SCHEMA, FLOAT_UNION_SCHEMA),
      new ReaderWriter(STRING_UNION_SCHEMA, EMPTY_UNION_SCHEMA),
      new ReaderWriter(STRING_UNION_SCHEMA, BYTES_UNION_SCHEMA),
      new ReaderWriter(BYTES_UNION_SCHEMA, EMPTY_UNION_SCHEMA),
      new ReaderWriter(BYTES_UNION_SCHEMA, STRING_UNION_SCHEMA),
      new ReaderWriter(DOUBLE_UNION_SCHEMA, INT_FLOAT_UNION_SCHEMA),

      // Readers capable of reading all branches of a union are compatible
      new ReaderWriter(FLOAT_SCHEMA, INT_FLOAT_UNION_SCHEMA),
      new ReaderWriter(LONG_SCHEMA, INT_LONG_UNION_SCHEMA),
      new ReaderWriter(DOUBLE_SCHEMA, INT_FLOAT_UNION_SCHEMA),
      new ReaderWriter(DOUBLE_SCHEMA, INT_LONG_FLOAT_DOUBLE_UNION_SCHEMA),

      // Special case of singleton unions:
      new ReaderWriter(FLOAT_SCHEMA, FLOAT_UNION_SCHEMA),
      new ReaderWriter(INT_UNION_SCHEMA, INT_SCHEMA),
      new ReaderWriter(INT_SCHEMA, INT_UNION_SCHEMA),

      // Tests involving records:
      new ReaderWriter(EMPTY_RECORD1, EMPTY_RECORD1),
      new ReaderWriter(EMPTY_RECORD1, A_INT_RECORD1),

      new ReaderWriter(A_INT_RECORD1, A_INT_RECORD1),
      new ReaderWriter(A_DINT_RECORD1, A_INT_RECORD1),
      new ReaderWriter(A_DINT_RECORD1, A_DINT_RECORD1),
      new ReaderWriter(A_INT_RECORD1, A_DINT_RECORD1),

      new ReaderWriter(A_LONG_RECORD1, A_INT_RECORD1),

      new ReaderWriter(A_INT_RECORD1, A_INT_B_INT_RECORD1),
      new ReaderWriter(A_DINT_RECORD1, A_INT_B_INT_RECORD1),

      new ReaderWriter(A_INT_B_DINT_RECORD1, A_INT_RECORD1),
      new ReaderWriter(A_DINT_B_DINT_RECORD1, EMPTY_RECORD1),
      new ReaderWriter(A_DINT_B_DINT_RECORD1, A_INT_RECORD1),
      new ReaderWriter(A_INT_B_INT_RECORD1, A_DINT_B_DINT_RECORD1),

      // The SchemaValidator, unlike the SchemaCompatibility class, cannot cope with recursive schemas
      //
      // new ReaderWriter(INT_LIST_RECORD, INT_LIST_RECORD),
      // new ReaderWriter(LONG_LIST_RECORD, LONG_LIST_RECORD),
      // new ReaderWriter(LONG_LIST_RECORD, INT_LIST_RECORD),

      new ReaderWriter(NULL_SCHEMA, NULL_SCHEMA));

  /** Collection of reader/writer schema pair that are incompatible. */
  public static final List<ReaderWriter> INCOMPATIBLE_READER_WRITER_TEST_CASES = list(
      new ReaderWriter(NULL_SCHEMA, INT_SCHEMA),
      new ReaderWriter(NULL_SCHEMA, LONG_SCHEMA),

      new ReaderWriter(BOOLEAN_SCHEMA, INT_SCHEMA),

      new ReaderWriter(INT_SCHEMA, NULL_SCHEMA),
      new ReaderWriter(INT_SCHEMA, BOOLEAN_SCHEMA),
      new ReaderWriter(INT_SCHEMA, LONG_SCHEMA),
      new ReaderWriter(INT_SCHEMA, FLOAT_SCHEMA),
      new ReaderWriter(INT_SCHEMA, DOUBLE_SCHEMA),

      new ReaderWriter(LONG_SCHEMA, FLOAT_SCHEMA),
      new ReaderWriter(LONG_SCHEMA, DOUBLE_SCHEMA),

      new ReaderWriter(FLOAT_SCHEMA, DOUBLE_SCHEMA),

      new ReaderWriter(STRING_SCHEMA, BOOLEAN_SCHEMA),
      new ReaderWriter(STRING_SCHEMA, INT_SCHEMA),

      new ReaderWriter(BYTES_SCHEMA, NULL_SCHEMA),
      new ReaderWriter(BYTES_SCHEMA, INT_SCHEMA),

      new ReaderWriter(INT_ARRAY_SCHEMA, LONG_ARRAY_SCHEMA),
      new ReaderWriter(INT_MAP_SCHEMA, INT_ARRAY_SCHEMA),
      new ReaderWriter(INT_ARRAY_SCHEMA, INT_MAP_SCHEMA),
      new ReaderWriter(INT_MAP_SCHEMA, LONG_MAP_SCHEMA),

      new ReaderWriter(ENUM1_AB_SCHEMA, ENUM1_ABC_SCHEMA),
      new ReaderWriter(ENUM1_BC_SCHEMA, ENUM1_ABC_SCHEMA),

      new ReaderWriter(ENUM1_AB_SCHEMA, ENUM2_AB_SCHEMA),
      new ReaderWriter(INT_SCHEMA, ENUM2_AB_SCHEMA),
      new ReaderWriter(ENUM2_AB_SCHEMA, INT_SCHEMA),

      // Tests involving unions:
      new ReaderWriter(INT_UNION_SCHEMA, INT_STRING_UNION_SCHEMA),
      new ReaderWriter(STRING_UNION_SCHEMA, INT_STRING_UNION_SCHEMA),
      new ReaderWriter(FLOAT_SCHEMA, INT_LONG_FLOAT_DOUBLE_UNION_SCHEMA),
      new ReaderWriter(LONG_SCHEMA, INT_FLOAT_UNION_SCHEMA),
      new ReaderWriter(INT_SCHEMA, INT_FLOAT_UNION_SCHEMA),

      new ReaderWriter(EMPTY_RECORD2, EMPTY_RECORD1),
      new ReaderWriter(A_INT_RECORD1, EMPTY_RECORD1),
      new ReaderWriter(A_INT_B_DINT_RECORD1, EMPTY_RECORD1),

      new ReaderWriter(INT_LIST_RECORD, LONG_LIST_RECORD),

      // Last check:
      new ReaderWriter(NULL_SCHEMA, INT_SCHEMA));

  SchemaValidatorBuilder builder = new SchemaValidatorBuilder();
  Schema rec = SchemaBuilder.record("test.Rec").fields().name("a").type().intType().intDefault(1).name("b").type()
      .longType().noDefault().endRecord();
  Schema rec2 = SchemaBuilder.record("test.Rec").fields().name("a").type().intType().intDefault(1).name("b").type()
      .longType().noDefault().name("c").type().intType().intDefault(0).endRecord();
  Schema rec3 = SchemaBuilder.record("test.Rec").fields().name("b").type().longType().noDefault().name("c").type()
      .intType().intDefault(0).endRecord();
  Schema rec4 = SchemaBuilder.record("test.Rec").fields().name("b").type().longType().noDefault().name("c").type()
      .intType().noDefault().endRecord();
  Schema rec5 = SchemaBuilder.record("test.Rec").fields().name("a").type().stringType().stringDefault("") // different
                                                                                                          // type
                                                                                                          // from
                                                                                                          // original
      .name("b").type().longType().noDefault().name("c").type().intType().intDefault(0).endRecord();
  Schema s = SchemaBuilder.record("r").fields().requiredBoolean("boolF").requiredInt("intF").requiredLong("longF")
      .requiredFloat("floatF").requiredDouble("doubleF").requiredString("stringF").requiredBytes("bytesF").name(
          "fixedF1")
      .type().fixed("F1").size(1).noDefault().name("enumF").type().enumeration("E1").symbols("S").noDefault()
      .name("mapF").type().map().values().stringType().noDefault().name(
          "arrayF")
      .type().array().items().stringType().noDefault().name("recordF").type().record("inner").fields().name("f").type()
      .intType().noDefault().endRecord().noDefault().optionalBoolean("boolO").endRecord();

  public static class Point {

    double x;
    double y;
  }

  public static class Circle {

    Point center;
    double radius;
  }

  public static final Schema circleSchema = SchemaBuilder.record("Circle") //
      .fields() //
      .name("center").type() //
        .record("Point") //
          .fields() //
          .requiredDouble("x") //
          .requiredDouble("y") //
        .endRecord().noDefault() //
      .requiredDouble("radius") //
      .endRecord();
  public static final Schema circleSchemaDifferentNames = SchemaBuilder.record("crcl") //
      .fields() //
      .name("center").type() //
        .record("pt") //
          .fields() //
          .requiredDouble("x") //
          .requiredDouble("y") //
        .endRecord().noDefault() //
      .requiredDouble("radius") //
      .endRecord();

  @Test
  public void testUnionWithIncompatibleElements()
      throws SchemaValidationException {
    Schema union1 = Schema.createUnion(Arrays.asList(rec));
    Schema union2 = Schema.createUnion(Arrays.asList(rec4));
    testValidatorFails(builder.canReadStrategy().validateAll(), union2, union1);
  }

  @Test
  public void testUnionWithCompatibleElements()
      throws SchemaValidationException {
    Schema union1 = Schema.createUnion(Arrays.asList(rec));
    Schema union2 = Schema.createUnion(Arrays.asList(rec3));
    testValidatorPasses(builder.canReadStrategy().validateAll(), union2, union1);
  }

  @Test
  public void testSchemaCompatibilitySuccesses()
      throws SchemaValidationException {
    // float-union-to-int/long-union does not work...
    // and neither does recursive types
    for (ReaderWriter tc : COMPATIBLE_READER_WRITER_TEST_CASES) {
      testValidatorPasses(builder.canReadStrategy().validateAll(), tc.getReader(), tc.getWriter());
    }
  }

  @Test
  public void testSchemaCompatibilityFailures()
      throws SchemaValidationException {
    for (ReaderWriter tc : INCOMPATIBLE_READER_WRITER_TEST_CASES) {
      Schema reader = tc.getReader();
      Schema writer = tc.getWriter();
      expectedException.expect(SchemaValidationException.class);
      expectedException.expectMessage("Unable to read schema: \n" + writer.toString());
      SchemaValidator validator = builder.canReadStrategy().validateAll();
      validator.validate(reader, Collections.singleton(writer));
    }
  }

<<<<<<< HEAD
  private void testValidatorPasses(SchemaValidator validator, Schema schema, Schema... prev)
      throws SchemaValidationException {
=======
  @Test
  public void testSchemaCompatibilitySuccesses()
      throws SchemaValidationException {
    // float-union-to-int/long-union does not work...
    // and neither does recursive types
    for (ReaderWriter tc : COMPATIBLE_READER_WRITER_TEST_CASES) {
      testValidatorPasses(builder.canReadStrategy().validateAll(), tc.getReader(), tc.getWriter());
    }
  }

  @Test
  public void testSchemaCompatibilityFailures()
      throws SchemaValidationException {
    for (ReaderWriter tc : INCOMPATIBLE_READER_WRITER_TEST_CASES) {
      Schema reader = tc.getReader();
      Schema writer = tc.getWriter();
      expectedException.expect(SchemaValidationException.class);
      expectedException.expectMessage("Unable to read schema: \n" + writer.toString());
      SchemaValidator validator = builder.canReadStrategy().validateAll();
      validator.validate(reader, Collections.singleton(writer));
    }
  }

  private void testValidatorPasses(SchemaValidator validator,
      Schema schema, Schema... prev) throws SchemaValidationException {
>>>>>>> db8ed216
    ArrayList<Schema> prior = new ArrayList<Schema>();
    for (int i = prev.length - 1; i >= 0; i--) {
      prior.add(prev[i]);
    }
    validator.validate(schema, prior);
  }

  private void testValidatorFails(SchemaValidator validator, Schema schemaFails, Schema... prev)
      throws SchemaValidationException {
    ArrayList<Schema> prior = new ArrayList<Schema>();
    for (int i = prev.length - 1; i >= 0; i--) {
      prior.add(prev[i]);
    }
    boolean threw = false;
    try {
      // should fail
      validator.validate(schemaFails, prior);
    } catch (SchemaValidationException sve) {
      threw = true;
    }
    Assert.assertTrue(threw);
  }
}<|MERGE_RESOLUTION|>--- conflicted
+++ resolved
@@ -56,21 +56,12 @@
 import static org.apache.avro.TestSchemas.STRING_SCHEMA;
 import static org.apache.avro.TestSchemas.STRING_UNION_SCHEMA;
 import static org.apache.avro.TestSchemas.list;
-<<<<<<< HEAD
-
-=======
->>>>>>> db8ed216
 import java.util.ArrayList;
 import java.util.Arrays;
 import java.util.Collections;
 import java.util.List;
-<<<<<<< HEAD
-
-import org.apache.avro.TestSchemas.ReaderWriter;
-=======
 import org.apache.avro.TestSchemas.ReaderWriter;
 import org.apache.avro.reflect.ReflectData;
->>>>>>> db8ed216
 import org.junit.Assert;
 import org.junit.Rule;
 import org.junit.Test;
@@ -80,28 +71,6 @@
 
   @Rule
   public ExpectedException expectedException = ExpectedException.none();
-<<<<<<< HEAD
-
-  /** Collection of reader/writer schema pair that are compatible. */
-  public static final List<ReaderWriter> COMPATIBLE_READER_WRITER_TEST_CASES = list(
-      new ReaderWriter(BOOLEAN_SCHEMA, BOOLEAN_SCHEMA),
-
-      new ReaderWriter(INT_SCHEMA, INT_SCHEMA),
-
-      new ReaderWriter(LONG_SCHEMA, INT_SCHEMA),
-      new ReaderWriter(LONG_SCHEMA, LONG_SCHEMA),
-
-      // Avro spec says INT/LONG can be promoted to FLOAT/DOUBLE.
-      // This is arguable as this causes a loss of precision.
-      new ReaderWriter(FLOAT_SCHEMA, INT_SCHEMA),
-      new ReaderWriter(FLOAT_SCHEMA, LONG_SCHEMA),
-      new ReaderWriter(DOUBLE_SCHEMA, LONG_SCHEMA),
-
-      new ReaderWriter(DOUBLE_SCHEMA, INT_SCHEMA),
-      new ReaderWriter(DOUBLE_SCHEMA, FLOAT_SCHEMA),
-
-      new ReaderWriter(STRING_SCHEMA, STRING_SCHEMA),
-=======
 
   /** Collection of reader/writer schema pair that are compatible. */
   public static final List<ReaderWriter> COMPATIBLE_READER_WRITER_TEST_CASES = list(
@@ -290,202 +259,106 @@
         .endRecord();
     testValidatorPasses(builder.mutualReadStrategy().validateLatest(), s, s);
   }
->>>>>>> db8ed216
-
-      new ReaderWriter(BYTES_SCHEMA, BYTES_SCHEMA),
-
-      new ReaderWriter(INT_ARRAY_SCHEMA, INT_ARRAY_SCHEMA),
-      new ReaderWriter(LONG_ARRAY_SCHEMA, INT_ARRAY_SCHEMA),
-      new ReaderWriter(INT_MAP_SCHEMA, INT_MAP_SCHEMA),
-      new ReaderWriter(LONG_MAP_SCHEMA, INT_MAP_SCHEMA),
-
-      new ReaderWriter(ENUM1_AB_SCHEMA, ENUM1_AB_SCHEMA),
-      new ReaderWriter(ENUM1_ABC_SCHEMA, ENUM1_AB_SCHEMA),
-
-      // String-to/from-bytes, introduced in Avro 1.7.7
-      new ReaderWriter(STRING_SCHEMA, BYTES_SCHEMA),
-      new ReaderWriter(BYTES_SCHEMA, STRING_SCHEMA),
-
-      // Tests involving unions:
-      new ReaderWriter(EMPTY_UNION_SCHEMA, EMPTY_UNION_SCHEMA),
-      new ReaderWriter(INT_UNION_SCHEMA, INT_UNION_SCHEMA),
-      new ReaderWriter(INT_STRING_UNION_SCHEMA, STRING_INT_UNION_SCHEMA),
-      new ReaderWriter(INT_UNION_SCHEMA, EMPTY_UNION_SCHEMA),
-      new ReaderWriter(LONG_UNION_SCHEMA, INT_UNION_SCHEMA),
-      // float unions cannot read int or long unions
-      // new ReaderWriter(FLOAT_UNION_SCHEMA, INT_UNION_SCHEMA),
-      // new ReaderWriter(FLOAT_UNION_SCHEMA, LONG_UNION_SCHEMA),
-      new ReaderWriter(DOUBLE_UNION_SCHEMA, INT_UNION_SCHEMA),
-      new ReaderWriter(LONG_UNION_SCHEMA, EMPTY_UNION_SCHEMA),
-      new ReaderWriter(DOUBLE_UNION_SCHEMA, LONG_UNION_SCHEMA),
-      new ReaderWriter(FLOAT_UNION_SCHEMA, EMPTY_UNION_SCHEMA),
-      new ReaderWriter(DOUBLE_UNION_SCHEMA, FLOAT_UNION_SCHEMA),
-      new ReaderWriter(STRING_UNION_SCHEMA, EMPTY_UNION_SCHEMA),
-      new ReaderWriter(STRING_UNION_SCHEMA, BYTES_UNION_SCHEMA),
-      new ReaderWriter(BYTES_UNION_SCHEMA, EMPTY_UNION_SCHEMA),
-      new ReaderWriter(BYTES_UNION_SCHEMA, STRING_UNION_SCHEMA),
-      new ReaderWriter(DOUBLE_UNION_SCHEMA, INT_FLOAT_UNION_SCHEMA),
-
-      // Readers capable of reading all branches of a union are compatible
-      new ReaderWriter(FLOAT_SCHEMA, INT_FLOAT_UNION_SCHEMA),
-      new ReaderWriter(LONG_SCHEMA, INT_LONG_UNION_SCHEMA),
-      new ReaderWriter(DOUBLE_SCHEMA, INT_FLOAT_UNION_SCHEMA),
-      new ReaderWriter(DOUBLE_SCHEMA, INT_LONG_FLOAT_DOUBLE_UNION_SCHEMA),
-
-      // Special case of singleton unions:
-      new ReaderWriter(FLOAT_SCHEMA, FLOAT_UNION_SCHEMA),
-      new ReaderWriter(INT_UNION_SCHEMA, INT_SCHEMA),
-      new ReaderWriter(INT_SCHEMA, INT_UNION_SCHEMA),
-
-      // Tests involving records:
-      new ReaderWriter(EMPTY_RECORD1, EMPTY_RECORD1),
-      new ReaderWriter(EMPTY_RECORD1, A_INT_RECORD1),
-
-      new ReaderWriter(A_INT_RECORD1, A_INT_RECORD1),
-      new ReaderWriter(A_DINT_RECORD1, A_INT_RECORD1),
-      new ReaderWriter(A_DINT_RECORD1, A_DINT_RECORD1),
-      new ReaderWriter(A_INT_RECORD1, A_DINT_RECORD1),
-
-      new ReaderWriter(A_LONG_RECORD1, A_INT_RECORD1),
-
-      new ReaderWriter(A_INT_RECORD1, A_INT_B_INT_RECORD1),
-      new ReaderWriter(A_DINT_RECORD1, A_INT_B_INT_RECORD1),
-
-      new ReaderWriter(A_INT_B_DINT_RECORD1, A_INT_RECORD1),
-      new ReaderWriter(A_DINT_B_DINT_RECORD1, EMPTY_RECORD1),
-      new ReaderWriter(A_DINT_B_DINT_RECORD1, A_INT_RECORD1),
-      new ReaderWriter(A_INT_B_INT_RECORD1, A_DINT_B_DINT_RECORD1),
-
-      // The SchemaValidator, unlike the SchemaCompatibility class, cannot cope with recursive schemas
-      //
-      // new ReaderWriter(INT_LIST_RECORD, INT_LIST_RECORD),
-      // new ReaderWriter(LONG_LIST_RECORD, LONG_LIST_RECORD),
-      // new ReaderWriter(LONG_LIST_RECORD, INT_LIST_RECORD),
-
-      new ReaderWriter(NULL_SCHEMA, NULL_SCHEMA));
-
-  /** Collection of reader/writer schema pair that are incompatible. */
-  public static final List<ReaderWriter> INCOMPATIBLE_READER_WRITER_TEST_CASES = list(
-      new ReaderWriter(NULL_SCHEMA, INT_SCHEMA),
-      new ReaderWriter(NULL_SCHEMA, LONG_SCHEMA),
-
-      new ReaderWriter(BOOLEAN_SCHEMA, INT_SCHEMA),
-
-      new ReaderWriter(INT_SCHEMA, NULL_SCHEMA),
-      new ReaderWriter(INT_SCHEMA, BOOLEAN_SCHEMA),
-      new ReaderWriter(INT_SCHEMA, LONG_SCHEMA),
-      new ReaderWriter(INT_SCHEMA, FLOAT_SCHEMA),
-      new ReaderWriter(INT_SCHEMA, DOUBLE_SCHEMA),
-
-      new ReaderWriter(LONG_SCHEMA, FLOAT_SCHEMA),
-      new ReaderWriter(LONG_SCHEMA, DOUBLE_SCHEMA),
-
-      new ReaderWriter(FLOAT_SCHEMA, DOUBLE_SCHEMA),
-
-      new ReaderWriter(STRING_SCHEMA, BOOLEAN_SCHEMA),
-      new ReaderWriter(STRING_SCHEMA, INT_SCHEMA),
-
-      new ReaderWriter(BYTES_SCHEMA, NULL_SCHEMA),
-      new ReaderWriter(BYTES_SCHEMA, INT_SCHEMA),
-
-      new ReaderWriter(INT_ARRAY_SCHEMA, LONG_ARRAY_SCHEMA),
-      new ReaderWriter(INT_MAP_SCHEMA, INT_ARRAY_SCHEMA),
-      new ReaderWriter(INT_ARRAY_SCHEMA, INT_MAP_SCHEMA),
-      new ReaderWriter(INT_MAP_SCHEMA, LONG_MAP_SCHEMA),
-
-      new ReaderWriter(ENUM1_AB_SCHEMA, ENUM1_ABC_SCHEMA),
-      new ReaderWriter(ENUM1_BC_SCHEMA, ENUM1_ABC_SCHEMA),
-
-      new ReaderWriter(ENUM1_AB_SCHEMA, ENUM2_AB_SCHEMA),
-      new ReaderWriter(INT_SCHEMA, ENUM2_AB_SCHEMA),
-      new ReaderWriter(ENUM2_AB_SCHEMA, INT_SCHEMA),
-
-      // Tests involving unions:
-      new ReaderWriter(INT_UNION_SCHEMA, INT_STRING_UNION_SCHEMA),
-      new ReaderWriter(STRING_UNION_SCHEMA, INT_STRING_UNION_SCHEMA),
-      new ReaderWriter(FLOAT_SCHEMA, INT_LONG_FLOAT_DOUBLE_UNION_SCHEMA),
-      new ReaderWriter(LONG_SCHEMA, INT_FLOAT_UNION_SCHEMA),
-      new ReaderWriter(INT_SCHEMA, INT_FLOAT_UNION_SCHEMA),
-
-      new ReaderWriter(EMPTY_RECORD2, EMPTY_RECORD1),
-      new ReaderWriter(A_INT_RECORD1, EMPTY_RECORD1),
-      new ReaderWriter(A_INT_B_DINT_RECORD1, EMPTY_RECORD1),
-
-      new ReaderWriter(INT_LIST_RECORD, LONG_LIST_RECORD),
-
-      // Last check:
-      new ReaderWriter(NULL_SCHEMA, INT_SCHEMA));
-
-  SchemaValidatorBuilder builder = new SchemaValidatorBuilder();
-  Schema rec = SchemaBuilder.record("test.Rec").fields().name("a").type().intType().intDefault(1).name("b").type()
-      .longType().noDefault().endRecord();
-  Schema rec2 = SchemaBuilder.record("test.Rec").fields().name("a").type().intType().intDefault(1).name("b").type()
-      .longType().noDefault().name("c").type().intType().intDefault(0).endRecord();
-  Schema rec3 = SchemaBuilder.record("test.Rec").fields().name("b").type().longType().noDefault().name("c").type()
-      .intType().intDefault(0).endRecord();
-  Schema rec4 = SchemaBuilder.record("test.Rec").fields().name("b").type().longType().noDefault().name("c").type()
-      .intType().noDefault().endRecord();
-  Schema rec5 = SchemaBuilder.record("test.Rec").fields().name("a").type().stringType().stringDefault("") // different
-                                                                                                          // type
-                                                                                                          // from
-                                                                                                          // original
-      .name("b").type().longType().noDefault().name("c").type().intType().intDefault(0).endRecord();
-  Schema s = SchemaBuilder.record("r").fields().requiredBoolean("boolF").requiredInt("intF").requiredLong("longF")
-      .requiredFloat("floatF").requiredDouble("doubleF").requiredString("stringF").requiredBytes("bytesF").name(
-          "fixedF1")
-      .type().fixed("F1").size(1).noDefault().name("enumF").type().enumeration("E1").symbols("S").noDefault()
-      .name("mapF").type().map().values().stringType().noDefault().name(
-          "arrayF")
-      .type().array().items().stringType().noDefault().name("recordF").type().record("inner").fields().name("f").type()
-      .intType().noDefault().endRecord().noDefault().optionalBoolean("boolO").endRecord();
+
+  @Test
+  public void testReadOnePrior() throws SchemaValidationException {
+    testValidatorPasses(builder.canReadStrategy().validateLatest(), rec3, rec);
+    testValidatorPasses(builder.canReadStrategy().validateLatest(), rec5, rec3);
+    testValidatorFails(builder.canReadStrategy().validateLatest(), rec4, rec);
+  }
+
+  @Test
+  public void testReadAllPrior() throws SchemaValidationException {
+    testValidatorPasses(builder.canReadStrategy().validateAll(), rec3, rec, rec2);
+    testValidatorFails(builder.canReadStrategy().validateAll(), rec4, rec, rec2, rec3);
+    testValidatorFails(builder.canReadStrategy().validateAll(), rec5, rec, rec2, rec3);
+  }
+
+  @Test
+  public void testOnePriorCanRead() throws SchemaValidationException {
+    testValidatorPasses(builder.canBeReadStrategy().validateLatest(), rec, rec3);
+    testValidatorFails(builder.canBeReadStrategy().validateLatest(), rec, rec4);
+  }
+
+  @Test
+  public void testAllPriorCanRead() throws SchemaValidationException {
+    testValidatorPasses(builder.canBeReadStrategy().validateAll(), rec, rec3, rec2);
+    testValidatorFails(builder.canBeReadStrategy().validateAll(), rec, rec4, rec3, rec2);
+  }
+
+  @Test
+  public void testOnePriorCompatible() throws SchemaValidationException {
+    testValidatorPasses(builder.mutualReadStrategy().validateLatest(), rec, rec3);
+    testValidatorFails(builder.mutualReadStrategy().validateLatest(), rec, rec4);
+  }
+
+  @Test
+  public void testAllPriorCompatible() throws SchemaValidationException {
+    testValidatorPasses(builder.mutualReadStrategy().validateAll(), rec, rec3, rec2);
+    testValidatorFails(builder.mutualReadStrategy().validateAll(), rec, rec4, rec3, rec2);
+  }
+
+  @Test(expected=AvroRuntimeException.class)
+  public void testInvalidBuild() {
+    builder.strategy(null).validateAll();
+  }
 
   public static class Point {
-
     double x;
     double y;
   }
 
   public static class Circle {
-
     Point center;
     double radius;
   }
 
-  public static final Schema circleSchema = SchemaBuilder.record("Circle") //
-      .fields() //
-      .name("center").type() //
-        .record("Point") //
-          .fields() //
-          .requiredDouble("x") //
-          .requiredDouble("y") //
-        .endRecord().noDefault() //
-      .requiredDouble("radius") //
-      .endRecord();
-  public static final Schema circleSchemaDifferentNames = SchemaBuilder.record("crcl") //
-      .fields() //
-      .name("center").type() //
-        .record("pt") //
-          .fields() //
-          .requiredDouble("x") //
-          .requiredDouble("y") //
-        .endRecord().noDefault() //
-      .requiredDouble("radius") //
-      .endRecord();
-
-  @Test
-  public void testUnionWithIncompatibleElements()
-      throws SchemaValidationException {
+  public static final Schema circleSchema = SchemaBuilder.record("Circle")
+      .fields()
+      .name("center").type().record("Point")
+          .fields()
+          .requiredDouble("x")
+          .requiredDouble("y")
+          .endRecord().noDefault()
+      .requiredDouble("radius")
+      .endRecord();
+
+  public static final Schema circleSchemaDifferentNames = SchemaBuilder
+      .record("crcl").fields()
+      .name("center").type().record("pt")
+      .fields()
+      .requiredDouble("x")
+      .requiredDouble("y")
+      .endRecord().noDefault()
+      .requiredDouble("radius")
+      .endRecord();
+
+  @Test
+  public void testReflectMatchStructure() throws SchemaValidationException {
+    testValidatorPasses(builder.canBeReadStrategy().validateAll(),
+        circleSchemaDifferentNames, ReflectData.get().getSchema(Circle.class));
+  }
+
+  @Test
+  public void testReflectWithAllowNullMatchStructure() throws SchemaValidationException {
+    testValidatorPasses(builder.canBeReadStrategy().validateAll(),
+        circleSchemaDifferentNames, ReflectData.AllowNull.get().getSchema(Circle.class));
+  }
+
+  @Test
+  public void testUnionWithIncompatibleElements() throws SchemaValidationException {
     Schema union1 = Schema.createUnion(Arrays.asList(rec));
     Schema union2 = Schema.createUnion(Arrays.asList(rec4));
-    testValidatorFails(builder.canReadStrategy().validateAll(), union2, union1);
-  }
-
-  @Test
-  public void testUnionWithCompatibleElements()
-      throws SchemaValidationException {
+    testValidatorFails(builder.canReadStrategy().validateAll(),
+        union2, union1);
+  }
+
+  @Test
+  public void testUnionWithCompatibleElements() throws SchemaValidationException {
     Schema union1 = Schema.createUnion(Arrays.asList(rec));
     Schema union2 = Schema.createUnion(Arrays.asList(rec3));
-    testValidatorPasses(builder.canReadStrategy().validateAll(), union2, union1);
+    testValidatorPasses(builder.canReadStrategy().validateAll(),
+        union2, union1);
   }
 
   @Test
@@ -511,47 +384,19 @@
     }
   }
 
-<<<<<<< HEAD
-  private void testValidatorPasses(SchemaValidator validator, Schema schema, Schema... prev)
-      throws SchemaValidationException {
-=======
-  @Test
-  public void testSchemaCompatibilitySuccesses()
-      throws SchemaValidationException {
-    // float-union-to-int/long-union does not work...
-    // and neither does recursive types
-    for (ReaderWriter tc : COMPATIBLE_READER_WRITER_TEST_CASES) {
-      testValidatorPasses(builder.canReadStrategy().validateAll(), tc.getReader(), tc.getWriter());
-    }
-  }
-
-  @Test
-  public void testSchemaCompatibilityFailures()
-      throws SchemaValidationException {
-    for (ReaderWriter tc : INCOMPATIBLE_READER_WRITER_TEST_CASES) {
-      Schema reader = tc.getReader();
-      Schema writer = tc.getWriter();
-      expectedException.expect(SchemaValidationException.class);
-      expectedException.expectMessage("Unable to read schema: \n" + writer.toString());
-      SchemaValidator validator = builder.canReadStrategy().validateAll();
-      validator.validate(reader, Collections.singleton(writer));
-    }
-  }
-
   private void testValidatorPasses(SchemaValidator validator,
       Schema schema, Schema... prev) throws SchemaValidationException {
->>>>>>> db8ed216
     ArrayList<Schema> prior = new ArrayList<Schema>();
-    for (int i = prev.length - 1; i >= 0; i--) {
+    for(int i = prev.length - 1; i >= 0; i--) {
       prior.add(prev[i]);
     }
     validator.validate(schema, prior);
   }
 
-  private void testValidatorFails(SchemaValidator validator, Schema schemaFails, Schema... prev)
-      throws SchemaValidationException {
+  private void testValidatorFails(SchemaValidator validator,
+      Schema schemaFails, Schema... prev) throws SchemaValidationException {
     ArrayList<Schema> prior = new ArrayList<Schema>();
-    for (int i = prev.length - 1; i >= 0; i--) {
+    for(int i = prev.length - 1; i >= 0; i--) {
       prior.add(prev[i]);
     }
     boolean threw = false;
