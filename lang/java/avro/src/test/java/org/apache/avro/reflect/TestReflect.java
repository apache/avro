/**
 * Licensed to the Apache Software Foundation (ASF) under one
 * or more contributor license agreements.  See the NOTICE file
 * distributed with this work for additional information
 * regarding copyright ownership.  The ASF licenses this file
 * to you under the Apache License, Version 2.0 (the
 * "License"); you may not use this file except in compliance
 * with the License.  You may obtain a copy of the License at
 *
 *     http://www.apache.org/licenses/LICENSE-2.0
 *
 * Unless required by applicable law or agreed to in writing, software
 * distributed under the License is distributed on an "AS IS" BASIS,
 * WITHOUT WARRANTIES OR CONDITIONS OF ANY KIND, either express or implied.
 * See the License for the specific language governing permissions and
 * limitations under the License.
 */
package org.apache.avro.reflect;

import org.apache.avro.AvroRuntimeException;
import org.apache.avro.AvroTypeException;
import org.apache.avro.Protocol;
import org.apache.avro.Schema;
import org.apache.avro.Schema.Field;
import org.apache.avro.SchemaBuilder;
import org.apache.avro.generic.GenericData;
import org.apache.avro.io.Decoder;
import org.apache.avro.io.DecoderFactory;
import org.apache.avro.io.Encoder;
import org.apache.avro.io.EncoderFactory;
import org.apache.avro.reflect.TestReflect.SampleRecord.AnotherSampleRecord;
import org.codehaus.jackson.node.NullNode;
import org.junit.Test;

import java.io.ByteArrayInputStream;
import java.io.ByteArrayOutputStream;
import java.io.IOException;
import java.lang.reflect.Array;
import java.lang.reflect.Type;
import java.nio.ByteBuffer;
import java.util.ArrayList;
import java.util.Arrays;
import java.util.Collection;
import java.util.HashMap;
import java.util.List;
import java.util.Map;
import java.util.Random;

import static org.junit.Assert.assertEquals;
import static org.junit.Assert.assertNotNull;
import static org.junit.Assert.assertTrue;

public class TestReflect {

  EncoderFactory factory = new EncoderFactory();

  // test primitive type inference
  @Test public void testVoid() {
    check(Void.TYPE, "\"null\"");
    check(Void.class, "\"null\"");
  }

  @Test public void testBoolean() {
    check(Boolean.TYPE, "\"boolean\"");
    check(Boolean.class, "\"boolean\"");
  }

  @Test public void testInt() {
    check(Integer.TYPE, "\"int\"");
    check(Integer.class, "\"int\"");
  }

  @Test public void testByte() {
    check(Byte.TYPE, "{\"type\":\"int\",\"java-class\":\"java.lang.Byte\"}");
    check(Byte.class, "{\"type\":\"int\",\"java-class\":\"java.lang.Byte\"}");
  }

  @Test public void testShort() {
    check(Short.TYPE, "{\"type\":\"int\",\"java-class\":\"java.lang.Short\"}");
    check(Short.class, "{\"type\":\"int\",\"java-class\":\"java.lang.Short\"}");
  }

  @Test public void testChar() {
    check(Character.TYPE, "{\"type\":\"int\",\"java-class\":\"java.lang.Character\"}");
    check(Character.class, "{\"type\":\"int\",\"java-class\":\"java.lang.Character\"}");
  }

  @Test public void testLong() {
    check(Long.TYPE, "\"long\"");
    check(Long.class, "\"long\"");
  }

  @Test public void testFloat() {
    check(Float.TYPE, "\"float\"");
    check(Float.class, "\"float\"");
  }

  @Test public void testDouble() {
    check(Double.TYPE, "\"double\"");
    check(Double.class, "\"double\"");
  }

  @Test public void testString() {
    check("Foo", "\"string\"");
  }

  @Test public void testBytes() {
    check(ByteBuffer.allocate(0), "\"bytes\"");
    check(new byte[0], "{\"type\":\"bytes\",\"java-class\":\"[B\"}");
  }

  @Test public void testUnionWithCollection() {
    Schema s = new Schema.Parser().parse
      ("[\"null\", {\"type\":\"array\",\"items\":\"float\"}]");
    GenericData data = ReflectData.get();
    assertEquals(1, data.resolveUnion(s, new ArrayList<Float>()));
  }

  @Test public void testUnionWithMap() {
    Schema s = new Schema.Parser().parse
      ("[\"null\", {\"type\":\"map\",\"values\":\"float\"}]");
    GenericData data = ReflectData.get();
    assertEquals(1, data.resolveUnion(s, new HashMap<String,Float>()));
  }

  @Test public void testUnionWithFixed() {
    Schema s = new Schema.Parser().parse
        ("[\"null\", {\"type\":\"fixed\",\"name\":\"f\",\"size\":1}]");
    Schema f = new Schema.Parser().parse("{\"type\":\"fixed\",\"name\":\"f\",\"size\":1}");
    GenericData data = ReflectData.get();
    assertEquals(1, data.resolveUnion(s, new GenericData.Fixed(f)));
  }

  @Test public void testUnionWithEnum() {
    Schema s = new Schema.Parser().parse
        ("[\"null\", {\"type\":\"enum\",\"name\":\"E\",\"namespace\":" +
            "\"org.apache.avro.reflect.TestReflect$\",\"symbols\":[\"A\",\"B\"]}]");
    GenericData data = ReflectData.get();
    assertEquals(1, data.resolveUnion(s, E.A));
  }

  @Test public void testUnionWithBytes() {
    Schema s = new Schema.Parser().parse ("[\"null\", \"bytes\"]");
    GenericData data = ReflectData.get();
    assertEquals(1, data.resolveUnion(s, ByteBuffer.wrap(new byte[]{1})));
  }

  // test map, array and list type inference
  public static class R1 {
    private Map<String,String> mapField = new HashMap<String,String>();
    private String[] arrayField = new String[] { "foo" };
    private List<String> listField = new ArrayList<String>();

    {
      mapField.put("foo", "bar");
      listField.add("foo");
    }

    @Override
    public boolean equals(Object o) {
      if (!(o instanceof R1)) return false;
      R1 that = (R1)o;
      return mapField.equals(that.mapField)
        && Arrays.equals(this.arrayField, that.arrayField)
        &&  listField.equals(that.listField);
    }
  }

  @Test public void testMap() throws Exception {
    check(R1.class.getDeclaredField("mapField").getGenericType(),
          "{\"type\":\"map\",\"values\":\"string\"}");
  }

  @Test public void testArray() throws Exception {
    check(R1.class.getDeclaredField("arrayField").getGenericType(),
          "{\"type\":\"array\",\"items\":\"string\",\"java-class\":\"[Ljava.lang.String;\"}");
  }
  @Test public void testList() throws Exception {
    check(R1.class.getDeclaredField("listField").getGenericType(),
          "{\"type\":\"array\",\"items\":\"string\""
          +",\"java-class\":\"java.util.List\"}");
  }

  @Test public void testR1() throws Exception {
    checkReadWrite(new R1());
  }

  // test record, array and list i/o
  public static class R2 {
    private String[] arrayField;
    private Collection<String> collectionField;

    @Override
    public boolean equals(Object o) {
      if (!(o instanceof R2)) return false;
      R2 that = (R2)o;
      return Arrays.equals(this.arrayField, that.arrayField)
        &&  collectionField.equals(that.collectionField);
    }
  }

  @Test public void testR2() throws Exception {
    R2 r2 = new R2();
    r2.arrayField = new String[] {"foo"};
    r2.collectionField = new ArrayList<String>();
    r2.collectionField.add("foo");
    checkReadWrite(r2);
  }

  // test array i/o of unboxed type
  public static class R3 {
    private int[] intArray;

    @Override
    public boolean equals(Object o) {
      if (!(o instanceof R3)) return false;
      R3 that = (R3)o;
      return Arrays.equals(this.intArray, that.intArray);
    }
  }

  @Test public void testR3() throws Exception {
    R3 r3 = new R3();
    r3.intArray = new int[] {1};
    checkReadWrite(r3);
  }

  // test inherited fields & short datatype
  public static class R4 {
    public short value;
    public short[] shorts;
    public byte b;
    public char c;

    @Override
    public boolean equals(Object o) {
      if (!(o instanceof R4)) return false;
      R4 that = (R4)o;
      return this.value == that.value
        && Arrays.equals(this.shorts, that.shorts)
        && this.b == that.b
        && this.c == that.c;
    }
  }

  public static class R5 extends R4 {}

  @Test public void testR5() throws Exception {
    R5 r5 = new R5();
    r5.value = 1;
    r5.shorts = new short[] {3,255,256,Short.MAX_VALUE,Short.MIN_VALUE};
    r5.b = 99;
    r5.c = 'a';
    checkReadWrite(r5);
  }

  // test union annotation on a class
  @Union({R7.class, R8.class})
  public static class R6 {}

  public static class R7 extends R6 {
    public int value;
    @Override
    public boolean equals(Object o) {
      if (!(o instanceof R7)) return false;
      return this.value == ((R7)o).value;
    }
  }
  public static class R8 extends R6 {
    public float value;
    @Override
    public boolean equals(Object o) {
      if (!(o instanceof R8)) return false;
      return this.value == ((R8)o).value;
    }
  }

  // test arrays of union annotated class
  public static class R9  {
    public R6[] r6s;
    @Override
    public boolean equals(Object o) {
      if (!(o instanceof R9)) return false;
      return Arrays.equals(this.r6s, ((R9)o).r6s);
    }
  }

  @Test public void testR6() throws Exception {
    R7 r7 = new R7();
    r7.value = 1;
    checkReadWrite(r7, ReflectData.get().getSchema(R6.class));
    R8 r8 = new R8();
    r8.value = 1;
    checkReadWrite(r8, ReflectData.get().getSchema(R6.class));
    R9 r9 = new R9();
    r9.r6s = new R6[] {r7, r8};
    checkReadWrite(r9, ReflectData.get().getSchema(R9.class));
  }

  // test union annotation on methods and parameters
  public static interface P0 {
    @Union({Void.class,String.class})
      String foo(@Union({Void.class,String.class}) String s);
  }

  @Test public void testP0() throws Exception {
    Protocol p0 = ReflectData.get().getProtocol(P0.class);
    Protocol.Message message = p0.getMessages().get("foo");
    // check response schema is union
    Schema response = message.getResponse();
    assertEquals(Schema.Type.UNION, response.getType());
    assertEquals(Schema.Type.NULL, response.getTypes().get(0).getType());
    assertEquals(Schema.Type.STRING, response.getTypes().get(1).getType());
    // check request schema is union
    Schema request = message.getRequest();
    Field field = request.getField("s");
    assertNotNull("field 's' should not be null", field);
    Schema param = field.schema();
    assertEquals(Schema.Type.UNION, param.getType());
    assertEquals(Schema.Type.NULL, param.getTypes().get(0).getType());
    assertEquals(Schema.Type.STRING, param.getTypes().get(1).getType());
    // check union erasure
    assertEquals(String.class, ReflectData.get().getClass(response));
    assertEquals(String.class, ReflectData.get().getClass(param));
  }

  // test Stringable annotation
  @Stringable public static class R10 {
    private String text;
    public R10(String text) { this.text = text; }
    @Override
    public String toString() { return text; }
    @Override
    public boolean equals(Object o) {
      if (!(o instanceof R10)) return false;
      return this.text.equals(((R10)o).text);
    }
  }

  @Test public void testR10() throws Exception {
    Schema r10Schema = ReflectData.get().getSchema(R10.class);
    assertEquals(Schema.Type.STRING, r10Schema.getType());
    assertEquals(R10.class.getName(), r10Schema.getProp("java-class"));
    checkReadWrite(new R10("foo"), r10Schema);
  }

  // test Nullable annotation on field
  public static class R11 {
    @Nullable private String text;
    @Override
    public boolean equals(Object o) {
      if (!(o instanceof R11)) return false;
      R11 that = (R11)o;
      if (this.text == null) return that.text == null;
      return this.text.equals(that.text);
    }
  }

  @Test public void testR11() throws Exception {
    Schema r11Record = ReflectData.get().getSchema(R11.class);
    assertEquals(Schema.Type.RECORD, r11Record.getType());
    Field r11Field = r11Record.getField("text");
    assertEquals(NullNode.getInstance(), r11Field.defaultValue());
    Schema r11FieldSchema = r11Field.schema();
    assertEquals(Schema.Type.UNION, r11FieldSchema.getType());
    assertEquals(Schema.Type.NULL, r11FieldSchema.getTypes().get(0).getType());
    Schema r11String = r11FieldSchema.getTypes().get(1);
    assertEquals(Schema.Type.STRING, r11String.getType());
    R11 r11 = new R11();
    checkReadWrite(r11, r11Record);
    r11.text = "foo";
    checkReadWrite(r11, r11Record);
  }

  // test nullable annotation on methods and parameters
  public static interface P1 {
    @Nullable String foo(@Nullable String s);
  }

  @Test public void testP1() throws Exception {
    Protocol p1 = ReflectData.get().getProtocol(P1.class);
    Protocol.Message message = p1.getMessages().get("foo");
    // check response schema is union
    Schema response = message.getResponse();
    assertEquals(Schema.Type.UNION, response.getType());
    assertEquals(Schema.Type.NULL, response.getTypes().get(0).getType());
    assertEquals(Schema.Type.STRING, response.getTypes().get(1).getType());
    // check request schema is union
    Schema request = message.getRequest();
    Field field = request.getField("s");
    assertNotNull("field 's' should not be null", field);
    Schema param = field.schema();
    assertEquals(Schema.Type.UNION, param.getType());
    assertEquals(Schema.Type.NULL, param.getTypes().get(0).getType());
    assertEquals(Schema.Type.STRING, param.getTypes().get(1).getType());
    // check union erasure
    assertEquals(String.class, ReflectData.get().getClass(response));
    assertEquals(String.class, ReflectData.get().getClass(param));
  }

  // test AvroSchema annotation
  public static class R12 {                       // fields
    @AvroSchema("\"int\"")
      Object x;

    @AvroSchema("{\"type\":\"array\",\"items\":[\"null\",\"string\"]}")
      List<String> strings;
  }


  @Test public void testR12() throws Exception {
    Schema s = ReflectData.get().getSchema(R12.class);
    assertEquals(Schema.Type.INT, s.getField("x").schema().getType());
    assertEquals(Schema.parse
                 ("{\"type\":\"array\",\"items\":[\"null\",\"string\"]}"),
                 s.getField("strings").schema());
  }

  @AvroSchema("\"null\"")                          // record
  public class R13 {}

  @Test public void testR13() throws Exception {
    Schema s = ReflectData.get().getSchema(R13.class);
    assertEquals(Schema.Type.NULL, s.getType());
  }

  public interface P4 {
    @AvroSchema("\"int\"")                        // message value
    Object foo(@AvroSchema("\"int\"")Object x);   // message param
  }

  @Test public void testP4() throws Exception {
    Protocol p = ReflectData.get().getProtocol(P4.class);
    Protocol.Message message = p.getMessages().get("foo");
    assertEquals(Schema.Type.INT, message.getResponse().getType());
    Field field = message.getRequest().getField("x");
    assertEquals(Schema.Type.INT, field.schema().getType());
  }

  // test error
  @SuppressWarnings("serial")
  public static class E1 extends Exception {}
  public static interface P2 {
    void error() throws E1;
  }

  @Test public void testP2() throws Exception {
    Schema e1 = ReflectData.get().getSchema(E1.class);
    assertEquals(Schema.Type.RECORD, e1.getType());
    assertTrue(e1.isError());
    Field message = e1.getField("detailMessage");
    assertNotNull("field 'detailMessage' should not be null", message);
    Schema messageSchema = message.schema();
    assertEquals(Schema.Type.UNION, messageSchema.getType());
    assertEquals(Schema.Type.NULL, messageSchema.getTypes().get(0).getType());
    assertEquals(Schema.Type.STRING, messageSchema.getTypes().get(1).getType());

    Protocol p2 = ReflectData.get().getProtocol(P2.class);
    Protocol.Message m = p2.getMessages().get("error");
    // check error schema is union
    Schema response = m.getErrors();
    assertEquals(Schema.Type.UNION, response.getType());
    assertEquals(Schema.Type.STRING, response.getTypes().get(0).getType());
    assertEquals(e1, response.getTypes().get(1));
  }

  @Test public void testNoPackage() throws Exception {
    Class<?> noPackage = Class.forName("NoPackage");
    Schema s = ReflectData.get().getSchema(noPackage);
    assertEquals(noPackage.getName(), ReflectData.getClassName(s));
  }

  void checkReadWrite(Object object) throws Exception {
    checkReadWrite(object, ReflectData.get().getSchema(object.getClass()));
  }
  void checkReadWrite(Object object, Schema s) throws Exception {
    ReflectDatumWriter<Object> writer = new ReflectDatumWriter<Object>(s);
    ByteArrayOutputStream out = new ByteArrayOutputStream();
    writer.write(object, factory.directBinaryEncoder(out, null));
    ReflectDatumReader<Object> reader = new ReflectDatumReader<Object>(s);
    Object after =
      reader.read(null, DecoderFactory.get().binaryDecoder(
          out.toByteArray(), null));
    assertEquals(object, after);

    // check reflective setField works for records
    if (s.getType().equals(Schema.Type.RECORD)) {
      Object copy = object.getClass().newInstance();
      for (Field f : s.getFields()) {
        Object val = ReflectData.get().getField(object, f.name(), f.pos());
        ReflectData.get().setField(copy, f.name(), f.pos(), val);
      }
      assertEquals("setField", object, copy);
    }
  }

  public static enum E { A, B };
  @Test public void testEnum() throws Exception {
    check(E.class, "{\"type\":\"enum\",\"name\":\"E\",\"namespace\":"
          +"\"org.apache.avro.reflect.TestReflect$\",\"symbols\":[\"A\",\"B\"]}");
  }

  public static class R { int a; long b; }
  @Test public void testRecord() throws Exception {
    check(R.class, "{\"type\":\"record\",\"name\":\"R\",\"namespace\":"
          +"\"org.apache.avro.reflect.TestReflect$\",\"fields\":["
          +"{\"name\":\"a\",\"type\":\"int\"},"
          +"{\"name\":\"b\",\"type\":\"long\"}]}");
  }

  public static class RAvroIgnore { @AvroIgnore int a; }
  @Test public void testAnnotationAvroIgnore() throws Exception {
    check(RAvroIgnore.class, "{\"type\":\"record\",\"name\":\"RAvroIgnore\",\"namespace\":"
          +"\"org.apache.avro.reflect.TestReflect$\",\"fields\":[]}");
  }

  public static class RAvroMeta { @AvroMeta(key="K", value="V") int a; }
  @Test public void testAnnotationAvroMeta() throws Exception {
    check(RAvroMeta.class, "{\"type\":\"record\",\"name\":\"RAvroMeta\",\"namespace\":"
          +"\"org.apache.avro.reflect.TestReflect$\",\"fields\":["
          +"{\"name\":\"a\",\"type\":\"int\",\"K\":\"V\"}]}");
  }

  public static class RAvroName { @AvroName("b") int a; }
  @Test public void testAnnotationAvroName() throws Exception {
    check(RAvroName.class, "{\"type\":\"record\",\"name\":\"RAvroName\",\"namespace\":"
          +"\"org.apache.avro.reflect.TestReflect$\",\"fields\":["
          +"{\"name\":\"b\",\"type\":\"int\"}]}");
  }

  public static class RAvroNameCollide { @AvroName("b") int a; int b; }
  @Test(expected=Exception.class)
  public void testAnnotationAvroNameCollide() throws Exception {
    check(RAvroNameCollide.class, "{\"type\":\"record\",\"name\":\"RAvroNameCollide\",\"namespace\":"
          +"\"org.apache.avro.reflect.TestReflect$\",\"fields\":["
          +"{\"name\":\"b\",\"type\":\"int\"},"
          +"{\"name\":\"b\",\"type\":\"int\"}]}");
  }

  public static class RAvroStringableField { @Stringable int a; }
  public void testAnnotationAvroStringableFields() throws Exception {
    check(RAvroStringableField.class, "{\"type\":\"record\",\"name\":\"RAvroNameCollide\",\"namespace\":"
          +"\"org.apache.avro.reflect.TestReflect$\",\"fields\":["
          +"{\"name\":\"a\",\"type\":\"String\"}]}");
  }




  private void check(Object o, String schemaJson) {
    check(o.getClass(), schemaJson);
  }

  private void check(Type type, String schemaJson) {
    assertEquals(schemaJson, ReflectData.get().getSchema(type).toString());
  }

  @Test
  public void testRecordIO() throws IOException {
    Schema schm = ReflectData.get().getSchema(SampleRecord.class);
    ReflectDatumWriter<SampleRecord> writer =
      new ReflectDatumWriter<SampleRecord>(schm);
    ByteArrayOutputStream out = new ByteArrayOutputStream();
    SampleRecord record = new SampleRecord();
    record.x = 5;
    record.y = 10;
    writer.write(record, factory.directBinaryEncoder(out, null));
    ReflectDatumReader<SampleRecord> reader =
      new ReflectDatumReader<SampleRecord>(schm);
    SampleRecord decoded =
      reader.read(null, DecoderFactory.get().binaryDecoder(
          out.toByteArray(), null));
    assertEquals(record, decoded);
  }

  public static class AvroEncRecord {
    @AvroEncode(using=DateAsLongEncoding.class)
    java.util.Date date;

    @Override
    public boolean equals(Object o) {
      if (!(o instanceof AvroEncRecord)) return false;
      return date.equals(((AvroEncRecord)o).date);
    }
  }

  public static class multipleAnnotationRecord {
    @AvroIgnore
    @Stringable
    Integer i1;

    @AvroIgnore
    @Nullable
    Integer i2;

    @AvroIgnore
    @AvroName("j")
    Integer i3;

    @AvroIgnore
    @AvroEncode(using=DateAsLongEncoding.class)
    java.util.Date i4;

    @Stringable
    @Nullable
    Integer i5;

    @Stringable
    @AvroName("j6")
    Integer i6 = 6;

    @Stringable
    @AvroEncode(using=DateAsLongEncoding.class)
    java.util.Date i7 = new java.util.Date(7L);

    @Nullable
    @AvroName("j8")
    Integer i8;

    @Nullable
    @AvroEncode(using=DateAsLongEncoding.class)
    java.util.Date i9;

    @AvroName("j10")
    @AvroEncode(using=DateAsLongEncoding.class)
    java.util.Date i10 = new java.util.Date(10L);

    @Stringable
    @Nullable
    @AvroName("j11")
    @AvroEncode(using=DateAsLongEncoding.class)
    java.util.Date i11;
  }

  @Test
  public void testMultipleAnnotations() throws IOException {
    Schema schm = ReflectData.get().getSchema(multipleAnnotationRecord.class);
    ReflectDatumWriter<multipleAnnotationRecord> writer =
      new ReflectDatumWriter<multipleAnnotationRecord>(schm);
    ByteArrayOutputStream out = new ByteArrayOutputStream();
    multipleAnnotationRecord record = new multipleAnnotationRecord();
    record.i1 = 1;
    record.i2 = 2;
    record.i3 = 3;
    record.i4 = new java.util.Date(4L);
    record.i5 = 5;
    record.i6 = 6;
    record.i7 = new java.util.Date(7L);
    record.i8 = 8;
    record.i9 = new java.util.Date(9L);
    record.i10 = new java.util.Date(10L);
    record.i11 = new java.util.Date(11L);

    writer.write(record, factory.directBinaryEncoder(out, null));
    ReflectDatumReader<multipleAnnotationRecord> reader =
      new ReflectDatumReader<multipleAnnotationRecord>(schm);
      multipleAnnotationRecord decoded =
      reader.read(new multipleAnnotationRecord(), DecoderFactory.get().binaryDecoder(
          out.toByteArray(), null));
    assertTrue(decoded.i1 == null);
    assertTrue(decoded.i2 == null);
    assertTrue(decoded.i3 == null);
    assertTrue(decoded.i4 == null);
    assertTrue(decoded.i5 == 5);
    assertTrue(decoded.i6 == 6);
    assertTrue(decoded.i7.getTime() == 7);
    assertTrue(decoded.i8 == 8);
    assertTrue(decoded.i9.getTime() == 9);
    assertTrue(decoded.i10.getTime() == 10);
    assertTrue(decoded.i11.getTime() == 11);
  }


  @Test
  public void testAvroEncodeInducing() throws IOException {
    Schema schm = ReflectData.get().getSchema(AvroEncRecord.class);
    assertEquals(schm.toString(), "{\"type\":\"record\",\"name\":\"AvroEncRecord\",\"namespace" +
      "\":\"org.apache.avro.reflect.TestReflect$\",\"fields\":[{\"name\":\"date\"," +
      "\"type\":{\"type\":\"long\",\"CustomEncoding\":\"DateAsLongEncoding\"}}]}");
  }

  @Test
  public void testAvroEncodeIO() throws IOException {
    Schema schm = ReflectData.get().getSchema(AvroEncRecord.class);
    ReflectDatumWriter<AvroEncRecord> writer =
      new ReflectDatumWriter<AvroEncRecord>(schm);
    ByteArrayOutputStream out = new ByteArrayOutputStream();
    AvroEncRecord record = new AvroEncRecord();
    record.date = new java.util.Date(948833323L);
    writer.write(record, factory.directBinaryEncoder(out, null));
    ReflectDatumReader<AvroEncRecord> reader =
      new ReflectDatumReader<AvroEncRecord>(schm);
    AvroEncRecord decoded =
      reader.read(new AvroEncRecord(), DecoderFactory.get().binaryDecoder(
          out.toByteArray(), null));
    assertEquals(record, decoded);
  }

  @Test
  public void testRecordWithNullIO() throws IOException {
    ReflectData reflectData = ReflectData.AllowNull.get();
    Schema schm = reflectData.getSchema(AnotherSampleRecord.class);
    ReflectDatumWriter<AnotherSampleRecord> writer =
      new ReflectDatumWriter<AnotherSampleRecord>(schm);
    ByteArrayOutputStream out = new ByteArrayOutputStream();
    // keep record.a null and see if that works
    Encoder e = factory.directBinaryEncoder(out, null);
    AnotherSampleRecord a = new AnotherSampleRecord();
    writer.write(a, e);
    AnotherSampleRecord b = new AnotherSampleRecord(10);
    writer.write(b, e);
    e.flush();
    ReflectDatumReader<AnotherSampleRecord> reader =
      new ReflectDatumReader<AnotherSampleRecord>(schm);
    ByteArrayInputStream in = new ByteArrayInputStream(out.toByteArray());
    Decoder d = DecoderFactory.get().binaryDecoder(in, null);
    AnotherSampleRecord decoded = reader.read(null, d);
    assertEquals(a, decoded);
    decoded = reader.read(null, d);
    assertEquals(b, decoded);
  }

  @Test public void testDisableUnsafe() throws Exception {
    String saved = System.getProperty("avro.disable.unsafe");
    try {
      System.setProperty("avro.disable.unsafe", "true");
      ReflectData.ACCESSOR_CACHE.clear();
      ReflectionUtil.resetFieldAccess();
      testMultipleAnnotations();
      testRecordWithNullIO();
    } finally {
      if (saved == null)
        System.clearProperty("avro.disable.unsafe");
      else
        System.setProperty("avro.disable.unsafe", saved);
      ReflectData.ACCESSOR_CACHE.clear();
      ReflectionUtil.resetFieldAccess();
    }
  }

  public static class SampleRecord {
    public int x = 1;
    private int y = 2;

    @Override
    public int hashCode() {
      return x + y;
    }

    @Override
    public boolean equals(Object obj) {
      if (this == obj)
        return true;
      if (obj == null)
        return false;
      if (getClass() != obj.getClass())
        return false;
      final SampleRecord other = (SampleRecord)obj;
      if (x != other.x)
        return false;
      if (y != other.y)
        return false;
      return true;
    }

    public static class AnotherSampleRecord {
      private Integer a = null;
      private SampleRecord s = null;

      public AnotherSampleRecord() {
      }

      AnotherSampleRecord(Integer a) {
        this.a = a;
        this.s = new SampleRecord();
      }

      @Override
      public int hashCode() {
        int hash = (a != null ? a.hashCode() : 0);
        hash += (s != null ? s.hashCode() : 0);
        return hash;
      }

      @Override
      public boolean equals(Object other) {
        if (other instanceof AnotherSampleRecord) {
          AnotherSampleRecord o = (AnotherSampleRecord) other;
          if ( (this.a == null && o.a != null) ||
               (this.a != null && !this.a.equals(o.a)) ||
               (this.s == null && o.s != null) ||
               (this.s != null && !this.s.equals(o.s)) ) {
            return false;
          }
          return true;
        } else {
          return false;
        }
      }
    }
  }

  public static class X { int i; }
  public static class B1 { X x; }
  public static class B2 { X x; }
  public static class A { B1 b1; B2 b2; }
  public static interface C { void foo(A a); }

  @Test
  public void testForwardReference() {
    ReflectData data = ReflectData.get();
    Protocol reflected = data.getProtocol(C.class);
    Protocol reparsed = Protocol.parse(reflected.toString());
    assertEquals(reflected, reparsed);
    assert(reparsed.getTypes().contains(data.getSchema(A.class)));
    assert(reparsed.getTypes().contains(data.getSchema(B1.class)));
    assert(reparsed.getTypes().contains(data.getSchema(B2.class)));
    assert(reparsed.getTypes().contains(data.getSchema(X.class)));
  }

  public static interface P3 {
    void m1();
    void m1(int x);
  }

  @Test(expected=AvroTypeException.class)
  public void testOverloadedMethod() {
    ReflectData.get().getProtocol(P3.class);
  }

  @Test
  public void testNoPackageSchema() throws Exception {
    ReflectData.get().getSchema(Class.forName("NoPackage"));
  }

  @Test
  public void testNoPackageProtocol() throws Exception {
    ReflectData.get().getProtocol(Class.forName("NoPackage"));
  }

  public static class Y {
    int i;
  }

  @Test
  /** Test nesting of reflect data within generic. */
  public void testReflectWithinGeneric() throws Exception {
    ReflectData data = ReflectData.get();
    // define a record with a field that's a specific Y
    Schema schema = Schema.createRecord("Foo", "", "x.y.z", false);
    List<Schema.Field> fields = new ArrayList<Schema.Field>();
    fields.add(new Schema.Field("f", data.getSchema(Y.class), "", null));
    schema.setFields(fields);

    // create a generic instance of this record
    Y y = new Y();
    y.i = 1;
    GenericData.Record record = new GenericData.Record(schema);
    record.put("f", y);

    // test that this instance can be written & re-read
    checkBinary(schema, record);
  }

  @Test
  public void testPrimitiveArray() throws Exception {
    testPrimitiveArrays(false);
  }

  @Test
  public void testPrimitiveArrayBlocking() throws Exception {
    testPrimitiveArrays(true);
  }

  private void testPrimitiveArrays(boolean blocking) throws Exception {
    testPrimitiveArray(boolean.class, blocking);
    testPrimitiveArray(byte.class, blocking);
    testPrimitiveArray(short.class, blocking);
    testPrimitiveArray(char.class, blocking);
    testPrimitiveArray(int.class, blocking);
    testPrimitiveArray(long.class, blocking);
    testPrimitiveArray(float.class, blocking);
    testPrimitiveArray(double.class, blocking);
  }

  private void testPrimitiveArray(Class<?> c, boolean blocking) throws Exception {
    ReflectData data = new ReflectData();
    Random r = new Random();
    int size = 200;
    Object array = Array.newInstance(c, size);
    Schema s = data.getSchema(array.getClass());
    for(int i = 0; i < size; i++) {
      Array.set(array, i, randomFor(c, r));
    }
    checkBinary(data, s, array, false, blocking);
  }

  private Object randomFor(Class<?> c, Random r) {
    if (c == boolean.class)
      return r.nextBoolean();
    if (c == int.class)
      return r.nextInt();
    if (c == long.class)
      return r.nextLong();
    if (c == byte.class)
      return (byte)r.nextInt();
    if (c == float.class)
      return r.nextFloat();
    if (c == double.class)
      return r.nextDouble();
    if (c == char.class)
      return (char)r.nextInt();
    if (c == short.class)
      return (short)r.nextInt();
    return null;
  }

  /** Test union of null and an array. */
  @Test
  public void testNullArray() throws Exception {
    String json = "[{\"type\":\"array\", \"items\": \"long\"}, \"null\"]";
    Schema schema = new Schema.Parser().parse(json);
    checkBinary(schema, null);
  }

  /** Test stringable classes. */
  @Test public void testStringables() throws Exception {
    checkStringable(java.math.BigDecimal.class, "10");
    checkStringable(java.math.BigInteger.class, "20");
    checkStringable(java.net.URI.class, "foo://bar:9000/baz");
    checkStringable(java.net.URL.class, "http://bar:9000/baz");
    checkStringable(java.io.File.class, "foo.bar");
  }

  @SuppressWarnings({ "unchecked", "rawtypes" })
  public void checkStringable(Class c, String value) throws Exception {
    ReflectData data = new ReflectData();
    Schema schema = data.getSchema(c);
    assertEquals
      ("{\"type\":\"string\",\"java-class\":\""+c.getName()+"\"}",
       schema.toString());
    checkBinary(schema, c.getConstructor(String.class).newInstance(value));
  }

  public static class M1 {
    Map<Integer, String> integerKeyMap;
    Map<java.math.BigInteger, String> bigIntegerKeyMap;
    Map<java.math.BigDecimal, String> bigDecimalKeyMap;
    Map<java.io.File, String> fileKeyMap;
  }

  /** Test Map with stringable key classes. */
  @Test public void testStringableMapKeys() throws Exception {
    M1 record = new M1();
    record.integerKeyMap = new HashMap<Integer, String>(1);
    record.integerKeyMap.put(10, "foo");

    record.bigIntegerKeyMap = new HashMap<java.math.BigInteger, String>(1);
    record.bigIntegerKeyMap.put(java.math.BigInteger.TEN, "bar");

    record.bigDecimalKeyMap = new HashMap<java.math.BigDecimal, String>(1);
    record.bigDecimalKeyMap.put(java.math.BigDecimal.ONE, "bigDecimal");

    record.fileKeyMap = new HashMap<java.io.File, String>(1);
    record.fileKeyMap.put(new java.io.File("foo.bar"), "file");

    ReflectData data = new ReflectData().addStringable(Integer.class);

    checkBinary(data, data.getSchema(M1.class), record, true);
  }

  public static class NullableStringable {
    java.math.BigDecimal number;
  }

  @Test public void testNullableStringableField() throws Exception {
    NullableStringable datum = new NullableStringable();
    datum.number = java.math.BigDecimal.TEN;

    Schema schema = ReflectData.AllowNull.get().getSchema(NullableStringable.class);
    checkBinary(schema, datum);
  }

  public static void checkBinary(ReflectData reflectData, Schema schema,
      Object datum, boolean equals) throws IOException {
    checkBinary(reflectData, schema, datum, equals, false);
  }

  private static void checkBinary(ReflectData reflectData, Schema schema,
      Object datum, boolean equals, boolean blocking) throws IOException {
    ReflectDatumWriter<Object> writer = new ReflectDatumWriter<Object>(schema);
    ByteArrayOutputStream out = new ByteArrayOutputStream();
    if (!blocking) {
      writer.write(datum, EncoderFactory.get().directBinaryEncoder(out, null));
    } else {
      writer.write(datum, new EncoderFactory().configureBlockSize(64)
          .blockingBinaryEncoder(out, null));
    }
    writer.write(datum, EncoderFactory.get().directBinaryEncoder(out, null));
    byte[] data = out.toByteArray();

    ReflectDatumReader<Object> reader = new ReflectDatumReader<Object>(schema);
    Object decoded = reader.read(null,
        DecoderFactory.get().binaryDecoder(data, null));

    assertEquals(0, reflectData.compare(datum, decoded, schema, equals));
  }

  public static void checkBinary(Schema schema, Object datum)
    throws IOException {
    checkBinary(ReflectData.get(), schema, datum, false);
  }

  /** Test that the error message contains the name of the class. */
  @Test
  public void testReflectFieldError() throws Exception {
    Object datum = "";
    try {
      ReflectData.get().getField(datum, "notAFieldOfString", 0);
    } catch (AvroRuntimeException e) {
      assertTrue(e.getMessage().contains(datum.getClass().getName()));
    }
  }

  @AvroAlias(alias="a", space="b")
  private static class AliasA { }
  @AvroAlias(alias="a", space="")
  private static class AliasB { }
  @AvroAlias(alias="a")
  private static class AliasC { }

  @Test
  public void testAvroAliasOnClass() {
    check(AliasA.class, "{\"type\":\"record\",\"name\":\"AliasA\",\"namespace\":\"org.apache.avro.reflect.TestReflect$\",\"fields\":[],\"aliases\":[\"b.a\"]}");
    check(AliasB.class, "{\"type\":\"record\",\"name\":\"AliasB\",\"namespace\":\"org.apache.avro.reflect.TestReflect$\",\"fields\":[],\"aliases\":[\"a\"]}");
    check(AliasC.class, "{\"type\":\"record\",\"name\":\"AliasC\",\"namespace\":\"org.apache.avro.reflect.TestReflect$\",\"fields\":[],\"aliases\":[\"a\"]}");
  }

  private static class ClassWithAliasOnField {
    @AvroAlias(alias = "aliasName")
    int primitiveField;
  }

  private static class ClassWithAliasAndNamespaceOnField {
    @AvroAlias(alias = "aliasName", space = "forbidden.space.entry")
    int primitiveField;
  }

  @Test
  public void testAvroAliasOnField() {

    Schema expectedSchema = SchemaBuilder.record(ClassWithAliasOnField.class.getSimpleName())
        .namespace("org.apache.avro.reflect.TestReflect$").fields().name("primitiveField").aliases("aliasName")
        .type(Schema.create(org.apache.avro.Schema.Type.INT)).noDefault().endRecord();

    check(ClassWithAliasOnField.class, expectedSchema.toString());
  }

  @Test(expected = AvroRuntimeException.class)
  public void namespaceDefinitionOnFieldAliasMustThrowException() {
    ReflectData.get().getSchema(ClassWithAliasAndNamespaceOnField.class);
  }

  private static class DefaultTest {
    @AvroDefault("1")
    int foo;
  }

  @Test
  public void testAvroDefault() {
    check(DefaultTest.class,
          "{\"type\":\"record\",\"name\":\"DefaultTest\","
          +"\"namespace\":\"org.apache.avro.reflect.TestReflect$\",\"fields\":["
          +"{\"name\":\"foo\",\"type\":\"int\",\"default\":1}]}");
  }

<<<<<<< HEAD
  public static class NullableBytesTest {
    @Nullable
    byte[] bytes;

    NullableBytesTest() {
    }

    NullableBytesTest(byte[] bytes) {
      this.bytes = bytes;
    }

    @Override
    public boolean equals(Object obj) {
      return obj instanceof NullableBytesTest
              && Arrays.equals(((NullableBytesTest) obj).bytes, this.bytes);
    }
  }

  @Test
  public void testNullableByteArrayNotNullValue() throws Exception {
    checkReadWrite(new NullableBytesTest("foo".getBytes()));
  }

  @Test
  public void testNullableByteArrayNullValue() throws Exception {
    checkReadWrite(new NullableBytesTest());
  }
=======
>>>>>>> e86c0029
  private enum DocTestEnum {
    ENUM_1,
    ENUM_2
  }

  private static class DocTest {
    @AvroDoc("Some Documentation")
    int foo;

    @AvroDoc("Some other Documentation")
    DocTestEnum enums;

    @AvroDoc("And again")
    DefaultTest defaultTest;
  }

  @Test
  public void testAvroDoc() {
    check(DocTest.class,
            "{\"type\":\"record\",\"name\":\"DocTest\",\"namespace\":\"org.apache.avro.reflect.TestReflect$\","
                    + "\"fields\":[{\"name\":\"foo\",\"type\":\"int\",\"doc\":\"Some Documentation\"},"
                    + "{\"name\":\"enums\",\"type\":{\"type\":\"enum\",\"name\":\"DocTestEnum\","
                    + "\"symbols\":[\"ENUM_1\",\"ENUM_2\"]},\"doc\":\"Some other Documentation\"},"
                    + "{\"name\":\"defaultTest\",\"type\":{\"type\":\"record\",\"name\":\"DefaultTest\","
                    + "\"fields\":[{\"name\":\"foo\",\"type\":\"int\",\"default\":1}]},\"doc\":\"And again\"}]}");
  }

}<|MERGE_RESOLUTION|>--- conflicted
+++ resolved
@@ -1074,36 +1074,6 @@
           +"{\"name\":\"foo\",\"type\":\"int\",\"default\":1}]}");
   }
 
-<<<<<<< HEAD
-  public static class NullableBytesTest {
-    @Nullable
-    byte[] bytes;
-
-    NullableBytesTest() {
-    }
-
-    NullableBytesTest(byte[] bytes) {
-      this.bytes = bytes;
-    }
-
-    @Override
-    public boolean equals(Object obj) {
-      return obj instanceof NullableBytesTest
-              && Arrays.equals(((NullableBytesTest) obj).bytes, this.bytes);
-    }
-  }
-
-  @Test
-  public void testNullableByteArrayNotNullValue() throws Exception {
-    checkReadWrite(new NullableBytesTest("foo".getBytes()));
-  }
-
-  @Test
-  public void testNullableByteArrayNullValue() throws Exception {
-    checkReadWrite(new NullableBytesTest());
-  }
-=======
->>>>>>> e86c0029
   private enum DocTestEnum {
     ENUM_1,
     ENUM_2
@@ -1131,4 +1101,58 @@
                     + "\"fields\":[{\"name\":\"foo\",\"type\":\"int\",\"default\":1}]},\"doc\":\"And again\"}]}");
   }
 
+  public static class NullableBytesTest {
+    @Nullable
+    byte[] bytes;
+
+    NullableBytesTest() {
+    }
+
+    NullableBytesTest(byte[] bytes) {
+      this.bytes = bytes;
+    }
+
+    @Override
+    public boolean equals(Object obj) {
+      return obj instanceof NullableBytesTest
+              && Arrays.equals(((NullableBytesTest) obj).bytes, this.bytes);
+    }
+  }
+
+  @Test
+  public void testNullableByteArrayNotNullValue() throws Exception {
+    checkReadWrite(new NullableBytesTest("foo".getBytes()));
+  }
+
+  @Test
+  public void testNullableByteArrayNullValue() throws Exception {
+    checkReadWrite(new NullableBytesTest());
+  }
+  private enum DocTestEnum {
+    ENUM_1,
+    ENUM_2
+  }
+
+  private static class DocTest {
+    @AvroDoc("Some Documentation")
+    int foo;
+
+    @AvroDoc("Some other Documentation")
+    DocTestEnum enums;
+
+    @AvroDoc("And again")
+    DefaultTest defaultTest;
+  }
+
+  @Test
+  public void testAvroDoc() {
+    check(DocTest.class,
+            "{\"type\":\"record\",\"name\":\"DocTest\",\"namespace\":\"org.apache.avro.reflect.TestReflect$\","
+                    + "\"fields\":[{\"name\":\"foo\",\"type\":\"int\",\"doc\":\"Some Documentation\"},"
+                    + "{\"name\":\"enums\",\"type\":{\"type\":\"enum\",\"name\":\"DocTestEnum\","
+                    + "\"symbols\":[\"ENUM_1\",\"ENUM_2\"]},\"doc\":\"Some other Documentation\"},"
+                    + "{\"name\":\"defaultTest\",\"type\":{\"type\":\"record\",\"name\":\"DefaultTest\","
+                    + "\"fields\":[{\"name\":\"foo\",\"type\":\"int\",\"default\":1}]},\"doc\":\"And again\"}]}");
+  }
+
 }