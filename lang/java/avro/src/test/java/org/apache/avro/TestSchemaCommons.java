/*
 * Licensed to the Apache Software Foundation (ASF) under one
 * or more contributor license agreements.  See the NOTICE file
 * distributed with this work for additional information
 * regarding copyright ownership.  The ASF licenses this file
 * to you under the Apache License, Version 2.0 (the
 * "License"); you may not use this file except in compliance
 * with the License.  You may obtain a copy of the License at
 *
 *     https://www.apache.org/licenses/LICENSE-2.0
 *
 * Unless required by applicable law or agreed to in writing, software
 * distributed under the License is distributed on an "AS IS" BASIS,
 * WITHOUT WARRANTIES OR CONDITIONS OF ANY KIND, either express or implied.
 * See the License for the specific language governing permissions and
 * limitations under the License.
 */
package org.apache.avro;

import java.io.File;
import java.io.IOException;
import java.util.Arrays;
import java.util.stream.Stream;

import org.apache.avro.file.DataFileReader;
import org.apache.avro.file.DataFileWriter;
import org.apache.avro.generic.GenericDatumReader;
import org.apache.avro.generic.GenericDatumWriter;
import org.apache.avro.generic.GenericRecord;
import org.apache.avro.io.DatumWriter;
import org.junit.jupiter.params.ParameterizedTest;
import org.junit.jupiter.params.provider.Arguments;
import org.junit.jupiter.params.provider.MethodSource;
import org.slf4j.Logger;
import org.slf4j.LoggerFactory;

import static org.junit.jupiter.api.Assertions.assertNotNull;
import static org.junit.jupiter.api.Assertions.assertTrue;

public class TestSchemaCommons {
  private static final Logger LOG = LoggerFactory.getLogger(TestSchemaCommons.class);

  @ParameterizedTest
  @MethodSource("sharedFolders")
  void runFolder(final File folder) throws IOException {
    final File schemaSource = new File(folder, "schema.json");
    final File data = new File(folder, "data.avro");

    if (!schemaSource.exists()) {
      LOG.warn("No 'schema.json' file on folder {}", folder.getPath());
      return;
    }
<<<<<<< HEAD
    final Schema schema = new SchemaParser().parse(schemaSource).mainSchema();
    Assertions.assertNotNull(schema);
=======
    final Schema schema = new Schema.Parser().parse(schemaSource);
    assertNotNull(schema);
>>>>>>> 515c9e0d

    if (!data.exists()) {
      LOG.warn("No 'data.avro' file on folder {}", folder.getPath());
      return;
    }

    // output file
    final String rootTest = Thread.currentThread().getContextClassLoader().getResource(".").getPath();
    final File copyData = new File(rootTest, "copy.avro");

    // Deserialize from disk
    DatumWriter<GenericRecord> datumWriter = new GenericDatumWriter<>(schema);
    GenericDatumReader<GenericRecord> datumReader = new GenericDatumReader<>(schema);
    try (DataFileReader<GenericRecord> dataFileReader = new DataFileReader<>(data, datumReader);
        DataFileWriter<GenericRecord> dataFileWriter = new DataFileWriter<>(datumWriter)) {
      dataFileWriter.create(schema, copyData);
      GenericRecord record = null;
      int counter = 0;
      while (dataFileReader.hasNext()) {
        record = dataFileReader.next();
        counter++;
        assertNotNull(record);
        dataFileWriter.append(record);
      }
      assertTrue(counter > 0, "no data in file");
    }

    // Cleanup
    assertTrue(copyData.delete());
  }

  public static Stream<Arguments> sharedFolders() {
    File root = new File("target/test-classes/share/test/data/schemas");
    return Arrays.stream(root.listFiles(File::isDirectory)).map(Arguments::of);
  }

}<|MERGE_RESOLUTION|>--- conflicted
+++ resolved
@@ -50,13 +50,8 @@
       LOG.warn("No 'schema.json' file on folder {}", folder.getPath());
       return;
     }
-<<<<<<< HEAD
     final Schema schema = new SchemaParser().parse(schemaSource).mainSchema();
-    Assertions.assertNotNull(schema);
-=======
-    final Schema schema = new Schema.Parser().parse(schemaSource);
     assertNotNull(schema);
->>>>>>> 515c9e0d
 
     if (!data.exists()) {
       LOG.warn("No 'data.avro' file on folder {}", folder.getPath());
