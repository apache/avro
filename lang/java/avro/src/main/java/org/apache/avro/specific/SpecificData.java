--- conflicted
+++ resolved
@@ -133,7 +133,6 @@
   /** Return the singleton instance. */
   public static SpecificData get() { return INSTANCE; }
 
-<<<<<<< HEAD
   /**
    * For RECORD type schemas, this method returns the SpecificData instance of the class associated with the schema,
    * in order to get the right conversions for any logical types used.
@@ -182,7 +181,7 @@
     }
     return SpecificData.get();
   }
-=======
+
   private boolean useCustomCoderFlag
     = Boolean.parseBoolean(System.getProperty("org.apache.avro.specific.use_custom_coders","false"));
 
@@ -198,7 +197,6 @@
   /** Dynamically set the value of the custom-coder feature flag.
    *  See {@link useCustomCoders}. */
   public void setCustomCoders(boolean flag) { useCustomCoderFlag = flag; }
->>>>>>> 4fad66df
 
   @Override
   protected boolean isEnum(Object datum) {
