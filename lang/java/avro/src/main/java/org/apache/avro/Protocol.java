/*
 * Licensed to the Apache Software Foundation (ASF) under one
 * or more contributor license agreements.  See the NOTICE file
 * distributed with this work for additional information
 * regarding copyright ownership.  The ASF licenses this file
 * to you under the Apache License, Version 2.0 (the
 * "License"); you may not use this file except in compliance
 * with the License.  You may obtain a copy of the License at
 *
 *     https://www.apache.org/licenses/LICENSE-2.0
 *
 * Unless required by applicable law or agreed to in writing, software
 * distributed under the License is distributed on an "AS IS" BASIS,
 * WITHOUT WARRANTIES OR CONDITIONS OF ANY KIND, either express or implied.
 * See the License for the specific language governing permissions and
 * limitations under the License.
 */
package org.apache.avro;

import com.fasterxml.jackson.core.JsonGenerator;
import com.fasterxml.jackson.core.JsonParser;
import com.fasterxml.jackson.databind.JsonNode;
import org.apache.avro.Schema.Field;
import org.apache.avro.Schema.Field.Order;

import java.io.ByteArrayInputStream;
import java.io.File;
import java.io.IOException;
import java.io.InputStream;
import java.io.StringWriter;
import java.nio.charset.StandardCharsets;
import java.security.MessageDigest;
import java.util.ArrayList;
import java.util.Arrays;
import java.util.Collection;
import java.util.Collections;
import java.util.HashSet;
import java.util.Iterator;
import java.util.LinkedHashMap;
import java.util.List;
import java.util.Map;
import java.util.Objects;
import java.util.Set;

/**
 * A set of messages forming an application protocol.
 * <p>
 * A protocol consists of:
 * <ul>
 * <li>a <i>name</i> for the protocol;
 * <li>an optional <i>namespace</i>, further qualifying the name;
 * <li>a list of <i>types</i>, or named {@link Schema schemas};
 * <li>a list of <i>errors</i>, or named {@link Schema schemas} for exceptions;
 * <li>a list of named <i>messages</i>, each of which specifies,
 * <ul>
 * <li><i>request</i>, the parameter schemas;
 * <li>one of either;
 * <ul>
 * <li>one-way</li>
 * </ul>
 * or
 * <ul>
 * <li><i>response</i>, the response schema;
 * <li><i>errors</i>, an optional list of potential error schema names.
 * </ul>
 * </ul>
 * </ul>
 */
public class Protocol extends JsonProperties {
  /** The version of the protocol specification implemented here. */
  public static final long VERSION = 1;

  // Support properties for both Protocol and Message objects
  private static final Set<String> MESSAGE_RESERVED = Collections
      .unmodifiableSet(new HashSet<>(Arrays.asList("doc", "response", "request", "errors", "one-way")));

  private static final Set<String> FIELD_RESERVED = Collections
      .unmodifiableSet(new HashSet<>(Arrays.asList("name", "type", "doc", "default", "aliases")));

  /** A protocol message. */
  public class Message extends JsonProperties {
    private final String name;
    private final String doc;
    private final Schema request;

    /** Construct a message. */
    private Message(String name, String doc, JsonProperties propMap, Schema request) {
      super(MESSAGE_RESERVED);
      this.name = name;
      this.doc = doc;
      this.request = request;

      if (propMap != null)
        // copy props
        addAllProps(propMap);
    }

    private Message(String name, String doc, Map<String, ?> propMap, Schema request) {
      super(MESSAGE_RESERVED, propMap);
      this.name = name;
      this.doc = doc;
      this.request = request;
    }

    /** The name of this message. */
    public String getName() {
      return name;
    }

    /** The parameters of this message. */
    public Schema getRequest() {
      return request;
    }

    /** The returned data. */
    public Schema getResponse() {
      return Schema.create(Schema.Type.NULL);
    }

    /** Errors that might be thrown. */
    public Schema getErrors() {
      return Schema.createUnion(Collections.emptyList());
    }

    /** Returns true if this is a one-way message, with no response or errors. */
    public boolean isOneWay() {
      return true;
    }

    @Override
    public String toString() {
      try {
        StringWriter writer = new StringWriter();
        JsonGenerator gen = Schema.FACTORY.createGenerator(writer);
        toJson(new HashSet<>(), gen);
        gen.flush();
        return writer.toString();
      } catch (IOException e) {
        throw new AvroRuntimeException(e);
      }
    }

    void toJson(Set<String> knownNames, JsonGenerator gen) throws IOException {
      gen.writeStartObject();
      if (doc != null)
        gen.writeStringField("doc", doc);
      writeProps(gen); // write out properties
      gen.writeFieldName("request");
      request.fieldsToJson(knownNames, namespace, gen);

      toJson1(knownNames, gen);
      gen.writeEndObject();
    }

    void toJson1(Set<String> knownNames, JsonGenerator gen) throws IOException {
      gen.writeStringField("response", "null");
      gen.writeBooleanField("one-way", true);
    }

    @Override
    public boolean equals(Object o) {
      if (o == this)
        return true;
      if (!(o instanceof Message))
        return false;
      Message that = (Message) o;
      return this.name.equals(that.name) && this.request.equals(that.request) && propsEqual(that);
    }

    @Override
    public int hashCode() {
      return name.hashCode() + request.hashCode() + propsHashCode();
    }

    public String getDoc() {
      return doc;
    }
  }

  private final class TwoWayMessage extends Message {
    private final Schema response;
    private final Schema errors;

    /** Construct a message. */
    private TwoWayMessage(String name, String doc, Map<String, ?> propMap, Schema request, Schema response,
        Schema errors) {
      super(name, doc, propMap, request);
      this.response = response;
      this.errors = errors;
    }

    private TwoWayMessage(String name, String doc, JsonProperties propMap, Schema request, Schema response,
        Schema errors) {
      super(name, doc, propMap, request);
      this.response = response;
      this.errors = errors;
    }

    @Override
    public Schema getResponse() {
      return response;
    }

    @Override
    public Schema getErrors() {
      return errors;
    }

    @Override
    public boolean isOneWay() {
      return false;
    }

    @Override
    public boolean equals(Object o) {
      if (!super.equals(o))
        return false;
      if (!(o instanceof TwoWayMessage))
        return false;
      TwoWayMessage that = (TwoWayMessage) o;
      return this.response.equals(that.response) && this.errors.equals(that.errors);
    }

    @Override
    public int hashCode() {
      return super.hashCode() + response.hashCode() + errors.hashCode();
    }

    @Override
    void toJson1(Set<String> knownNames, JsonGenerator gen) throws IOException {
      gen.writeFieldName("response");
      response.toJson(knownNames, namespace, gen);

      List<Schema> errs = errors.getTypes(); // elide system error
      if (errs.size() > 1) {
        Schema union = Schema.createUnion(errs.subList(1, errs.size()));
        gen.writeFieldName("errors");
        union.toJson(knownNames, namespace, gen);
      }
    }

  }

  private String name;
  private String namespace;
  private String doc;

  private ParseContext context = new ParseContext();
  private final Map<String, Message> messages = new LinkedHashMap<>();
  private byte[] md5;

  /** An error that can be thrown by any message. */
  public static final Schema SYSTEM_ERROR = Schema.create(Schema.Type.STRING);

  /** Union type for generating system errors. */
  public static final Schema SYSTEM_ERRORS = Schema.createUnion(Collections.singletonList(SYSTEM_ERROR));

  private static final Set<String> PROTOCOL_RESERVED = Collections
      .unmodifiableSet(new HashSet<>(Arrays.asList("namespace", "protocol", "doc", "messages", "types", "errors")));

  private Protocol() {
    super(PROTOCOL_RESERVED);
  }

  /**
   * Constructs a similar Protocol instance with the same {@code name},
   * {@code doc}, and {@code namespace} as {code p} has. It also copies all the
   * {@code props}.
   */
  @SuppressWarnings("CopyConstructorMissesField")
  public Protocol(Protocol p) {
    this(p.getName(), p.getDoc(), p.getNamespace());
    putAll(p);
  }

  public Protocol(String name, String doc, String namespace) {
    super(PROTOCOL_RESERVED);
    setName(name, namespace);
    this.doc = doc;
  }

  public Protocol(String name, String namespace) {
    this(name, null, namespace);
  }

  private void setName(String name, String namespace) {
    int lastDot = name.lastIndexOf('.');
    if (lastDot < 0) {
      this.name = name;
      this.namespace = namespace;
    } else {
      this.name = name.substring(lastDot + 1);
      this.namespace = name.substring(0, lastDot);
    }
    if (this.namespace != null && this.namespace.isEmpty()) {
      this.namespace = null;
    }
  }

  /** The name of this protocol. */
  public String getName() {
    return name;
  }

  /** The namespace of this protocol. Qualifies its name. */
  public String getNamespace() {
    return namespace;
  }

  /** Doc string for this protocol. */
  public String getDoc() {
    return doc;
  }

  /** The types of this protocol. */
  public Collection<Schema> getTypes() {
    return context.resolveAllSchemas();
  }

  /** @deprecated can return invalid schemata: do NOT use! */
  @Deprecated
  public Collection<Schema> getUnresolvedTypes() {
    return context.typesByName().values();
  }

  /** Returns the named type. */
  public Schema getType(String name) {
    Schema namedSchema = null;
    if (!name.contains(".")) {
      namedSchema = context.getNamedSchema(namespace + "." + name);
    }
    return namedSchema != null ? namedSchema : context.getNamedSchema(name);
  }

  /** Set the types of this protocol. */
  public void setTypes(Collection<Schema> newTypes) {
    context = new ParseContext();
    for (Schema s : newTypes)
      context.put(s);
    context.commit();
  }

  /** The messages of this protocol. */
  public Map<String, Message> getMessages() {
    return messages;
  }

  /** Create a one-way message. */
  @Deprecated
  public Message createMessage(String name, String doc, Schema request) {
    return new Message(name, doc, Collections.emptyMap(), request);
  }

  /**
   * Create a one-way message using the {@code name}, {@code doc}, and
   * {@code props} of {@code m}.
   */
  public Message createMessage(Message m, Schema request) {
    return new Message(m.name, m.doc, m, request);
  }

  /** Create a one-way message. */
  public Message createMessage(String name, String doc, JsonProperties propMap, Schema request) {
    return new Message(name, doc, propMap, request);
  }

  /** Create a one-way message. */
  public Message createMessage(String name, String doc, Map<String, ?> propMap, Schema request) {
    return new Message(name, doc, propMap, request);
  }

  /** Create a two-way message. */
  @Deprecated
  public Message createMessage(String name, String doc, Schema request, Schema response, Schema errors) {
    return new TwoWayMessage(name, doc, new LinkedHashMap<String, String>(), request, response, errors);
  }

  /**
   * Create a two-way message using the {@code name}, {@code doc}, and
   * {@code props} of {@code m}.
   */
  public Message createMessage(Message m, Schema request, Schema response, Schema errors) {
    return new TwoWayMessage(m.getName(), m.getDoc(), m, request, response, errors);
  }

  /** Create a two-way message. */
  public Message createMessage(String name, String doc, JsonProperties propMap, Schema request, Schema response,
      Schema errors) {
    return new TwoWayMessage(name, doc, propMap, request, response, errors);
  }

  /** Create a two-way message. */
  public Message createMessage(String name, String doc, Map<String, ?> propMap, Schema request, Schema response,
      Schema errors) {
    return new TwoWayMessage(name, doc, propMap, request, response, errors);
  }

  @Override
  public boolean equals(Object o) {
    if (o == this)
      return true;
    if (!(o instanceof Protocol))
      return false;
    Protocol that = (Protocol) o;
<<<<<<< HEAD
    return this.name.equals(that.name) && this.namespace.equals(that.namespace)
        && this.context.resolveAllSchemas().equals(that.context.resolveAllSchemas())
        && this.messages.equals(that.messages) && this.propsEqual(that);
=======
    return Objects.equals(this.name, that.name) && Objects.equals(this.namespace, that.namespace)
        && Objects.equals(this.types, that.types) && Objects.equals(this.messages, that.messages)
        && this.propsEqual(that);
>>>>>>> 44a23554
  }

  @Override
  public int hashCode() {
<<<<<<< HEAD
    return name.hashCode() + namespace.hashCode() + context.hashCode() + messages.hashCode() + propsHashCode();
=======
    return 31 * Objects.hash(name, namespace, types, messages) + propsHashCode();
>>>>>>> 44a23554
  }

  /** Render this as <a href="https://json.org/">JSON</a>. */
  @Override
  public String toString() {
    return toString(false);
  }

  /**
   * Render this as <a href="https://json.org/">JSON</a>.
   *
   * @param pretty if true, pretty-print JSON.
   */
  public String toString(boolean pretty) {
    try {
      StringWriter writer = new StringWriter();
      JsonGenerator gen = Schema.FACTORY.createGenerator(writer);
      if (pretty)
        gen.useDefaultPrettyPrinter();
      toJson(gen);
      gen.flush();
      return writer.toString();
    } catch (IOException e) {
      throw new AvroRuntimeException(e);
    }
  }

  void toJson(JsonGenerator gen) throws IOException {
    gen.writeStartObject();
    gen.writeStringField("protocol", name);
    if (namespace != null) {
      gen.writeStringField("namespace", namespace);
    }

    if (doc != null)
      gen.writeStringField("doc", doc);
    writeProps(gen);
    gen.writeArrayFieldStart("types");
    Set<String> knownNames = new HashSet<>();
    for (Schema type : context.resolveAllSchemas())
      if (!knownNames.contains(type.getFullName()))
        type.toJson(knownNames, namespace, gen);
    gen.writeEndArray();

    gen.writeObjectFieldStart("messages");
    for (Map.Entry<String, Message> e : messages.entrySet()) {
      gen.writeFieldName(e.getKey());
      e.getValue().toJson(knownNames, gen);
    }
    gen.writeEndObject();
    gen.writeEndObject();
  }

  /** Return the MD5 hash of the text of this protocol. */
  public byte[] getMD5() {
    if (md5 == null)
      try {
        md5 = MessageDigest.getInstance("MD5").digest(this.toString().getBytes(StandardCharsets.UTF_8));
      } catch (Exception e) {
        throw new AvroRuntimeException(e);
      }
    return md5;
  }

  /** Read a protocol from a Json file. */
  public static Protocol parse(File file) throws IOException {
    try (JsonParser jsonParser = Schema.FACTORY.createParser(file)) {
      return parse(jsonParser);
    }
  }

  /** Read a protocol from a Json stream. */
  public static Protocol parse(InputStream stream) throws IOException {
    return parse(Schema.FACTORY.createParser(stream));
  }

  /** Read a protocol from one or more json strings */
  public static Protocol parse(String string, String... more) {
    StringBuilder b = new StringBuilder(string);
    for (String part : more)
      b.append(part);
    return parse(b.toString());
  }

  /** Read a protocol from a Json string. */
  public static Protocol parse(String string) {
    try {
      return parse(Schema.FACTORY.createParser(new ByteArrayInputStream(string.getBytes(StandardCharsets.UTF_8))));
    } catch (IOException e) {
      throw new AvroRuntimeException(e);
    }
  }

  private static Protocol parse(JsonParser parser) {
    try {
      Protocol protocol = new Protocol();
      protocol.parse((JsonNode) Schema.MAPPER.readTree(parser));
      return protocol;
    } catch (IOException e) {
      throw new SchemaParseException(e);
    }
  }

  private void parse(JsonNode json) {
    parseNameAndNamespace(json);
    parseTypes(json);
    parseMessages(json);
    parseDoc(json);
    parseProps(json);

    context.commit();
    context.resolveAllSchemas();
    resolveMessageSchemata();
  }

  private void resolveMessageSchemata() {
    for (Map.Entry<String, Message> entry : messages.entrySet()) {
      Message oldValue = entry.getValue();
      Message newValue;
      if (oldValue.isOneWay()) {
        newValue = createMessage(oldValue.getName(), oldValue.getDoc(), oldValue,
            context.resolve(oldValue.getRequest()));
      } else {
        Schema request = context.resolve(oldValue.getRequest());
        Schema response = context.resolve(oldValue.getResponse());
        Schema errors = context.resolve(oldValue.getErrors());
        newValue = createMessage(oldValue.getName(), oldValue.getDoc(), oldValue, request, response, errors);
      }
      entry.setValue(newValue);
    }
  }

  private void parseNameAndNamespace(JsonNode json) {
    JsonNode nameNode = json.get("protocol");
    if (nameNode == null) {
      throw new SchemaParseException("No protocol name specified: " + json);
    }
    JsonNode namespaceNode = json.get("namespace");
    String namespace = namespaceNode == null ? null : namespaceNode.textValue();

    setName(nameNode.textValue(), namespace);
  }

  private void parseDoc(JsonNode json) {
    this.doc = parseDocNode(json);
  }

  private String parseDocNode(JsonNode json) {
    JsonNode nameNode = json.get("doc");
    if (nameNode == null)
      return null; // no doc defined
    return nameNode.textValue();
  }

  private void parseTypes(JsonNode json) {
    JsonNode defs = json.get("types");
    if (defs == null)
      return; // no types defined
    if (!defs.isArray())
      throw new SchemaParseException("Types not an array: " + defs);

    for (JsonNode type : defs) {
      if (!type.isObject())
        throw new SchemaParseException("Type not an object: " + type);
      Schema.parse(type, context, namespace);
    }
  }

  private void parseProps(JsonNode json) {
    for (Iterator<String> i = json.fieldNames(); i.hasNext();) {
      String p = i.next(); // add non-reserved as props
      if (!PROTOCOL_RESERVED.contains(p))
        this.addProp(p, json.get(p));
    }
  }

  private void parseMessages(JsonNode json) {
    JsonNode defs = json.get("messages");
    if (defs == null)
      return; // no messages defined
    for (Iterator<String> i = defs.fieldNames(); i.hasNext();) {
      String prop = i.next();
      this.messages.put(prop, parseMessage(prop, defs.get(prop)));
    }
  }

  private Message parseMessage(String messageName, JsonNode json) {
    String doc = parseDocNode(json);

    Map<String, JsonNode> mProps = new LinkedHashMap<>();
    for (Iterator<String> i = json.fieldNames(); i.hasNext();) {
      String p = i.next(); // add non-reserved as props
      if (!MESSAGE_RESERVED.contains(p))
        mProps.put(p, json.get(p));
    }

    JsonNode requestNode = json.get("request");
    if (requestNode == null || !requestNode.isArray())
      throw new SchemaParseException("No request specified: " + json);
    List<Field> fields = new ArrayList<>();
    for (JsonNode field : requestNode) {
      JsonNode fieldNameNode = field.get("name");
      if (fieldNameNode == null)
        throw new SchemaParseException("No param name: " + field);
      JsonNode fieldTypeNode = field.get("type");
      if (fieldTypeNode == null)
        throw new SchemaParseException("No param type: " + field);
      String name = fieldNameNode.textValue();
      String fieldDoc = null;
      JsonNode fieldDocNode = field.get("doc");
      if (fieldDocNode != null)
        fieldDoc = fieldDocNode.textValue();
      Field newField = new Field(name, Schema.parse(fieldTypeNode, context, namespace), fieldDoc, field.get("default"),
          true, Order.ASCENDING);
      Set<String> aliases = Schema.parseAliases(field);
      if (aliases != null) { // add aliases
        for (String alias : aliases)
          newField.addAlias(alias);
      }

      Iterator<String> i = field.fieldNames();
      while (i.hasNext()) { // add properties
        String prop = i.next();
        if (!FIELD_RESERVED.contains(prop)) // ignore reserved
          newField.addProp(prop, field.get(prop));
      }
      fields.add(newField);
    }
    Schema request = Schema.createRecord(null, null, null, false, fields);

    boolean oneWay = false;
    JsonNode oneWayNode = json.get("one-way");
    if (oneWayNode != null) {
      if (!oneWayNode.isBoolean())
        throw new SchemaParseException("one-way must be boolean: " + json);
      oneWay = oneWayNode.booleanValue();
    }

    JsonNode responseNode = json.get("response");
    if (!oneWay && responseNode == null)
      throw new SchemaParseException("No response specified: " + json);

    JsonNode decls = json.get("errors");

    if (oneWay) {
      if (decls != null)
        throw new SchemaParseException("one-way can't have errors: " + json);
      if (responseNode != null && Schema.parse(responseNode, context, namespace).getType() != Schema.Type.NULL)
        throw new SchemaParseException("One way response must be null: " + json);
      return new Message(messageName, doc, mProps, request);
    }

    Schema response = Schema.parse(responseNode, context, namespace);

    List<Schema> errs = new ArrayList<>();
    errs.add(SYSTEM_ERROR); // every method can throw
    if (decls != null) {
      if (!decls.isArray())
        throw new SchemaParseException("Errors not an array: " + json);
      for (JsonNode decl : decls) {
        String name = decl.textValue();
        Schema schema = this.context.find(name, namespace);
        if (schema == null)
          throw new SchemaParseException("Undefined error: " + name);
        if (!schema.isError())
          throw new SchemaParseException("Not an error: " + name);
        errs.add(schema);
      }
    }

    return new TwoWayMessage(messageName, doc, mProps, request, response, Schema.createUnion(errs));
  }

  public static void main(String[] args) throws Exception {
    System.out.println(Protocol.parse(new File(args[0])));
  }
}<|MERGE_RESOLUTION|>--- conflicted
+++ resolved
@@ -39,6 +39,7 @@
 import java.util.LinkedHashMap;
 import java.util.List;
 import java.util.Map;
+import java.util.Objects;
 import java.util.Objects;
 import java.util.Set;
 
@@ -402,24 +403,14 @@
     if (!(o instanceof Protocol))
       return false;
     Protocol that = (Protocol) o;
-<<<<<<< HEAD
-    return this.name.equals(that.name) && this.namespace.equals(that.namespace)
-        && this.context.resolveAllSchemas().equals(that.context.resolveAllSchemas())
-        && this.messages.equals(that.messages) && this.propsEqual(that);
-=======
     return Objects.equals(this.name, that.name) && Objects.equals(this.namespace, that.namespace)
-        && Objects.equals(this.types, that.types) && Objects.equals(this.messages, that.messages)
+        && Objects.equals(this.context.resolveAllSchemas(), that.context.resolveAllSchemas()) && Objects.equals(this.messages, that.messages)
         && this.propsEqual(that);
->>>>>>> 44a23554
   }
 
   @Override
   public int hashCode() {
-<<<<<<< HEAD
-    return name.hashCode() + namespace.hashCode() + context.hashCode() + messages.hashCode() + propsHashCode();
-=======
-    return 31 * Objects.hash(name, namespace, types, messages) + propsHashCode();
->>>>>>> 44a23554
+    return 31 * Objects.hash(name, namespace, context, messages) + propsHashCode();
   }
 
   /** Render this as <a href="https://json.org/">JSON</a>. */
