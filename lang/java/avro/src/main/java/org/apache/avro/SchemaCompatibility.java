/**
 * Licensed to the Apache Software Foundation (ASF) under one
 * or more contributor license agreements.  See the NOTICE file
 * distributed with this work for additional information
 * regarding copyright ownership.  The ASF licenses this file
 * to you under the Apache License, Version 2.0 (the
 * "License"); you may not use this file except in compliance
 * with the License.  You may obtain a copy of the License at
 *
 *     http://www.apache.org/licenses/LICENSE-2.0
 *
 * Unless required by applicable law or agreed to in writing, software
 * distributed under the License is distributed on an "AS IS" BASIS,
 * WITHOUT WARRANTIES OR CONDITIONS OF ANY KIND, either express or implied.
 * See the License for the specific language governing permissions and
 * limitations under the License.
 */
package org.apache.avro;

import java.util.ArrayDeque;
import java.util.ArrayList;
import java.util.Arrays;
import java.util.Collections;
import java.util.Deque;
import java.util.HashMap;
import java.util.List;
import java.util.Map;
import java.util.Set;
import java.util.TreeSet;

import org.apache.avro.Schema.Field;
import org.apache.avro.Schema.Type;
import org.slf4j.Logger;
import org.slf4j.LoggerFactory;

/**
 * Evaluate the compatibility between a reader schema and a writer schema.
 * A reader and a writer schema are declared compatible if all datum instances of the writer
 * schema can be successfully decoded using the specified reader schema.
 */
public class SchemaCompatibility {
  private static final Logger LOG = LoggerFactory.getLogger(SchemaCompatibility.class);

  /** Utility class cannot be instantiated. */
  private SchemaCompatibility() {
  }

  /** Message to annotate reader/writer schema pairs that are compatible. */
  public static final String READER_WRITER_COMPATIBLE_MESSAGE =
      "Reader schema can always successfully decode data written using the writer schema.";

  /**
   * Validates that the provided reader schema can be used to decode avro data written with the
   * provided writer schema.
   * @param reader schema to check.
   * @param writer schema to check.
   * @return a result object identifying any compatibility errors.
   */
  public static SchemaPairCompatibility checkReaderWriterCompatibility(
      final Schema reader,
      final Schema writer
  ) {
    final SchemaCompatibilityResult compatibility =
        new ReaderWriterCompatiblityChecker()
            .getCompatibility(reader, writer);

    final String message;
    switch (compatibility.getCompatibility()) {
      case INCOMPATIBLE: {
        message = String.format(
            "Data encoded using writer schema:%n%s%n"
            + "will or may fail to decode using reader schema:%n%s%n",
            writer.toString(true),
            reader.toString(true));
        break;
      }
      case COMPATIBLE: {
        message = READER_WRITER_COMPATIBLE_MESSAGE;
        break;
      }
      default: throw new AvroRuntimeException("Unknown compatibility: " + compatibility);
    }

    return new SchemaPairCompatibility(
        compatibility,
        reader,
        writer,
        message);
  }

  // -----------------------------------------------------------------------------------------------

  /**
   * Tests the equality of two Avro named schemas.
   *
   * <p> Matching includes reader name aliases. </p>
   *
   * @param reader Named reader schema.
   * @param writer Named writer schema.
   * @return whether the names of the named schemas match or not.
   */
  public static boolean schemaNameEquals(final Schema reader, final Schema writer) {
    final String writerFullName = writer.getFullName();
    if (objectsEqual(reader.getFullName(), writerFullName)) {
      return true;
    }
    // Apply reader aliases:
    if (reader.getAliases().contains(writerFullName)) {
      return true;
    }
    return false;
  }

  /**
   * Identifies the writer field that corresponds to the specified reader field.
   *
   * <p> Matching includes reader name aliases. </p>
   *
   * @param writerSchema Schema of the record where to look for the writer field.
   * @param readerField Reader field to identify the corresponding writer field of.
   * @return the writer field, if any does correspond, or None.
   */
  public static Field lookupWriterField(final Schema writerSchema, final Field readerField) {
    assert (writerSchema.getType() == Type.RECORD);
    final List<Field> writerFields = new ArrayList<Field>();
    final Field direct = writerSchema.getField(readerField.name());
    if (direct != null) {
      writerFields.add(direct);
    }
    for (final String readerFieldAliasName : readerField.aliases()) {
      final Field writerField = writerSchema.getField(readerFieldAliasName);
      if (writerField != null) {
        writerFields.add(writerField);
      }
    }
    switch (writerFields.size()) {
      case 0: return null;
      case 1: return writerFields.get(0);
      default: {
        throw new AvroRuntimeException(String.format(
            "Reader record field %s matches multiple fields in writer record schema %s",
            readerField, writerSchema));
      }
    }
  }

  /**
   * Reader/writer schema pair that can be used as a key in a hash map.
   *
   * This reader/writer pair differentiates Schema objects based on their system hash code.
   */
  private static final class ReaderWriter {
    private final Schema mReader;
    private final Schema mWriter;

    /**
     * Initializes a new reader/writer pair.
     *
     * @param reader Reader schema.
     * @param writer Writer schema.
     */
    public ReaderWriter(final Schema reader, final Schema writer) {
      mReader = reader;
      mWriter = writer;
    }

    /** {@inheritDoc} */
    @Override
    public int hashCode() {
      return System.identityHashCode(mReader) ^ System.identityHashCode(mWriter);
    }

    /** {@inheritDoc} */
    @Override
    public boolean equals(Object obj) {
      if (!(obj instanceof ReaderWriter)) {
        return false;
      }
      final ReaderWriter that = (ReaderWriter) obj;
      // Use pointer comparison here:
      return (this.mReader == that.mReader)
          && (this.mWriter == that.mWriter);
    }

    /** {@inheritDoc} */
    @Override
    public String toString() {
      return String.format("ReaderWriter{reader:%s, writer:%s}", mReader, mWriter);
    }
  }

  /**
   * Determines the compatibility of a reader/writer schema pair.
   *
   * <p> Provides memoization to handle recursive schemas. </p>
   */
  private static final class ReaderWriterCompatiblityChecker {
    private static final String ROOT_REFERENCE_TOKEN = "";
    private final Map<ReaderWriter, SchemaCompatibilityResult> mMemoizeMap =
        new HashMap<ReaderWriter, SchemaCompatibilityResult>();

    /**
     * Reports the compatibility of a reader/writer schema pair.
     *
     * <p> Memoizes the compatibility results. </p>
     *
     * @param reader Reader schema to test.
     * @param writer Writer schema to test.
     * @return the compatibility of the reader/writer schema pair.
     */
    public SchemaCompatibilityResult getCompatibility(
        final Schema reader,
        final Schema writer
    ) {
      Deque<String> location = new ArrayDeque<String>();
      return getCompatibility(ROOT_REFERENCE_TOKEN, reader, writer, location);
    }

    /**
     * Reports the compatibility of a reader/writer schema pair.
     * <p> Memoizes the compatibility results. </p>
     * @param referenceToken The equivalent JSON pointer reference token representation of the schema node being visited.
     * @param reader Reader schema to test.
     * @param writer Writer schema to test.
     * @param location Stack with which to track the location within the schema.
     * @return the compatibility of the reader/writer schema pair.
     */
    private SchemaCompatibilityResult getCompatibility(
        String referenceToken,
        final Schema reader,
        final Schema writer,
        final Deque<String> location) {
      location.addFirst(referenceToken);
      LOG.debug("Checking compatibility of reader {} with writer {}", reader, writer);
      final ReaderWriter pair = new ReaderWriter(reader, writer);
      SchemaCompatibilityResult result = mMemoizeMap.get(pair);
      if (result != null) {
        if (result.getCompatibility() == SchemaCompatibilityType.RECURSION_IN_PROGRESS) {
          // Break the recursion here.
          // schemas are compatible unless proven incompatible:
          result = SchemaCompatibilityResult.compatible();
        }
      } else {
        // Mark this reader/writer pair as "in progress":
        mMemoizeMap.put(pair, SchemaCompatibilityResult.recursionInProgress());
        result = calculateCompatibility(reader, writer, location);
        mMemoizeMap.put(pair, result);
      }
      location.removeFirst();
      return result;
    }

    /**
     * Calculates the compatibility of a reader/writer schema pair.
     *
     * <p>
     * Relies on external memoization performed by {@link #getCompatibility(Schema, Schema)}.
     * </p>
     *
     * @param reader Reader schema to test.
     * @param writer Writer schema to test.
     * @param location Stack with which to track the location within the schema.
     * @return the compatibility of the reader/writer schema pair.
     */
    private SchemaCompatibilityResult calculateCompatibility(
        final Schema reader,
        final Schema writer,
        final Deque<String> location
    ) {
      assert (reader != null);
      assert (writer != null);
      SchemaCompatibilityResult result = SchemaCompatibilityResult.compatible();

      if (reader.getType() == writer.getType()) {
        switch (reader.getType()) {
          case NULL:
          case BOOLEAN:
          case INT:
          case LONG:
          case FLOAT:
          case DOUBLE:
          case BYTES:
            return isDecimal(reader, writer) ?
              checkDecimalScaleAndPrecision(reader, writer) : SchemaCompatibilityResult.compatible();
          case STRING: {
            return result;
          }
          case ARRAY: {
            return result.mergedWith(getCompatibility("items", reader.getElementType(), writer.getElementType(), location));
          }
          case MAP: {
            return result.mergedWith(getCompatibility("values", reader.getValueType(), writer.getValueType(), location));
          }
          case FIXED: {
<<<<<<< HEAD
            SchemaCompatibilityResult nameCheck = checkSchemaNames(reader, writer);
            if (nameCheck.getCompatibility() == SchemaCompatibilityType.INCOMPATIBLE) {
              return nameCheck;
            }
            SchemaCompatibilityResult fixedCheck = checkFixedSize(reader, writer);
            if (fixedCheck.getCompatibility() == SchemaCompatibilityType.INCOMPATIBLE) {
              return fixedCheck;
            }
            return isDecimal(reader, writer) ?
              checkDecimalScaleAndPrecision(reader, writer) : SchemaCompatibilityResult.compatible();
=======
            result = result.mergedWith(checkSchemaNames(reader, writer, location));
            return result.mergedWith(checkFixedSize(reader, writer, location));
>>>>>>> 2df0775d
          }
          case ENUM: {
            result = result.mergedWith(checkSchemaNames(reader, writer, location));
            return result.mergedWith(checkReaderEnumContainsAllWriterEnumSymbols(reader, writer, location));
          }
          case RECORD: {
            result = result.mergedWith(checkSchemaNames(reader, writer, location));
            return result.mergedWith(checkReaderWriterRecordFields(reader, writer, location));
          }
          case UNION: {
            // Check that each individual branch of the writer union can be decoded:
            int i = 0;
            for (final Schema writerBranch : writer.getTypes()) {
              location.addFirst(Integer.toString(i));
              SchemaCompatibilityResult compatibility = getCompatibility(reader, writerBranch);
              if (compatibility.getCompatibility() == SchemaCompatibilityType.INCOMPATIBLE) {
                String message = String.format("reader union lacking writer type: %s",
                    writerBranch.getType());
                result = result.mergedWith(SchemaCompatibilityResult.incompatible(
                    SchemaIncompatibilityType.MISSING_UNION_BRANCH,
                    reader, writer, message, asList(location)));
              }
              location.removeFirst();
              i++;
            }
            // Each schema in the writer union can be decoded with the reader:
            return result;
          }

          default: {
            throw new AvroRuntimeException("Unknown schema type: " + reader.getType());
          }
        }

      } else {
        // Reader and writer have different schema types:

        // Reader compatible with all branches of a writer union is compatible
        if (writer.getType() == Schema.Type.UNION) {
          for (Schema s : writer.getTypes()) {
            result = result.mergedWith(getCompatibility(reader, s));
          }
          return result;
        }

        switch (reader.getType()) {
          case NULL:
            return result.mergedWith(typeMismatch(reader, writer, location));
          case BOOLEAN:
            return result.mergedWith(typeMismatch(reader, writer, location));
          case INT:
            return result.mergedWith(typeMismatch(reader, writer, location));
          case LONG: {
            return (writer.getType() == Type.INT)
                ? result
                : result.mergedWith(typeMismatch(reader, writer, location));
          }
          case FLOAT: {
            return ((writer.getType() == Type.INT)
                || (writer.getType() == Type.LONG))
                ? result
                : result.mergedWith(typeMismatch(reader, writer, location));

          }
          case DOUBLE: {
            return ((writer.getType() == Type.INT)
                || (writer.getType() == Type.LONG)
                || (writer.getType() == Type.FLOAT))
                ? result
                : result.mergedWith(typeMismatch(reader, writer, location));
          }
          case BYTES: {
            return (writer.getType() == Type.STRING)
                ? result
                : result.mergedWith(typeMismatch(reader, writer, location));
          }
          case STRING: {
            return (writer.getType() == Type.BYTES)
                ? result
                : result.mergedWith(typeMismatch(reader, writer, location));
          }

          case ARRAY:
            return result.mergedWith(typeMismatch(reader, writer, location));
          case MAP:
            return result.mergedWith(typeMismatch(reader, writer, location));
          case FIXED:
            return result.mergedWith(typeMismatch(reader, writer, location));
          case ENUM:
            return result.mergedWith(typeMismatch(reader, writer, location));
          case RECORD:
            return result.mergedWith(typeMismatch(reader, writer, location));
          case UNION: {
            for (final Schema readerBranch : reader.getTypes()) {
              SchemaCompatibilityResult compatibility = getCompatibility(readerBranch, writer);
              if (compatibility.getCompatibility() == SchemaCompatibilityType.COMPATIBLE) {
                return result;
              }
            }
            // No branch in the reader union has been found compatible with the writer schema:
            String message = String.format("reader union lacking writer type: %s", writer.getType());
            return result.mergedWith(SchemaCompatibilityResult.incompatible(
                SchemaIncompatibilityType.MISSING_UNION_BRANCH,
                reader, writer, message, asList(location)));
          }

          default: {
            throw new AvroRuntimeException("Unknown schema type: " + reader.getType());
          }
        }
      }
    }

    private SchemaCompatibilityResult checkDecimalScaleAndPrecision(Schema reader, Schema writer) {
      LogicalTypes.Decimal readerLogicalType = (LogicalTypes.Decimal) reader.getLogicalType();
      LogicalTypes.Decimal writerLogicalType = (LogicalTypes.Decimal) writer.getLogicalType();
      if (readerLogicalType.getScale() == writerLogicalType.getScale()
        && readerLogicalType.getPrecision() == writerLogicalType.getPrecision()) {
        return SchemaCompatibilityResult.compatible();
      }
      return SchemaCompatibilityResult.incompatible(
        SchemaIncompatibilityType.DECIMAL_SCALE_OR_PRECISION_MISMATCH,
              reader, writer,
              String.format(
                      "Decimal (precision,scale) doesn't match for reader (%s,%s) and writer (%s,%s) schemas",
                      ((LogicalTypes.Decimal) reader.getLogicalType()).getPrecision(),
                      ((LogicalTypes.Decimal) reader.getLogicalType()).getScale(),
                      ((LogicalTypes.Decimal) writer.getLogicalType()).getPrecision(),
                      ((LogicalTypes.Decimal) writer.getLogicalType()).getScale())
      );
    }

    private boolean isDecimal(Schema reader, Schema writer) {
      return reader.getLogicalType() instanceof LogicalTypes.Decimal
              && writer.getLogicalType() instanceof LogicalTypes.Decimal;
    }

    private SchemaCompatibilityResult checkReaderWriterRecordFields(final Schema reader,
        final Schema writer,
        final Deque<String> location) {
      SchemaCompatibilityResult result = SchemaCompatibilityResult.compatible();
      location.addFirst("fields");
      // Check that each field in the reader record can be populated from the writer record:
      for (final Field readerField : reader.getFields()) {
        location.addFirst(Integer.toString(readerField.pos()));
        final Field writerField = lookupWriterField(writer, readerField);
        if (writerField == null) {
          // Reader field does not correspond to any field in the writer record schema, so the
          // reader field must have a default value.
          if (readerField.defaultValue() == null) {
            // reader field has no default value
            result = result.mergedWith(SchemaCompatibilityResult.incompatible(
                SchemaIncompatibilityType.READER_FIELD_MISSING_DEFAULT_VALUE, reader, writer,
                readerField.name(), asList(location)));
          }
        } else {
          result = result.mergedWith(getCompatibility("type", readerField.schema(),
              writerField.schema(), location));
        }
        // POP field index
        location.removeFirst();
      }
      // All fields in the reader record can be populated from the writer record:
      // POP "fields" literal
      location.removeFirst();
      return result;
    }

    private SchemaCompatibilityResult checkReaderEnumContainsAllWriterEnumSymbols(
        final Schema reader, final Schema writer, final Deque<String> location) {
      SchemaCompatibilityResult result = SchemaCompatibilityResult.compatible();
      location.addFirst("symbols");
      final Set<String> symbols = new TreeSet<String>(writer.getEnumSymbols());
      symbols.removeAll(reader.getEnumSymbols());
      if (!symbols.isEmpty()) {
        result = SchemaCompatibilityResult.incompatible(
            SchemaIncompatibilityType.MISSING_ENUM_SYMBOLS, reader, writer,
            symbols.toString(), asList(location));
      }
      // POP "symbols" literal
      location.removeFirst();
      return result;
    }

    private SchemaCompatibilityResult checkFixedSize(final Schema reader, final Schema writer, final Deque<String> location) {
      SchemaCompatibilityResult result = SchemaCompatibilityResult.compatible();
      location.addFirst("size");
      int actual = reader.getFixedSize();
      int expected = writer.getFixedSize();
      if (actual != expected) {
        String message = String.format("expected: %d, found: %d", expected, actual);
        result = SchemaCompatibilityResult.incompatible(SchemaIncompatibilityType.FIXED_SIZE_MISMATCH,
            reader, writer, message, asList(location));
      }
      // POP "size" literal
      location.removeFirst();
      return result;
    }

    private SchemaCompatibilityResult checkSchemaNames(final Schema reader, final Schema writer, final Deque<String> location) {
      SchemaCompatibilityResult result = SchemaCompatibilityResult.compatible();
      location.addFirst("name");
      if (!schemaNameEquals(reader, writer)) {
        String message = String.format("expected: %s", writer.getFullName());
        result = SchemaCompatibilityResult.incompatible(
            SchemaIncompatibilityType.NAME_MISMATCH,
            reader, writer, message, asList(location));
      }
      // POP "name" literal
      location.removeFirst();
      return result;
    }

    private SchemaCompatibilityResult typeMismatch(final Schema reader, final Schema writer, final Deque<String> location) {
      String message = String.format("reader type: %s not compatible with writer type: %s",
          reader.getType(), writer.getType());
      return SchemaCompatibilityResult.incompatible(SchemaIncompatibilityType.TYPE_MISMATCH, reader,
          writer, message, asList(location));
    }
  }

  /**
   * Identifies the type of a schema compatibility result.
   */
  public enum SchemaCompatibilityType {
    COMPATIBLE,
    INCOMPATIBLE,

    /** Used internally to tag a reader/writer schema pair and prevent recursion. */
    RECURSION_IN_PROGRESS;
  }

  public enum SchemaIncompatibilityType {
    NAME_MISMATCH,
    FIXED_SIZE_MISMATCH,
    MISSING_ENUM_SYMBOLS,
    READER_FIELD_MISSING_DEFAULT_VALUE,
    TYPE_MISMATCH,
    MISSING_UNION_BRANCH,
    DECIMAL_SCALE_OR_PRECISION_MISMATCH
  }

  /**
   * Immutable class representing details about a particular schema pair compatibility check.
   */
  public static final class SchemaCompatibilityResult {

    /**
     * Merges the current {@code SchemaCompatibilityResult} with the supplied result into a new instance, combining the
     * list of {@code Incompatibility Incompatibilities} and regressing to the
     * {@code SchemaCompatibilityType#INCOMPATIBLE INCOMPATIBLE} state if any incompatibilities are encountered.
     *
     * @param toMerge The {@code SchemaCompatibilityResult} to merge with the current instance.
     * @return A {@code SchemaCompatibilityResult} that combines the state of the current and supplied instances.
     */
    public SchemaCompatibilityResult mergedWith(SchemaCompatibilityResult toMerge) {
      List<Incompatibility> mergedIncompatibilities = new ArrayList<Incompatibility>(mIncompatibilities);
      mergedIncompatibilities.addAll(toMerge.getIncompatibilities());
      SchemaCompatibilityType compatibilityType = mCompatibilityType == SchemaCompatibilityType.COMPATIBLE
          ?  toMerge.mCompatibilityType
          : SchemaCompatibilityType.INCOMPATIBLE;
      return new SchemaCompatibilityResult(compatibilityType, mergedIncompatibilities);
    }

    private final SchemaCompatibilityType mCompatibilityType;
    // the below fields are only valid if INCOMPATIBLE
    private final List<Incompatibility> mIncompatibilities;
    // cached objects for stateless details
    private static final SchemaCompatibilityResult COMPATIBLE = new SchemaCompatibilityResult(
        SchemaCompatibilityType.COMPATIBLE, Collections.<Incompatibility> emptyList());
    private static final SchemaCompatibilityResult RECURSION_IN_PROGRESS = new SchemaCompatibilityResult(
        SchemaCompatibilityType.RECURSION_IN_PROGRESS, Collections.<Incompatibility> emptyList());

    private SchemaCompatibilityResult(SchemaCompatibilityType compatibilityType,
        List<Incompatibility> incompatibilities) {
      this.mCompatibilityType = compatibilityType;
      this.mIncompatibilities = incompatibilities;
    }

    /**
     * Returns a details object representing a compatible schema pair.
     * @return a SchemaCompatibilityDetails object with COMPATIBLE SchemaCompatibilityType, and no
     *         other state.
     */
    public static SchemaCompatibilityResult compatible() {
      return COMPATIBLE;
    }

    /**
     * Returns a details object representing a state indicating that recursion is in progress.
     * @return a SchemaCompatibilityDetails object with RECURSION_IN_PROGRESS
     *         SchemaCompatibilityType, and no other state.
     */
    public static SchemaCompatibilityResult recursionInProgress() {
      return RECURSION_IN_PROGRESS;
    }

    /**
     * Returns a details object representing an incompatible schema pair, including error details.
     * @return a SchemaCompatibilityDetails object with INCOMPATIBLE SchemaCompatibilityType, and
     *         state representing the violating part.
     */
    public static SchemaCompatibilityResult incompatible(
        SchemaIncompatibilityType incompatibilityType,
        Schema readerFragment,
        Schema writerFragment,
        String message,
        List<String> location
      ) {
      Incompatibility incompatibility = new Incompatibility(incompatibilityType, readerFragment, writerFragment, message, location);
      return new SchemaCompatibilityResult(SchemaCompatibilityType.INCOMPATIBLE, Collections.singletonList(incompatibility));
    }

    /**
     * Returns the SchemaCompatibilityType, always non-null.
     * @return a SchemaCompatibilityType instance, always non-null
     */
    public SchemaCompatibilityType getCompatibility() {
      return mCompatibilityType;
    }

    /**
     * If the compatibility is INCOMPATIBLE, returns {@link Incompatibility Incompatibilities} found, otherwise an empty
     * list.
     * @return a list of {@link Incompatibility Incompatibilities}, may be empty, never null.
     */
    public List<Incompatibility> getIncompatibilities() {
      return mIncompatibilities;
    }

    /** {@inheritDoc} */
    @Override
    public int hashCode() {
      final int prime = 31;
      int result = 1;
      result = prime * result
          + ((mCompatibilityType == null) ? 0 : mCompatibilityType.hashCode());
      result = prime * result
          + ((mIncompatibilities == null) ? 0 : mIncompatibilities.hashCode());
      return result;
    }

    /** {@inheritDoc} */
    @Override
    public boolean equals(Object obj) {
      if (this == obj)
        return true;
      if (obj == null)
        return false;
      if (getClass() != obj.getClass())
        return false;
      SchemaCompatibilityResult other = (SchemaCompatibilityResult) obj;
      if (mIncompatibilities == null) {
        if (other.mIncompatibilities != null)
          return false;
      } else if (!mIncompatibilities.equals(other.mIncompatibilities))
        return false;
      if (mCompatibilityType != other.mCompatibilityType)
        return false;
      return true;
    }

    /** {@inheritDoc} */
    @Override
    public String toString() {
      return String.format(
          "SchemaCompatibilityResult{compatibility:%s, incompatibilities:%s}",
          mCompatibilityType, mIncompatibilities);
    }
  }
  // -----------------------------------------------------------------------------------------------

  public static final class Incompatibility {
    private final SchemaIncompatibilityType mType;
    private final Schema mReaderFragment;
    private final Schema mWriterFragment;
    private final String mMessage;
    private final List<String> mLocation;

    Incompatibility(
        SchemaIncompatibilityType type,
        Schema readerFragment,
        Schema writerFragment,
        String message,
        List<String> location) {
      super();
      this.mType = type;
      this.mReaderFragment = readerFragment;
      this.mWriterFragment = writerFragment;
      this.mMessage = message;
      this.mLocation = location;
    }

    /**
     * Returns the SchemaIncompatibilityType.
     * @return a SchemaIncompatibilityType instance.
     */
    public SchemaIncompatibilityType getType() {
      return mType;
    }

    /**
     * Returns the fragment of the reader schema that failed compatibility check.
     * @return a Schema instance (fragment of the reader schema).
     */
    public Schema getReaderFragment() {
      return mReaderFragment;
    }

    /**
     * Returns the fragment of the writer schema that failed compatibility check.
     * @return a Schema instance (fragment of the writer schema).
     */
    public Schema getWriterFragment() {
      return mWriterFragment;
    }

    /**
     * Returns a human-readable message with more details about what failed. Syntax depends on the
     * SchemaIncompatibilityType.
     * @see #getType()
     * @return a String with details about the incompatibility.
     */
    public String getMessage() {
      return mMessage;
    }

    /**
     * Returns a <a href="https://tools.ietf.org/html/draft-ietf-appsawg-json-pointer-08">JSON Pointer</a> describing
     * the node location within the schema's JSON document tree where the incompatibility was encountered.
     * @return JSON Pointer encoded as a string.
     */
    public String getLocation() {
      StringBuilder s = new StringBuilder("/");
      boolean first = true;
      // ignore root element
      for (String coordinate : mLocation.subList(1, mLocation.size())) {
        if (first) {
          first = false;
        } else {
          s.append('/');
        }
        // Apply JSON pointer escaping.
        s.append(coordinate.replace("~", "~0").replace("/", "~1"));
      }
      return s.toString();
    }

    /** {@inheritDoc} */
    @Override
    public int hashCode() {
      final int prime = 31;
      int result = 1;
      result = prime * result + ((mType == null) ? 0 : mType.hashCode());
      result = prime * result + ((mReaderFragment == null) ? 0 : mReaderFragment.hashCode());
      result = prime * result + ((mWriterFragment == null) ? 0 : mWriterFragment.hashCode());
      result = prime * result + ((mMessage == null) ? 0 : mMessage.hashCode());
      result = prime * result + ((mLocation == null) ? 0 : mLocation.hashCode());
      return result;
    }

    /** {@inheritDoc} */
    @Override
    public boolean equals(Object obj) {
      if (this == obj) {
        return true;
      }
      if (obj == null) {
        return false;
      }
      if (getClass() != obj.getClass()) {
        return false;
      }
      Incompatibility other = (Incompatibility) obj;
      if (mType != other.mType) {
        return false;
      }
      if (mReaderFragment == null) {
        if (other.mReaderFragment != null) {
          return false;
        }
      } else if (!mReaderFragment.equals(other.mReaderFragment)) {
        return false;
      }
      if (mWriterFragment == null) {
        if (other.mWriterFragment != null) {
          return false;
        }
      } else if (!mWriterFragment.equals(other.mWriterFragment)) {
        return false;
      }
      if (mMessage == null) {
        if (other.mMessage != null) {
          return false;
        }
      } else if (!mMessage.equals(other.mMessage)) {
        return false;
      }
      if (mLocation == null) {
        if (other.mLocation != null) {
          return false;
        }
      } else if (!mLocation.equals(other.mLocation)) {
        return false;
      }
      return true;
    }

    /** {@inheritDoc} */
    @Override
    public String toString() {
      return String.format(
          "Incompatibility{type:%s, location:%s, message:%s, reader:%s, writer:%s}",
          mType, getLocation(), mMessage, mReaderFragment, mWriterFragment);
    }
  }
  // -----------------------------------------------------------------------------------------------

  /**
   * Provides information about the compatibility of a single reader and writer schema pair.
   *
   * Note: This class represents a one-way relationship from the reader to the writer schema.
   */
  public static final class SchemaPairCompatibility {
    /** The details of this result. */
    private final SchemaCompatibilityResult mResult;

    /** Validated reader schema. */
    private final Schema mReader;

    /** Validated writer schema. */
    private final Schema mWriter;

    /** Human readable description of this result. */
    private final String mDescription;

    /**
     * Constructs a new instance.
     * @param result The result of the compatibility check.
     * @param reader schema that was validated.
     * @param writer schema that was validated.
     * @param description of this compatibility result.
     */
    public SchemaPairCompatibility(
        SchemaCompatibilityResult result,
        Schema reader,
        Schema writer,
        String description) {
      mResult = result;
      mReader = reader;
      mWriter = writer;
      mDescription = description;
    }

    /**
     * Gets the type of this result.
     * @return the type of this result.
     */
    public SchemaCompatibilityType getType() {
      return mResult.getCompatibility();
    }

    /**
     * Gets more details about the compatibility, in particular if getType() is INCOMPATIBLE.
     * @return the details of this compatibility check.
     */
    public SchemaCompatibilityResult getResult() {
      return mResult;
    }

    /**
     * Gets the reader schema that was validated.
     *
     * @return reader schema that was validated.
     */
    public Schema getReader() {
      return mReader;
    }

    /**
     * Gets the writer schema that was validated.
     *
     * @return writer schema that was validated.
     */
    public Schema getWriter() {
      return mWriter;
    }

    /**
     * Gets a human readable description of this validation result.
     *
     * @return a human readable description of this validation result.
     */
    public String getDescription() {
      return mDescription;
    }

    /** {@inheritDoc} */
    @Override
    public String toString() {
      return String.format(
          "SchemaPairCompatibility{result:%s, readerSchema:%s, writerSchema:%s, description:%s}",
          mResult, mReader, mWriter, mDescription);
    }

    /** {@inheritDoc} */
    @Override
    public boolean equals(Object other) {
      if ((null != other) && (other instanceof SchemaPairCompatibility)) {
        final SchemaPairCompatibility result = (SchemaPairCompatibility) other;
        return objectsEqual(result.mResult, mResult)
            && objectsEqual(result.mReader, mReader)
            && objectsEqual(result.mWriter, mWriter)
            && objectsEqual(result.mDescription, mDescription);
      } else {
        return false;
      }
    }

    /** {@inheritDoc} */
    @Override
    public int hashCode() {
      return Arrays.hashCode(new Object[] { mResult, mReader, mWriter, mDescription });
    }
  }

  /** Borrowed from Guava's Objects.equal(a, b) */
  private static boolean objectsEqual(Object obj1, Object obj2) {
    return (obj1 == obj2) || ((obj1 != null) && obj1.equals(obj2));
  }

  private static List<String> asList(Deque<String> deque) {
    List<String> list = new ArrayList<String>(deque);
    Collections.reverse(list);
    return Collections.unmodifiableList(list);
  }
}<|MERGE_RESOLUTION|>--- conflicted
+++ resolved
@@ -279,12 +279,12 @@
           case LONG:
           case FLOAT:
           case DOUBLE:
+          case STRING: {
+            return result;
+          }
           case BYTES:
             return isDecimal(reader, writer) ?
-              checkDecimalScaleAndPrecision(reader, writer) : SchemaCompatibilityResult.compatible();
-          case STRING: {
-            return result;
-          }
+                    result.mergedWith(checkDecimalScaleAndPrecision(reader, writer, location)) : result;
           case ARRAY: {
             return result.mergedWith(getCompatibility("items", reader.getElementType(), writer.getElementType(), location));
           }
@@ -292,21 +292,9 @@
             return result.mergedWith(getCompatibility("values", reader.getValueType(), writer.getValueType(), location));
           }
           case FIXED: {
-<<<<<<< HEAD
-            SchemaCompatibilityResult nameCheck = checkSchemaNames(reader, writer);
-            if (nameCheck.getCompatibility() == SchemaCompatibilityType.INCOMPATIBLE) {
-              return nameCheck;
-            }
-            SchemaCompatibilityResult fixedCheck = checkFixedSize(reader, writer);
-            if (fixedCheck.getCompatibility() == SchemaCompatibilityType.INCOMPATIBLE) {
-              return fixedCheck;
-            }
-            return isDecimal(reader, writer) ?
-              checkDecimalScaleAndPrecision(reader, writer) : SchemaCompatibilityResult.compatible();
-=======
             result = result.mergedWith(checkSchemaNames(reader, writer, location));
-            return result.mergedWith(checkFixedSize(reader, writer, location));
->>>>>>> 2df0775d
+            result = result.mergedWith(checkFixedSize(reader, writer, location));
+            return isDecimal(reader, writer) ? result.mergedWith(checkDecimalScaleAndPrecision(reader, writer, location)) : result;
           }
           case ENUM: {
             result = result.mergedWith(checkSchemaNames(reader, writer, location));
@@ -420,23 +408,27 @@
       }
     }
 
-    private SchemaCompatibilityResult checkDecimalScaleAndPrecision(Schema reader, Schema writer) {
+    private SchemaCompatibilityResult checkDecimalScaleAndPrecision(Schema reader, Schema writer, final Deque<String> location) {
       LogicalTypes.Decimal readerLogicalType = (LogicalTypes.Decimal) reader.getLogicalType();
       LogicalTypes.Decimal writerLogicalType = (LogicalTypes.Decimal) writer.getLogicalType();
       if (readerLogicalType.getScale() == writerLogicalType.getScale()
         && readerLogicalType.getPrecision() == writerLogicalType.getPrecision()) {
         return SchemaCompatibilityResult.compatible();
       }
-      return SchemaCompatibilityResult.incompatible(
-        SchemaIncompatibilityType.DECIMAL_SCALE_OR_PRECISION_MISMATCH,
+      location.addFirst("scaleOrPrecision");
+      SchemaCompatibilityResult result = SchemaCompatibilityResult.incompatible(
+              SchemaIncompatibilityType.DECIMAL_SCALE_OR_PRECISION_MISMATCH,
               reader, writer,
               String.format(
                       "Decimal (precision,scale) doesn't match for reader (%s,%s) and writer (%s,%s) schemas",
                       ((LogicalTypes.Decimal) reader.getLogicalType()).getPrecision(),
                       ((LogicalTypes.Decimal) reader.getLogicalType()).getScale(),
                       ((LogicalTypes.Decimal) writer.getLogicalType()).getPrecision(),
-                      ((LogicalTypes.Decimal) writer.getLogicalType()).getScale())
+                      ((LogicalTypes.Decimal) writer.getLogicalType()).getScale()),
+              asList(location)
       );
+      location.removeFirst();
+      return result;
     }
 
     private boolean isDecimal(Schema reader, Schema writer) {
