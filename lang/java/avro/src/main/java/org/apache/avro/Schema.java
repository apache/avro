/*
 * Licensed to the Apache Software Foundation (ASF) under one
 * or more contributor license agreements.  See the NOTICE file
 * distributed with this work for additional information
 * regarding copyright ownership.  The ASF licenses this file
 * to you under the Apache License, Version 2.0 (the
 * "License"); you may not use this file except in compliance
 * with the License.  You may obtain a copy of the License at
 *
 *     https://www.apache.org/licenses/LICENSE-2.0
 *
 * Unless required by applicable law or agreed to in writing, software
 * distributed under the License is distributed on an "AS IS" BASIS,
 * WITHOUT WARRANTIES OR CONDITIONS OF ANY KIND, either express or implied.
 * See the License for the specific language governing permissions and
 * limitations under the License.
 */
package org.apache.avro;

import com.fasterxml.jackson.core.JsonFactory;
import com.fasterxml.jackson.core.JsonGenerator;
import com.fasterxml.jackson.core.JsonParseException;
import com.fasterxml.jackson.core.JsonParser;
import com.fasterxml.jackson.databind.JsonNode;
import com.fasterxml.jackson.databind.ObjectMapper;
import com.fasterxml.jackson.databind.node.DoubleNode;
import com.fasterxml.jackson.databind.node.NullNode;
import org.apache.avro.util.internal.Accessor;
import org.apache.avro.util.internal.Accessor.FieldAccessor;
import org.apache.avro.util.internal.JacksonUtils;
import org.apache.avro.util.internal.ThreadLocalWithInitial;
import org.slf4j.Logger;
import org.slf4j.LoggerFactory;

import java.io.ByteArrayOutputStream;
import java.io.File;
import java.io.IOException;
import java.io.InputStream;
import java.io.Serializable;
import java.io.StringWriter;
import java.nio.charset.StandardCharsets;
import java.util.ArrayList;
import java.util.Arrays;
import java.util.Collection;
import java.util.Collections;
import java.util.HashMap;
import java.util.HashSet;
import java.util.IdentityHashMap;
import java.util.Iterator;
import java.util.LinkedHashMap;
import java.util.LinkedHashSet;
import java.util.List;
import java.util.Locale;
import java.util.Map;
import java.util.Objects;
import java.util.Set;
<<<<<<< HEAD
import java.util.stream.Collectors;
import java.util.stream.StreamSupport;
=======
import java.util.function.Function;
import org.apache.avro.util.internal.Accessor;
import org.apache.avro.util.internal.Accessor.FieldAccessor;
import org.apache.avro.util.internal.JacksonUtils;
import org.slf4j.Logger;
import org.slf4j.LoggerFactory;
>>>>>>> c2f25948

import static org.apache.avro.LogicalType.LOGICAL_TYPE_PROP;

/**
 * An abstract data type.
 * <p>
 * A schema may be one of:
 * <ul>
 * <li>A <i>record</i>, mapping field names to field value data;
 * <li>An <i>enum</i>, containing one of a small set of symbols;
 * <li>An <i>array</i> of values, all of the same schema;
 * <li>A <i>map</i>, containing string/value pairs, of a declared schema;
 * <li>A <i>union</i> of other schemas;
 * <li>A <i>fixed</i> sized binary object;
 * <li>A unicode <i>string</i>;
 * <li>A sequence of <i>bytes</i>;
 * <li>A 32-bit signed <i>int</i>;
 * <li>A 64-bit signed <i>long</i>;
 * <li>A 32-bit IEEE single-<i>float</i>; or
 * <li>A 64-bit IEEE <i>double</i>-float; or
 * <li>A <i>boolean</i>; or
 * <li><i>null</i>.
 * </ul>
 *
 * A schema can be constructed using one of its static <tt>createXXX</tt>
 * methods, or more conveniently using {@link SchemaBuilder}. The schema objects
 * are <i>logically</i> immutable. There are only two mutating methods -
 * {@link #setFields(List)} and {@link #addProp(String, String)}. The following
 * restrictions apply on these two methods.
 * <ul>
 * <li>{@link #setFields(List)}, can be called at most once. This method exists
 * in order to enable clients to build recursive schemas.
 * <li>{@link #addProp(String, String)} can be called with property names that
 * are not present already. It is not possible to change or delete an existing
 * property.
 * </ul>
 */
public abstract class Schema extends JsonProperties implements Serializable {

  private static final long serialVersionUID = 1L;

  protected Object writeReplace() {
    SerializableSchema ss = new SerializableSchema();
    ss.schemaString = toString();
    return ss;
  }

  private static final class SerializableSchema implements Serializable {

    private static final long serialVersionUID = 1L;

    private String schemaString;

    private Object readResolve() {
      return new Schema.Parser().parse(schemaString);
    }
  }

  static final JsonFactory FACTORY = new JsonFactory();
  static final Logger LOG = LoggerFactory.getLogger(Schema.class);
  static final ObjectMapper MAPPER = new ObjectMapper(FACTORY);

  private static final int NO_HASHCODE = Integer.MIN_VALUE;

  static {
    FACTORY.enable(JsonParser.Feature.ALLOW_COMMENTS);
    FACTORY.setCodec(MAPPER);
  }

  /** The type of a schema. */
  public enum Type {
    RECORD, ENUM, ARRAY, MAP, UNION, FIXED, STRING, BYTES, INT, LONG, FLOAT, DOUBLE, BOOLEAN, NULL;

    private final String name;

    private Type() {
      this.name = this.name().toLowerCase(Locale.ENGLISH);
    }

    public String getName() {
      return name;
    }
  };

  private final Type type;
  private LogicalType logicalType = null;

  Schema(Type type) {
    super(type == Type.ENUM ? ENUM_RESERVED : SCHEMA_RESERVED);
    this.type = type;
  }

  /** Create a schema for a primitive type. */
  public static Schema create(Type type) {
    switch (type) {
    case STRING:
      return new StringSchema();
    case BYTES:
      return new BytesSchema();
    case INT:
      return new IntSchema();
    case LONG:
      return new LongSchema();
    case FLOAT:
      return new FloatSchema();
    case DOUBLE:
      return new DoubleSchema();
    case BOOLEAN:
      return new BooleanSchema();
    case NULL:
      return new NullSchema();
    default:
      throw new AvroRuntimeException("Can't create a: " + type);
    }
  }

  private static final Set<String> SCHEMA_RESERVED = new HashSet<>(
      Arrays.asList("doc", "fields", "items", "name", "namespace", "size", "symbols", "values", "type", "aliases"));

  private static final Set<String> ENUM_RESERVED = new HashSet<>(SCHEMA_RESERVED);
  static {
    ENUM_RESERVED.add("default");
  }

  int hashCode = NO_HASHCODE;

  @Override
  public void addProp(String name, String value) {
    super.addProp(name, value);
    hashCode = NO_HASHCODE;
  }

  @Override
  public void addProp(String name, Object value) {
    super.addProp(name, value);
    hashCode = NO_HASHCODE;
  }

  public LogicalType getLogicalType() {
    return logicalType;
  }

  void setLogicalType(LogicalType logicalType) {
    this.logicalType = logicalType;
  }

  /**
   * Create an anonymous record schema.
   *
   * @deprecated This method allows to create Schema objects that cannot be parsed
   *             by {@link Schema.Parser#parse(String)}. It will be removed in a
   *             future version of Avro. Better use
   *             i{@link #createRecord(String, String, String, boolean, List)} to
   *             produce a fully qualified Schema.
   */
  @Deprecated
  public static Schema createRecord(List<Field> fields) {
    Schema result = createRecord(null, null, null, false);
    result.setFields(fields);
    return result;
  }

  /** Create a named record schema. */
  public static Schema createRecord(String name, String doc, String namespace, boolean isError) {
    return new RecordSchema(new Name(name, namespace), doc, isError);
  }

  /** Create a named record schema with fields already set. */
  public static Schema createRecord(String name, String doc, String namespace, boolean isError, List<Field> fields) {
    return new RecordSchema(new Name(name, namespace), doc, isError, fields);
  }

  /** Create an enum schema. */
  public static Schema createEnum(String name, String doc, String namespace, List<String> values) {
    return new EnumSchema(new Name(name, namespace), doc, new LockableArrayList<>(values), null);
  }

  /** Create an enum schema. */
  public static Schema createEnum(String name, String doc, String namespace, List<String> values, String enumDefault) {
    return new EnumSchema(new Name(name, namespace), doc, new LockableArrayList<>(values), enumDefault);
  }

  /** Create an array schema. */
  public static Schema createArray(Schema elementType) {
    return new ArraySchema(elementType);
  }

  /** Create a map schema. */
  public static Schema createMap(Schema valueType) {
    return new MapSchema(valueType);
  }

  /** Create a union schema. */
  public static Schema createUnion(List<Schema> types) {
    return new UnionSchema(new LockableArrayList<>(types));
  }

  /** Create a union schema. */
  public static Schema createUnion(Schema... types) {
    return createUnion(new LockableArrayList<>(types));
  }

  /** Create a fixed schema. */
  public static Schema createFixed(String name, String doc, String space, int size) {
    return new FixedSchema(new Name(name, space), doc, size);
  }

  /** Return the type of this schema. */
  public Type getType() {
    return type;
  }

  /**
   * If this is a record, returns the Field with the given name
   * <tt>fieldName</tt>. If there is no field by that name, a <tt>null</tt> is
   * returned.
   */
  public Field getField(String fieldname) {
    throw new AvroRuntimeException("Not a record: " + this);
  }

  /**
   * If this is a record, returns the fields in it. The returned list is in the
   * order of their positions.
   */
  public List<Field> getFields() {
    throw new AvroRuntimeException("Not a record: " + this);
  }

  /**
   * If this is a record, returns whether the fields have been set.
   */
  public boolean hasFields() {
    throw new AvroRuntimeException("Not a record: " + this);
  }

  /**
   * If this is a record, set its fields. The fields can be set only once in a
   * schema.
   */
  public void setFields(List<Field> fields) {
    throw new AvroRuntimeException("Not a record: " + this);
  }

  /** If this is an enum, return its symbols. */
  public List<String> getEnumSymbols() {
    throw new AvroRuntimeException("Not an enum: " + this);
  }

  /** If this is an enum, return its default value. */
  public String getEnumDefault() {
    throw new AvroRuntimeException("Not an enum: " + this);
  }

  /** If this is an enum, return a symbol's ordinal value. */
  public int getEnumOrdinal(String symbol) {
    throw new AvroRuntimeException("Not an enum: " + this);
  }

  /** If this is an enum, returns true if it contains given symbol. */
  public boolean hasEnumSymbol(String symbol) {
    throw new AvroRuntimeException("Not an enum: " + this);
  }

  /**
   * If this is a record, enum or fixed, returns its name, otherwise the name of
   * the primitive type.
   */
  public String getName() {
    return type.name;
  }

  /**
   * If this is a record, enum, or fixed, returns its docstring, if available.
   * Otherwise, returns null.
   */
  public String getDoc() {
    return null;
  }

  /** If this is a record, enum or fixed, returns its namespace, if any. */
  public String getNamespace() {
    throw new AvroRuntimeException("Not a named type: " + this);
  }

  /**
   * If this is a record, enum or fixed, returns its namespace-qualified name,
   * otherwise returns the name of the primitive type.
   */
  public String getFullName() {
    return getName();
  }

  /** If this is a record, enum or fixed, add an alias. */
  public void addAlias(String alias) {
    throw new AvroRuntimeException("Not a named type: " + this);
  }

  /** If this is a record, enum or fixed, add an alias. */
  public void addAlias(String alias, String space) {
    throw new AvroRuntimeException("Not a named type: " + this);
  }

  /** If this is a record, enum or fixed, return its aliases, if any. */
  public Set<String> getAliases() {
    throw new AvroRuntimeException("Not a named type: " + this);
  }

  /** Returns true if this record is an error type. */
  public boolean isError() {
    throw new AvroRuntimeException("Not a record: " + this);
  }

  /** If this is an array, returns its element type. */
  public Schema getElementType() {
    throw new AvroRuntimeException("Not an array: " + this);
  }

  /** If this is a map, returns its value type. */
  public Schema getValueType() {
    throw new AvroRuntimeException("Not a map: " + this);
  }

  /** If this is a union, returns its types. */
  public List<Schema> getTypes() {
    throw new AvroRuntimeException("Not a union: " + this);
  }

  /** If this is a union, return the branch with the provided full name. */
  public Integer getIndexNamed(String name) {
    throw new AvroRuntimeException("Not a union: " + this);
  }

  /** If this is fixed, returns its size. */
  public int getFixedSize() {
    throw new AvroRuntimeException("Not fixed: " + this);
  }

  /** Render this as <a href="https://json.org/">JSON</a>. */
  @Override
  public String toString() {
    return toString(false);
  }

  /**
   * Render this as <a href="https://json.org/">JSON</a>.
   *
   * @param pretty if true, pretty-print JSON.
   */
  public String toString(boolean pretty) {
    return toString(new Names(), pretty);
  }

  /**
   * Render this as <a href="https://json.org/">JSON</a>, but without inlining the
   * referenced schemas.
   *
   * @param referencedSchemas referenced schemas
   * @param pretty            if true, pretty-print JSON.
   */
  // Use at your own risk. This method should be removed with AVRO-2832.
  @Deprecated
  public String toString(Collection<Schema> referencedSchemas, boolean pretty) {
    Schema.Names names = new Schema.Names();
    if (referencedSchemas != null) {
      for (Schema s : referencedSchemas) {
        names.add(s);
      }
    }
    return toString(names, pretty);
  }

  String toString(Names names, boolean pretty) {
    try {
      StringWriter writer = new StringWriter();
      JsonGenerator gen = FACTORY.createGenerator(writer);
      if (pretty)
        gen.useDefaultPrettyPrinter();
      toJson(names, SchemaJsonSerDe.DEFAULT, gen);
      gen.flush();
      return writer.toString();
    } catch (IOException e) {
      throw new AvroRuntimeException(e);
    }
  }

  public void toJson(SchemaJsonSerDe customSchemaSerDe, JsonGenerator gen) throws IOException {
    toJson(new Names(), customSchemaSerDe, gen);
  }

  void toJson(Names names, SchemaJsonSerDe customSchemaSerDe, JsonGenerator gen) throws IOException {
    if (!hasProps()) { // no props defined
      gen.writeString(getName()); // just write name
    } else {
      gen.writeStartObject();
      gen.writeStringField("type", getName());
      writeProps(gen);
      gen.writeEndObject();
    }
  }

  void fieldsToJson(Names names, SchemaJsonSerDe customSchemaSerDe, JsonGenerator gen) throws IOException {
    throw new AvroRuntimeException("Not a record: " + this);
  }

  @Override
  public boolean equals(Object o) {
    if (o == this)
      return true;
    if (!(o instanceof Schema))
      return false;
    Schema that = (Schema) o;
    if (!(this.type == that.type))
      return false;
    return equalCachedHash(that) && propsEqual(that);
  }

  @Override
  public final int hashCode() {
    if (hashCode == NO_HASHCODE)
      hashCode = computeHash();
    return hashCode;
  }

  int computeHash() {
    return getType().hashCode() + propsHashCode();
  }

  final boolean equalCachedHash(Schema other) {
    return (hashCode == other.hashCode) || (hashCode == NO_HASHCODE) || (other.hashCode == NO_HASHCODE);
  }

  private static final Set<String> FIELD_RESERVED = Collections
      .unmodifiableSet(new HashSet<>(Arrays.asList("default", "doc", "name", "order", "type", "aliases")));

  /** Returns true if this record is an union type. */
  public boolean isUnion() {
    return this instanceof UnionSchema;
  }

  /** Returns true if this record is an union type containing null. */
  public boolean isNullable() {
    if (!isUnion()) {
      return getType().equals(Schema.Type.NULL);
    }

    for (Schema schema : getTypes()) {
      if (schema.isNullable()) {
        return true;
      }
    }

    return false;
  }

  /** A field within a record. */
  public static class Field extends JsonProperties {

    static {
      Accessor.setAccessor(new FieldAccessor() {
        @Override
        protected JsonNode defaultValue(Field field) {
          return field.defaultValue();
        }

        @Override
        protected Field createField(String name, Schema schema, String doc, JsonNode defaultValue) {
          return new Field(name, schema, doc, defaultValue, true, Order.ASCENDING);
        }

        @Override
        protected Field createField(String name, Schema schema, String doc, JsonNode defaultValue, boolean validate,
            Order order) {
          return new Field(name, schema, doc, defaultValue, validate, order);
        }
      });
    }

    /** How values of this field should be ordered when sorting records. */
    public enum Order {
      ASCENDING, DESCENDING, IGNORE;

      private final String name;

      Order() {
        this.name = this.name().toLowerCase(Locale.ENGLISH);
      }
    }

    /**
     * For Schema unions with a "null" type as the first entry, this can be used to
     * specify that the default for the union is null.
     */
    public static final Object NULL_DEFAULT_VALUE = new Object();

    private final String name; // name of the field.
    private int position = -1;
    private final Schema schema;
    private final String doc;
    private final JsonNode defaultValue;
    private final Order order;
    private Set<String> aliases;

    Field(String name, Schema schema, String doc, JsonNode defaultValue, boolean validateDefault, Order order) {
      super(FIELD_RESERVED);
      this.name = validateName(name);
      this.schema = Objects.requireNonNull(schema, "schema is required and cannot be null");
      this.doc = doc;
      this.defaultValue = validateDefault ? validateDefault(name, schema, defaultValue) : defaultValue;
      this.order = Objects.requireNonNull(order, "Order cannot be null");
    }

    /**
     * Constructs a new Field instance with the same {@code name}, {@code doc},
     * {@code defaultValue}, and {@code order} as {@code field} has with changing
     * the schema to the specified one. It also copies all the {@code props} and
     * {@code aliases}.
     */
    public Field(Field field, Schema schema) {
      this(field.name, schema, field.doc, field.defaultValue, true, field.order);
      putAll(field);
      if (field.aliases != null)
        aliases = new LinkedHashSet<>(field.aliases);
    }

    /**
     *
     */
    public Field(String name, Schema schema) {
      this(name, schema, (String) null, (JsonNode) null, true, Order.ASCENDING);
    }

    /**
     *
     */
    public Field(String name, Schema schema, String doc) {
      this(name, schema, doc, (JsonNode) null, true, Order.ASCENDING);
    }

    /**
     * @param defaultValue the default value for this field specified using the
     *                     mapping in {@link JsonProperties}
     */
    public Field(String name, Schema schema, String doc, Object defaultValue) {
      this(name, schema, doc,
          defaultValue == NULL_DEFAULT_VALUE ? NullNode.getInstance() : JacksonUtils.toJsonNode(defaultValue), true,
          Order.ASCENDING);
    }

    /**
     * @param defaultValue the default value for this field specified using the
     *                     mapping in {@link JsonProperties}
     */
    public Field(String name, Schema schema, String doc, Object defaultValue, Order order) {
      this(name, schema, doc,
          defaultValue == NULL_DEFAULT_VALUE ? NullNode.getInstance() : JacksonUtils.toJsonNode(defaultValue), true,
          Objects.requireNonNull(order));
    }

    public String name() {
      return name;
    };

    /** The position of this field within the record. */
    public int pos() {
      return position;
    }

    /** This field's {@link Schema}. */
    public Schema schema() {
      return schema;
    }

    /** Field's documentation within the record, if set. May return null. */
    public String doc() {
      return doc;
    }

    /**
     * @return true if this Field has a default value set. Can be used to determine
     *         if a "null" return from defaultVal() is due to that being the default
     *         value or just not set.
     */
    public boolean hasDefaultValue() {
      return defaultValue != null;
    }

    JsonNode defaultValue() {
      return defaultValue;
    }

    /**
     * @return the default value for this field specified using the mapping in
     *         {@link JsonProperties}
     */
    public Object defaultVal() {
      return JacksonUtils.toObject(defaultValue, schema);
    }

    public Order order() {
      return order;
    }

    public void addAlias(String alias) {
      if (aliases == null)
        this.aliases = new LinkedHashSet<>();
      aliases.add(alias);
    }

    /** Return the defined aliases as an unmodifiable Set. */
    public Set<String> aliases() {
      if (aliases == null)
        return Collections.emptySet();
      return Collections.unmodifiableSet(aliases);
    }

    @Override
    public boolean equals(Object other) {
      if (other == this)
        return true;
      if (!(other instanceof Field))
        return false;
      Field that = (Field) other;
      return (name.equals(that.name)) && (schema.equals(that.schema)) && defaultValueEquals(that.defaultValue)
          && (order == that.order) && propsEqual(that);
    }

    @Override
    public int hashCode() {
      return name.hashCode() + schema.computeHash();
    }

    private boolean defaultValueEquals(JsonNode thatDefaultValue) {
      if (defaultValue == null)
        return thatDefaultValue == null;
      if (thatDefaultValue == null)
        return false;
      if (Double.isNaN(defaultValue.doubleValue()))
        return Double.isNaN(thatDefaultValue.doubleValue());
      return defaultValue.equals(thatDefaultValue);
    }

    @Override
    public String toString() {
      return name + " type:" + schema.type + " pos:" + position;
    }

    /**
     * Parse field.
     *
     * @param field     : json field definition.
     * @param names     : names map.
     * @param namespace : current working namespace.
     * @return field.
     */
    static Field parse(JsonNode field, Names names, SchemaJsonSerDe customSchemaSerDe, String namespace) {
      String fieldName = getRequiredText(field, "name", "No field name");
      String fieldDoc = getOptionalText(field, "doc");
      JsonNode fieldTypeNode = field.get("type");
      if (fieldTypeNode == null) {
        throw new SchemaParseException("No field type: " + field);
      }

      Schema fieldSchema = null;
      if (fieldTypeNode.isTextual()) {
        Schema schemaField = names.get(fieldTypeNode.textValue());
        if (schemaField == null) {
          schemaField = names.get(namespace + "." + fieldTypeNode.textValue());
        }
        if (schemaField == null) {
          throw new SchemaParseException(fieldTypeNode + " is not a defined name." + " The type of the \"" + fieldName
              + "\" field must be a defined name or a {\"type\": ...} expression.");
        }
        fieldSchema = schemaField;
      } else if (fieldTypeNode.isObject()) {
        fieldSchema = resolveSchema(fieldTypeNode, names, customSchemaSerDe, namespace);
        if (fieldSchema == null) {
          fieldSchema = Schema.parseCompleteSchema(fieldTypeNode, names, customSchemaSerDe, namespace);
        }
      } else if (fieldTypeNode.isArray()) {
        List<Schema> unionTypes = new ArrayList<>();

        fieldTypeNode.forEach((JsonNode node) -> {
          Schema subSchema = null;
          if (node.isTextual()) {
            subSchema = names.get(node.asText());
            if (subSchema == null) {
              subSchema = names.get(namespace + "." + node.asText());
            }
          } else if (node.isObject()) {
            subSchema = Schema.parseCompleteSchema(node, names, customSchemaSerDe, namespace);
          } else {
            throw new SchemaParseException("Illegal type in union : " + node);
          }
          if (subSchema == null) {
            throw new SchemaParseException("Null element in union : " + node);
          }
          unionTypes.add(subSchema);
        });

        fieldSchema = Schema.createUnion(unionTypes);
      }

      if (fieldSchema == null) {
        throw new SchemaParseException("Can't find type for field " + fieldName);
      }
      Field.Order order = Field.Order.ASCENDING;
      JsonNode orderNode = field.get("order");
      if (orderNode != null)
        order = Field.Order.valueOf(orderNode.textValue().toUpperCase(Locale.ENGLISH));
      JsonNode defaultValue = field.get("default");

      if (defaultValue != null
          && (Type.FLOAT.equals(fieldSchema.getType()) || Type.DOUBLE.equals(fieldSchema.getType()))
          && defaultValue.isTextual()) {
        try {
          defaultValue = new DoubleNode(Double.valueOf(defaultValue.textValue()));
        } catch (NumberFormatException ex) {
          throw new SchemaParseException(
              "Can't parse number '" + defaultValue.textValue() + "' for field '" + fieldName);
        }
      }

      Field f = new Field(fieldName, fieldSchema, fieldDoc, defaultValue, true, order);
      Iterator<String> i = field.fieldNames();
      while (i.hasNext()) { // add field props
        String prop = i.next();
        if (!FIELD_RESERVED.contains(prop))
          f.addProp(prop, field.get(prop));
      }
      f.aliases = parseAliases(field);

      return f;
    }

  }

  static class Name {
    private final String name;
    private final String space;
    private final String full;

    public Name(String name, String space) {
      if (name == null) { // anonymous
        this.name = this.space = this.full = null;
        return;
      }
      int lastDot = name.lastIndexOf('.');
      if (lastDot < 0) { // unqualified name
        this.name = validateName(name);
      } else { // qualified name
        space = name.substring(0, lastDot); // get space from name
        this.name = validateName(name.substring(lastDot + 1));
      }
      if ("".equals(space))
        space = null;
      this.space = space;
      this.full = (this.space == null) ? this.name : this.space + "." + this.name;
    }

    @Override
    public boolean equals(Object o) {
      if (o == this)
        return true;
      if (!(o instanceof Name))
        return false;
      Name that = (Name) o;
      return Objects.equals(full, that.full);
    }

    @Override
    public int hashCode() {
      return full == null ? 0 : full.hashCode();
    }

    @Override
    public String toString() {
      return full;
    }

    public void writeName(Names names, JsonGenerator gen) throws IOException {
      if (name != null)
        gen.writeStringField("name", name);
      if (space != null) {
        if (!space.equals(names.space()))
          gen.writeStringField("namespace", space);
      } else if (names.space() != null) { // null within non-null
        gen.writeStringField("namespace", "");
      }
    }

    public String getQualified(String defaultSpace) {
      return this.shouldWriteFull(defaultSpace) ? full : name;
    }

    /**
     * Determine if full name must be written. There are 2 cases for true :
     * defaultSpace != from this.space or name is already a Schema.Type (int, array
     * ...)
     *
     * @param defaultSpace : default name space.
     * @return true if full name must be written.
     */
    private boolean shouldWriteFull(String defaultSpace) {
      if (space != null && space.equals(defaultSpace)) {
        for (Type schemaType : Type.values()) {
          if (schemaType.name.equals(name)) {
            // name is a 'Type', so namespace must be written
            return true;
          }
        }
        // this.space == defaultSpace
        return false;
      }
      // this.space != defaultSpace, so namespace must be written.
      return true;
    }

  }

  private static abstract class NamedSchema extends Schema {
    final Name name;
    final String doc;
    Set<Name> aliases;

    public NamedSchema(Type type, Name name, String doc) {
      super(type);
      this.name = name;
      this.doc = doc;
      if (PRIMITIVES.containsKey(name.full)) {
        throw new AvroTypeException("Schemas may not be named after primitives: " + name.full);
      }
    }

    @Override
    public String getName() {
      return name.name;
    }

    @Override
    public String getDoc() {
      return doc;
    }

    @Override
    public String getNamespace() {
      return name.space;
    }

    @Override
    public String getFullName() {
      return name.full;
    }

    @Override
    public void addAlias(String alias) {
      addAlias(alias, null);
    }

    @Override
    public void addAlias(String name, String space) {
      if (aliases == null)
        this.aliases = new LinkedHashSet<>();
      if (space == null)
        space = this.name.space;
      aliases.add(new Name(name, space));
    }

    @Override
    public Set<String> getAliases() {
      Set<String> result = new LinkedHashSet<>();
      if (aliases != null)
        for (Name alias : aliases)
          result.add(alias.full);
      return result;
    }

    public boolean writeNameRef(Names names, SchemaJsonSerDe customSchemaSerDe, JsonGenerator gen) throws IOException {
      if (this.equals(names.get(name))) {
        gen.writeString(name.getQualified(names.space()));
        return true;
      } else if (name.name != null) {
        names.put(name, this);
      }
<<<<<<< HEAD
      return customSchemaSerDe.write(this, gen);
=======
      return names.customWrite(this, gen);
>>>>>>> c2f25948
    }

    public void writeName(Names names, JsonGenerator gen) throws IOException {
      name.writeName(names, gen);
    }

    public boolean equalNames(NamedSchema that) {
      return this.name.equals(that.name);
    }

    @Override
    int computeHash() {
      return super.computeHash() + name.hashCode();
    }

    public void aliasesToJson(JsonGenerator gen) throws IOException {
      if (aliases == null || aliases.isEmpty())
        return;
      gen.writeFieldName("aliases");
      gen.writeStartArray();
      for (Name alias : aliases)
        gen.writeString(alias.getQualified(name.space));
      gen.writeEndArray();
    }

  }

  /**
   * Useful as key of {@link Map}s when traversing two schemas at the same time
   * and need to watch for recursion.
   */
  public static class SeenPair {
    private Object s1;
    private Object s2;

    public SeenPair(Object s1, Object s2) {
      this.s1 = s1;
      this.s2 = s2;
    }

    public boolean equals(Object o) {
      if (!(o instanceof SeenPair))
        return false;
      return this.s1 == ((SeenPair) o).s1 && this.s2 == ((SeenPair) o).s2;
    }

    @Override
    public int hashCode() {
      return System.identityHashCode(s1) + System.identityHashCode(s2);
    }
  }

  private static final ThreadLocal<Set<SeenPair>> SEEN_EQUALS = ThreadLocalWithInitial.of(HashSet::new);
  private static final ThreadLocal<Map<Schema, Schema>> SEEN_HASHCODE = ThreadLocalWithInitial.of(IdentityHashMap::new);

  @SuppressWarnings(value = "unchecked")
  private static class RecordSchema extends NamedSchema {
    private List<Field> fields;
    private Map<String, Field> fieldMap;
    private final boolean isError;

    public RecordSchema(Name name, String doc, boolean isError) {
      super(Type.RECORD, name, doc);
      this.isError = isError;
    }

    public RecordSchema(Name name, String doc, boolean isError, List<Field> fields) {
      super(Type.RECORD, name, doc);
      this.isError = isError;
      setFields(fields);
    }

    @Override
    public boolean isError() {
      return isError;
    }

    @Override
    public Field getField(String fieldname) {
      if (fieldMap == null)
        throw new AvroRuntimeException("Schema fields not set yet");
      return fieldMap.get(fieldname);
    }

    @Override
    public List<Field> getFields() {
      if (fields == null)
        throw new AvroRuntimeException("Schema fields not set yet");
      return fields;
    }

    @Override
    public boolean hasFields() {
      return fields != null;
    }

    @Override
    public void setFields(List<Field> fields) {
      if (this.fields != null) {
        throw new AvroRuntimeException("Fields are already set");
      }
      int i = 0;
      fieldMap = new HashMap<>(Math.multiplyExact(2, fields.size()));
      LockableArrayList<Field> ff = new LockableArrayList<>(fields.size());
      for (Field f : fields) {
        if (f.position != -1) {
          throw new AvroRuntimeException("Field already used: " + f);
        }
        f.position = i++;
        final Field existingField = fieldMap.put(f.name(), f);
        if (existingField != null) {
          throw new AvroRuntimeException(
              String.format("Duplicate field %s in record %s: %s and %s.", f.name(), name, f, existingField));
        }
        ff.add(f);
      }
      this.fields = ff.lock();
      this.hashCode = NO_HASHCODE;
    }

    @Override
    public boolean equals(Object o) {
      if (o == this)
        return true;
      if (!(o instanceof RecordSchema))
        return false;
      RecordSchema that = (RecordSchema) o;
      if (!equalCachedHash(that))
        return false;
      if (!equalNames(that))
        return false;
      if (!propsEqual(that))
        return false;
      Set seen = SEEN_EQUALS.get();
      SeenPair here = new SeenPair(this, o);
      if (seen.contains(here))
        return true; // prevent stack overflow
      boolean first = seen.isEmpty();
      try {
        seen.add(here);
        return Objects.equals(fields, that.fields);
      } finally {
        if (first)
          seen.clear();
      }
    }

    @Override
    int computeHash() {
      Map<Schema, Schema> seen = SEEN_HASHCODE.get();
      if (seen.containsKey(this))
        return 0; // prevent stack overflow
      boolean first = seen.isEmpty();
      try {
        seen.put(this, this);
        return super.computeHash() + fields.hashCode();
      } finally {
        if (first)
          seen.clear();
      }
    }

    @Override
    void toJson(Names names, SchemaJsonSerDe customSchemaSerDe, JsonGenerator gen) throws IOException {
      if (writeNameRef(names, customSchemaSerDe, gen))
        return;
      String savedSpace = names.space; // save namespace
      gen.writeStartObject();
      gen.writeStringField("type", isError ? "error" : "record");
      writeName(names, gen);
      names.space = name.space; // set default namespace
      if (this.getDoc() != null)
        gen.writeStringField("doc", this.getDoc());

      if (fields != null) {
        gen.writeFieldName("fields");
        fieldsToJson(names, customSchemaSerDe, gen);
      }

      writeProps(gen);
      aliasesToJson(gen);
      gen.writeEndObject();
      names.space = savedSpace; // restore namespace
    }

    @Override
    void fieldsToJson(Names names, SchemaJsonSerDe customSchemaSerDe, JsonGenerator gen) throws IOException {
      gen.writeStartArray();
      for (Field f : fields) {
        gen.writeStartObject();
        gen.writeStringField("name", f.name());
        gen.writeFieldName("type");
        f.schema().toJson(names, customSchemaSerDe, gen);
        if (f.doc() != null)
          gen.writeStringField("doc", f.doc());
        if (f.hasDefaultValue()) {
          gen.writeFieldName("default");
          gen.writeTree(f.defaultValue());
        }
        if (f.order() != Field.Order.ASCENDING)
          gen.writeStringField("order", f.order().name);
        if (f.aliases != null && f.aliases.size() != 0) {
          gen.writeFieldName("aliases");
          gen.writeStartArray();
          for (String alias : f.aliases)
            gen.writeString(alias);
          gen.writeEndArray();
        }
        f.writeProps(gen);
        gen.writeEndObject();
      }
      gen.writeEndArray();
    }
  }

  private static class EnumSchema extends NamedSchema {
    private final List<String> symbols;
    private final Map<String, Integer> ordinals;
    private final String enumDefault;

    public EnumSchema(Name name, String doc, LockableArrayList<String> symbols, String enumDefault) {
      super(Type.ENUM, name, doc);
      this.symbols = symbols.lock();
      this.ordinals = new HashMap<>(Math.multiplyExact(2, symbols.size()));
      this.enumDefault = enumDefault;
      int i = 0;
      for (String symbol : symbols) {
        if (ordinals.put(validateName(symbol), i++) != null) {
          throw new SchemaParseException("Duplicate enum symbol: " + symbol);
        }
      }
      if (enumDefault != null && !symbols.contains(enumDefault)) {
        throw new SchemaParseException(
            "The Enum Default: " + enumDefault + " is not in the enum symbol set: " + symbols);
      }
    }

    @Override
    public List<String> getEnumSymbols() {
      return symbols;
    }

    @Override
    public boolean hasEnumSymbol(String symbol) {
      return ordinals.containsKey(symbol);
    }

    @Override
    public int getEnumOrdinal(String symbol) {
      return ordinals.get(symbol);
    }

    @Override
    public boolean equals(Object o) {
      if (o == this)
        return true;
      if (!(o instanceof EnumSchema))
        return false;
      EnumSchema that = (EnumSchema) o;
      return equalCachedHash(that) && equalNames(that) && symbols.equals(that.symbols) && propsEqual(that);
    }

    @Override
    public String getEnumDefault() {
      return enumDefault;
    }

    @Override
    int computeHash() {
      return super.computeHash() + symbols.hashCode();
    }

    @Override
    void toJson(Names names, SchemaJsonSerDe customSchemaSerDe, JsonGenerator gen) throws IOException {
      if (writeNameRef(names, customSchemaSerDe, gen))
        return;
      gen.writeStartObject();
      gen.writeStringField("type", "enum");
      writeName(names, gen);
      if (getDoc() != null)
        gen.writeStringField("doc", getDoc());
      gen.writeArrayFieldStart("symbols");
      for (String symbol : symbols)
        gen.writeString(symbol);
      gen.writeEndArray();
      if (getEnumDefault() != null)
        gen.writeStringField("default", getEnumDefault());
      writeProps(gen);
      aliasesToJson(gen);
      gen.writeEndObject();
    }
  }

  private static class ArraySchema extends Schema {
    private final Schema elementType;

    public ArraySchema(Schema elementType) {
      super(Type.ARRAY);
      this.elementType = elementType;
    }

    @Override
    public Schema getElementType() {
      return elementType;
    }

    @Override
    public boolean equals(Object o) {
      if (o == this)
        return true;
      if (!(o instanceof ArraySchema))
        return false;
      ArraySchema that = (ArraySchema) o;
      return equalCachedHash(that) && elementType.equals(that.elementType) && propsEqual(that);
    }

    @Override
    int computeHash() {
      return super.computeHash() + elementType.computeHash();
    }

    @Override
    void toJson(Names names, SchemaJsonSerDe customSchemaSerDe, JsonGenerator gen) throws IOException {
      gen.writeStartObject();
      gen.writeStringField("type", "array");
      gen.writeFieldName("items");
      elementType.toJson(names, customSchemaSerDe, gen);
      writeProps(gen);
      gen.writeEndObject();
    }
  }

  private static class MapSchema extends Schema {
    private final Schema valueType;

    public MapSchema(Schema valueType) {
      super(Type.MAP);
      this.valueType = valueType;
    }

    @Override
    public Schema getValueType() {
      return valueType;
    }

    @Override
    public boolean equals(Object o) {
      if (o == this)
        return true;
      if (!(o instanceof MapSchema))
        return false;
      MapSchema that = (MapSchema) o;
      return equalCachedHash(that) && valueType.equals(that.valueType) && propsEqual(that);
    }

    @Override
    int computeHash() {
      return super.computeHash() + valueType.computeHash();
    }

    @Override
    void toJson(Names names, SchemaJsonSerDe customSchemaSerDe, JsonGenerator gen) throws IOException {
      gen.writeStartObject();
      gen.writeStringField("type", "map");
      gen.writeFieldName("values");
      valueType.toJson(names, customSchemaSerDe, gen);
      writeProps(gen);
      gen.writeEndObject();
    }
  }

  private static class UnionSchema extends Schema {
    private final List<Schema> types;
    private final Map<String, Integer> indexByName;

    public UnionSchema(LockableArrayList<Schema> types) {
      super(Type.UNION);
      this.indexByName = new HashMap<>(Math.multiplyExact(2, types.size()));
      this.types = types.lock();
      int index = 0;
      for (Schema type : types) {
        if (type.getType() == Type.UNION) {
          throw new AvroRuntimeException("Nested union: " + this);
        }
        String name = type.getFullName();
        if (name == null) {
          throw new AvroRuntimeException("Nameless in union:" + this);
        }
        if (indexByName.put(name, index++) != null) {
          throw new AvroRuntimeException("Duplicate in union:" + name);
        }
      }
    }

    /**
     * Checks if a JSON value matches the schema.
     *
     * @param jsonValue a value to check against the schema
     * @return true if the value is valid according to this schema
     */
    public boolean isValidDefault(JsonNode jsonValue) {
      return this.types.stream().anyMatch((Schema s) -> s.isValidDefault(jsonValue));
    }

    @Override
    public List<Schema> getTypes() {
      return types;
    }

    @Override
    public Integer getIndexNamed(String name) {
      return indexByName.get(name);
    }

    @Override
    public boolean equals(Object o) {
      if (o == this)
        return true;
      if (!(o instanceof UnionSchema))
        return false;
      UnionSchema that = (UnionSchema) o;
      return equalCachedHash(that) && types.equals(that.types) && propsEqual(that);
    }

    @Override
    int computeHash() {
      int hash = super.computeHash();
      for (Schema type : types)
        hash += type.computeHash();
      return hash;
    }

    @Override
    public void addProp(String name, String value) {
      throw new AvroRuntimeException("Can't set properties on a union: " + this);
    }

    @Override
    void toJson(Names names, SchemaJsonSerDe customSchemaSerDe, JsonGenerator gen) throws IOException {
      gen.writeStartArray();
      for (Schema type : types)
        type.toJson(names, customSchemaSerDe, gen);
      gen.writeEndArray();
    }

    @Override
    public String getName() {
      return super.getName()
          + this.getTypes().stream().map(Schema::getName).collect(Collectors.joining(", ", "[", "]"));
    }
  }

  private static class FixedSchema extends NamedSchema {
    private final int size;

    public FixedSchema(Name name, String doc, int size) {
      super(Type.FIXED, name, doc);
      SystemLimitException.checkMaxBytesLength(size);
      this.size = size;
    }

    @Override
    public int getFixedSize() {
      return size;
    }

    @Override
    public boolean equals(Object o) {
      if (o == this)
        return true;
      if (!(o instanceof FixedSchema))
        return false;
      FixedSchema that = (FixedSchema) o;
      return equalCachedHash(that) && equalNames(that) && size == that.size && propsEqual(that);
    }

    @Override
    int computeHash() {
      return super.computeHash() + size;
    }

    @Override
    void toJson(Names names, SchemaJsonSerDe customSchemaSerDe, JsonGenerator gen) throws IOException {
      if (writeNameRef(names, customSchemaSerDe, gen))
        return;
      gen.writeStartObject();
      gen.writeStringField("type", "fixed");
      writeName(names, gen);
      if (getDoc() != null)
        gen.writeStringField("doc", getDoc());
      gen.writeNumberField("size", size);
      writeProps(gen);
      aliasesToJson(gen);
      gen.writeEndObject();
    }
  }

  private static class StringSchema extends Schema {
    public StringSchema() {
      super(Type.STRING);
    }
  }

  private static class BytesSchema extends Schema {
    public BytesSchema() {
      super(Type.BYTES);
    }
  }

  private static class IntSchema extends Schema {
    public IntSchema() {
      super(Type.INT);
    }
  }

  private static class LongSchema extends Schema {
    public LongSchema() {
      super(Type.LONG);
    }
  }

  private static class FloatSchema extends Schema {
    public FloatSchema() {
      super(Type.FLOAT);
    }
  }

  private static class DoubleSchema extends Schema {
    public DoubleSchema() {
      super(Type.DOUBLE);
    }
  }

  private static class BooleanSchema extends Schema {
    public BooleanSchema() {
      super(Type.BOOLEAN);
    }
  }

  private static class NullSchema extends Schema {
    public NullSchema() {
      super(Type.NULL);
    }
  }

  /**
   * A parser for JSON-format schemas. Each named schema parsed with a parser is
   * added to the names known to the parser so that subsequently parsed schemas
   * may refer to it by name.
   */
  public static class Parser {
<<<<<<< HEAD
    private final Names names = new Names();
    private final NameValidator validate;
=======
    private final Names names;
    private boolean validate = true;
>>>>>>> c2f25948
    private boolean validateDefaults = true;
    private final SchemaJsonSerDe customSchemaSerDe;

    public Parser() {
      this(NameValidator.UTF_VALIDATOR);
    }

    public Parser(final NameValidator validate) {
      this(validate, SchemaJsonSerDe.DEFAULT);
    }

    public Parser(final NameValidator validate, final SchemaJsonSerDe customSchemaSerDe) {
      this.validate = validate != null ? validate : NameValidator.NO_VALIDATION;
      this.customSchemaSerDe = customSchemaSerDe;
    }

    public Parser() {
      this(new Names());
    }

    public Parser(Names names) {
      this.names = names;
    }

    /**
     * Adds the provided types to the set of defined, named types known to this
     * parser. deprecated: use addTypes(Iterable<Schema> types)
     */
    @Deprecated
    public Parser addTypes(Map<String, Schema> types) {
      return this.addTypes(types.values());
    }

    /**
     * Adds the provided types to the set of defined, named types known to this
     * parser.
     */
    public Parser addTypes(Iterable<Schema> types) {
      for (Schema s : types)
        names.add(s);
      return this;
    }

    /** Returns the set of defined, named types known to this parser. */
    public Map<String, Schema> getTypes() {
      Map<String, Schema> result = new LinkedHashMap<>();
      for (Schema s : names.values())
        result.put(s.getFullName(), s);
      return result;
    }

    /** Enable or disable default value validation. */
    public Parser setValidateDefaults(boolean validateDefaults) {
      this.validateDefaults = validateDefaults;
      return this;
    }

    /** True iff default values are validated. False by default. */
    public boolean getValidateDefaults() {
      return this.validateDefaults;
    }

    /**
     * Parse a schema from the provided file. If named, the schema is added to the
     * names known to this parser.
     */
    public Schema parse(File file) throws IOException {
      return parse(FACTORY.createParser(file), false);
    }

    public List<Schema> parse(Iterable<File> sources) throws IOException {
      final List<Schema> schemas = new ArrayList<>();
      for (File source : sources) {
        final Schema emptySchema = parseNamesDeclared(FACTORY.createParser(source));
        schemas.add(emptySchema);
      }

      for (File source : sources) {
        parseFieldsOnly(FACTORY.createParser(source));
      }

      return schemas;
    }

    /**
     * Parse a schema from the provided stream. If named, the schema is added to the
     * names known to this parser. The input stream stays open after the parsing.
     */
    public Schema parse(InputStream in) throws IOException {
      return parse(FACTORY.createParser(in).disable(JsonParser.Feature.AUTO_CLOSE_SOURCE), true);
    }

    /** Read a schema from one or more json strings */
    public Schema parse(String s, String... more) {
      StringBuilder b = new StringBuilder(s);
      for (String part : more)
        b.append(part);
      return parse(b.toString());
    }

    /**
     * Parse a schema from the provided string. If named, the schema is added to the
     * names known to this parser.
     */
    public Schema parse(String s) {
      try {
        return parse(FACTORY.createParser(s), false);
      } catch (IOException e) {
        throw new SchemaParseException(e);
      }
    }

    private static interface ParseFunction {
      Schema parse(JsonNode node) throws IOException;
    }

    private Schema runParser(JsonParser parser, ParseFunction f) throws IOException {
      NameValidator saved = validateNames.get();
      boolean savedValidateDefaults = VALIDATE_DEFAULTS.get();
      try {
        validateNames.set(validate);
        VALIDATE_DEFAULTS.set(validateDefaults);
        JsonNode jsonNode = MAPPER.readTree(parser);
        return f.parse(jsonNode);
      } catch (JsonParseException e) {
        throw new SchemaParseException(e);
      } finally {
        parser.close();
        validateNames.set(saved);
        VALIDATE_DEFAULTS.set(savedValidateDefaults);
      }
    }

    private Schema parse(JsonParser parser, final boolean allowDanglingContent) throws IOException {
      return this.runParser(parser, (JsonNode jsonNode) -> {
        Schema schema = Schema.parse(jsonNode, names, customSchemaSerDe);
        if (!allowDanglingContent) {
          String dangling;
          StringWriter danglingWriter = new StringWriter();
          int numCharsReleased = parser.releaseBuffered(danglingWriter);
          if (numCharsReleased == -1) {
            ByteArrayOutputStream danglingOutputStream = new ByteArrayOutputStream();
            parser.releaseBuffered(danglingOutputStream); // if input isnt chars above it must be bytes
            dangling = new String(danglingOutputStream.toByteArray(), StandardCharsets.UTF_8).trim();
          } else {
            dangling = danglingWriter.toString().trim();
          }
          if (!dangling.isEmpty()) {
            throw new SchemaParseException("dangling content after end of schema: " + dangling);
          }
        }
        return schema;
      });
    }

    private Schema parseNamesDeclared(JsonParser parser) throws IOException {
      return this.runParser(parser,
          (JsonNode jsonNode) -> Schema.parseNamesDeclared(jsonNode, names, customSchemaSerDe, names.space));
    }

    private Schema parseFieldsOnly(JsonParser parser) throws IOException {
      return this.runParser(parser,
          (JsonNode jsonNode) -> Schema.parseCompleteSchema(jsonNode, names, customSchemaSerDe, names.space));
    }

  }

  /**
   * Constructs a Schema object from JSON schema file <tt>file</tt>. The contents
   * of <tt>file</tt> is expected to be in UTF-8 format.
   *
   * @param file The file to read the schema from.
   * @return The freshly built Schema.
   * @throws IOException if there was trouble reading the contents or they are
   *                     invalid
   * @deprecated use {@link Schema.Parser} instead.
   */
  @Deprecated
  public static Schema parse(File file) throws IOException {
    return new Parser().parse(file);
  }

  /**
   * Constructs a Schema object from JSON schema stream <tt>in</tt>. The contents
   * of <tt>in</tt> is expected to be in UTF-8 format.
   *
   * @param in The input stream to read the schema from.
   * @return The freshly built Schema.
   * @throws IOException if there was trouble reading the contents or they are
   *                     invalid
   * @deprecated use {@link Schema.Parser} instead.
   */
  @Deprecated
  public static Schema parse(InputStream in) throws IOException {
    return new Parser().parse(in);
  }

  /**
   * Construct a schema from <a href="https://json.org/">JSON</a> text.
   *
   * @deprecated use {@link Schema.Parser} instead.
   */
  @Deprecated
  public static Schema parse(String jsonSchema) {
    return new Parser().parse(jsonSchema);
  }

  /**
   * Construct a schema from <a href="https://json.org/">JSON</a> text.
   *
   * @param validate true if names should be validated, false if not.
   * @deprecated use {@link Schema.Parser} instead.
   */
  @Deprecated
  public static Schema parse(String jsonSchema, boolean validate) {
    final NameValidator validator = validate ? NameValidator.UTF_VALIDATOR : NameValidator.NO_VALIDATION;
    return new Parser(validator).parse(jsonSchema);
  }

  static final Map<String, Type> PRIMITIVES = new HashMap<>();
  static {
    PRIMITIVES.put("string", Type.STRING);
    PRIMITIVES.put("bytes", Type.BYTES);
    PRIMITIVES.put("int", Type.INT);
    PRIMITIVES.put("long", Type.LONG);
    PRIMITIVES.put("float", Type.FLOAT);
    PRIMITIVES.put("double", Type.DOUBLE);
    PRIMITIVES.put("boolean", Type.BOOLEAN);
    PRIMITIVES.put("null", Type.NULL);
  }

  public static class Names extends LinkedHashMap<Name, Schema> {
    private static final long serialVersionUID = 1L;
    private String space; // default namespace

    public Names() {
    }

    public Names(String space) {
      this.space = space;
    }

    public String space() {
      return space;
    }

    public void space(String space) {
      this.space = space;
    }

    public Schema get(String o) {
      Type primitive = PRIMITIVES.get(o);
      if (primitive != null) {
        return Schema.create(primitive);
      }
      Name name = new Name(o, space);
      if (!containsKey(name)) {
        // if not in default try anonymous
        name = new Name(o, "");
      }
      return super.get(name);
    }

    public boolean contains(Schema schema) {
      return get(((NamedSchema) schema).name) != null;
    }

    public void add(Schema schema) {
      put(((NamedSchema) schema).name, schema);
    }

    @Override
    public Schema put(Name name, Schema schema) {
      if (containsKey(name)) {
        final Schema other = super.get(name);
        if (!Objects.equals(other, schema)) {
          throw new SchemaParseException("Can't redefine: " + name);
        } else {
          return schema;
        }
      }
      return super.put(name, schema);
    }

<<<<<<< HEAD
=======
    public Schema customRead(Function<String, JsonNode> object) {
      return null;
    }

    public boolean customWrite(Schema schema, JsonGenerator gen) throws IOException {
      return false;
    }

>>>>>>> c2f25948
  }

  private static ThreadLocal<NameValidator> validateNames = ThreadLocalWithInitial
      .of(() -> NameValidator.UTF_VALIDATOR);

  private static String validateName(String name) {
    NameValidator.Result result = validateNames.get().validate(name);
    if (!result.isOK()) {
      throw new SchemaParseException(result.getErrors());
    }
    return name;
  }

  public static void setNameValidator(final NameValidator validator) {
    Schema.validateNames.set(validator);
  }

  private static final ThreadLocal<Boolean> VALIDATE_DEFAULTS = ThreadLocalWithInitial.of(() -> true);

  private static JsonNode validateDefault(String fieldName, Schema schema, JsonNode defaultValue) {
    if (VALIDATE_DEFAULTS.get() && (defaultValue != null) && !schema.isValidDefault(defaultValue)) { // invalid default
      String message = "Invalid default for field " + fieldName + ": " + defaultValue + " not a " + schema;
      throw new AvroTypeException(message); // throw exception
    }
    return defaultValue;
  }

  /**
   * Checks if a JSON value matches the schema.
   *
   * @param jsonValue a value to check against the schema
   * @return true if the value is valid according to this schema
   */
  public boolean isValidDefault(JsonNode jsonValue) {
    return isValidDefault(this, jsonValue);
  }

  private static boolean isValidDefault(Schema schema, JsonNode defaultValue) {
    if (defaultValue == null)
      return false;
    switch (schema.getType()) {
    case STRING:
    case BYTES:
    case ENUM:
    case FIXED:
      return defaultValue.isTextual();
    case INT:
      return defaultValue.isIntegralNumber() && defaultValue.canConvertToInt();
    case LONG:
      return defaultValue.isIntegralNumber() && defaultValue.canConvertToLong();
    case FLOAT:
    case DOUBLE:
      return defaultValue.isNumber();
    case BOOLEAN:
      return defaultValue.isBoolean();
    case NULL:
      return defaultValue.isNull();
    case ARRAY:
      if (!defaultValue.isArray())
        return false;
      for (JsonNode element : defaultValue)
        if (!isValidDefault(schema.getElementType(), element))
          return false;
      return true;
    case MAP:
      if (!defaultValue.isObject())
        return false;
      for (JsonNode value : defaultValue)
        if (!isValidDefault(schema.getValueType(), value))
          return false;
      return true;
    case UNION: // union default: any branch
      return schema.getTypes().stream().anyMatch((Schema s) -> isValidValue(s, defaultValue));
    case RECORD:
      if (!defaultValue.isObject())
        return false;
      for (Field field : schema.getFields())
        if (!isValidValue(field.schema(),
            defaultValue.has(field.name()) ? defaultValue.get(field.name()) : field.defaultValue()))
          return false;
      return true;
    default:
      return false;
    }
  }

  /**
   * Validate a value against the schema.
   *
   * @param schema : schema for value.
   * @param value  : value to validate.
   * @return true if ok.
   */
  private static boolean isValidValue(Schema schema, JsonNode value) {
    if (value == null)
      return false;
    if (schema.isUnion()) {
      // For Union, only need that one sub schema is ok.
      for (Schema sub : schema.getTypes()) {
        if (Schema.isValidDefault(sub, value)) {
          return true;
        }
      }
      return false;
    } else {
      // for other types, same as validate default.
      return Schema.isValidDefault(schema, value);
    }
  }

  /**
   * Parse named schema in order to fill names map. This method does not parse
   * field of record/error schema.
   *
   * @param schema           : json schema representation.
   * @param names            : map of named schema.
   * @param currentNameSpace : current working name space.
   * @return schema.
   */
  static Schema parseNamesDeclared(JsonNode schema, Names names, SchemaJsonSerDe customSchemaSerDe,
      String currentNameSpace) {
    if (schema == null) {
      return null;
    }
<<<<<<< HEAD
    if (schema.isObject()) {
      Schema custom = customSchemaSerDe.read(schema::get);
      if (custom != null) {
        return custom;
      }
      String type = Schema.getOptionalText(schema, "type");
=======
    if (schema.isTextual()) { // name
      Schema result = names.get(schema.textValue());
      if (result == null)
        throw new SchemaParseException("Undefined name: " + schema);
      return result;
    } else if (schema.isObject()) {
      Schema custom = names.customRead(schema::get);
      if (custom != null) {
        return custom;
      }
      Schema result;
      String type = getRequiredText(schema, "type", "No type");
>>>>>>> c2f25948
      Name name = null;

      String doc = null;
      Schema result = null;
      final boolean isTypeError = "error".equals(type);
      final boolean isTypeRecord = "record".equals(type);
      final boolean isTypeEnum = "enum".equals(type);
      final boolean isTypeFixed = "fixed".equals(type);

      if (isTypeRecord || isTypeError || isTypeEnum || isTypeFixed) {
        String space = getOptionalText(schema, "namespace");
        doc = getOptionalText(schema, "doc");
        if (space == null)
          space = currentNameSpace;
        name = new Name(getRequiredText(schema, "name", "No name in schema"), space);
      }
      if (isTypeRecord || isTypeError) { // record
        result = new RecordSchema(name, doc, isTypeError);
        names.add(result);
        JsonNode fieldsNode = schema.get("fields");

        if (fieldsNode == null || !fieldsNode.isArray())
          throw new SchemaParseException("Record has no fields: " + schema);
        exploreFields(fieldsNode, names, customSchemaSerDe, name != null ? name.space : null);

      } else if (isTypeEnum) { // enum
        JsonNode symbolsNode = schema.get("symbols");
        if (symbolsNode == null || !symbolsNode.isArray())
          throw new SchemaParseException("Enum has no symbols: " + schema);
        LockableArrayList<String> symbols = new LockableArrayList<>(symbolsNode.size());
        for (JsonNode n : symbolsNode)
          symbols.add(n.textValue());
        JsonNode enumDefault = schema.get("default");
        String defaultSymbol = null;
        if (enumDefault != null)
          defaultSymbol = enumDefault.textValue();
        result = new EnumSchema(name, doc, symbols, defaultSymbol);
        names.add(result);
      } else if (type.equals("array")) { // array
        JsonNode itemsNode = schema.get("items");
        if (itemsNode == null)
          throw new SchemaParseException("Array has no items type: " + schema);
        final Schema items = Schema.parseNamesDeclared(itemsNode, names, customSchemaSerDe, currentNameSpace);
        result = Schema.createArray(items);
      } else if (type.equals("map")) { // map
        JsonNode valuesNode = schema.get("values");
        if (valuesNode == null)
          throw new SchemaParseException("Map has no values type: " + schema);
        final Schema values = Schema.parseNamesDeclared(valuesNode, names, customSchemaSerDe, currentNameSpace);
        result = Schema.createMap(values);
      } else if (isTypeFixed) { // fixed
        JsonNode sizeNode = schema.get("size");
        if (sizeNode == null || !sizeNode.isInt())
          throw new SchemaParseException("Invalid or no size: " + schema);
        result = new FixedSchema(name, doc, sizeNode.intValue());
        if (name != null)
          names.add(result);
      } else if (PRIMITIVES.containsKey(type)) {
        result = Schema.create(PRIMITIVES.get(type));
      }
      if (result != null) {
        Set<String> reserved = SCHEMA_RESERVED;
        if (isTypeEnum) {
          reserved = ENUM_RESERVED;
        }
        Schema.addProperties(schema, reserved, result);
      }
      return result;
    } else if (schema.isArray()) {
      List<Schema> subs = new ArrayList<>(schema.size());
      schema.forEach((JsonNode item) -> {
        Schema sub = Schema.parseNamesDeclared(item, names, customSchemaSerDe, currentNameSpace);
        if (sub != null) {
          subs.add(sub);
        }
      });
      return Schema.createUnion(subs);
    } else if (schema.isTextual()) {
      String value = schema.asText();
      return names.get(value);
    }
    return null;
  }

  private static void addProperties(JsonNode schema, Set<String> reserved, Schema avroSchema) {
    Iterator<String> i = schema.fieldNames();
    while (i.hasNext()) { // add properties
      String prop = i.next();
      if (!reserved.contains(prop)) // ignore reserved
        avroSchema.addProp(prop, schema.get(prop));
    }
    // parse logical type if present
    avroSchema.logicalType = LogicalTypes.fromSchemaIgnoreInvalid(avroSchema);
    // names.space(savedSpace); // restore space
    if (avroSchema instanceof NamedSchema) {
      Set<String> aliases = parseAliases(schema);
      if (aliases != null) // add aliases
        for (String alias : aliases)
          avroSchema.addAlias(alias);
    }
  }

  /**
   * Explore record fields in order to fill names map with inner defined named
   * types.
   *
   * @param fieldsNode : json node for field.
   * @param names      : names map.
   * @param nameSpace  : current working namespace.
   */
  private static void exploreFields(JsonNode fieldsNode, Names names, SchemaJsonSerDe customSchemaSerDe,
      String nameSpace) {
    for (JsonNode field : fieldsNode) {
      final JsonNode fieldType = field.get("type");
      if (fieldType != null) {
        if (fieldType.isObject()) {
          parseNamesDeclared(fieldType, names, customSchemaSerDe, nameSpace);
        } else if (fieldType.isArray()) {
          exploreFields(fieldType, names, customSchemaSerDe, nameSpace);
        } else if (fieldType.isTextual() && field.isObject()) {
          parseNamesDeclared(field, names, customSchemaSerDe, nameSpace);
        }
      }
    }
  }

  /**
   * in complement of parseNamesDeclared, this method parse schema in details.
   *
   * @param schema       : json schema.
   * @param names        : names map.
   * @param currentSpace : current working name space.
   * @return complete schema.
   */
  static Schema parseCompleteSchema(JsonNode schema, Names names, SchemaJsonSerDe customSchemaSerDe,
      String currentSpace) {
    if (schema == null) {
      throw new SchemaParseException("Cannot parse <null> schema");
    }
    if (schema.isTextual()) {
      String type = schema.asText();
      Schema avroSchema = names.get(type);
      if (avroSchema == null) {
        avroSchema = names.get(currentSpace + "." + type);
      }
      return avroSchema;
    }
    if (schema.isArray()) {
      List<Schema> schemas = StreamSupport.stream(schema.spliterator(), false)
          .map((JsonNode sub) -> parseCompleteSchema(sub, names, customSchemaSerDe, currentSpace))
          .collect(Collectors.toList());
      return Schema.createUnion(schemas);
    }
    if (schema.isObject()) {
      Schema custom = customSchemaSerDe.read(schema::get);
      if (custom != null) {
        return custom;
      }
      Schema result = null;
      String type = getRequiredText(schema, "type", "No type");
      Name name = null;

      final boolean isTypeError = "error".equals(type);
      final boolean isTypeRecord = "record".equals(type);
      final boolean isTypeArray = "array".equals(type);

      if (isTypeRecord || isTypeError || "enum".equals(type) || "fixed".equals(type)) {
        // named schema
        String space = getOptionalText(schema, "namespace");

        if (space == null)
          space = currentSpace;
        name = new Name(getRequiredText(schema, "name", "No name in schema"), space);

        result = names.get(name);
        if (result == null) {
          throw new SchemaParseException("Unparsed field type " + name);
        }
      }
      if (isTypeRecord || isTypeError) {
        if (result != null && !result.hasFields()) {
          final List<Field> fields = new ArrayList<>();
          JsonNode fieldsNode = schema.get("fields");
          if (fieldsNode == null || !fieldsNode.isArray())
            throw new SchemaParseException("Record has no fields: " + schema);

          for (JsonNode field : fieldsNode) {
            Field f = Field.parse(field, names, customSchemaSerDe, name.space);

            fields.add(f);
            if (f.schema.getLogicalType() == null && getOptionalText(field, LOGICAL_TYPE_PROP) != null)
              LOG.warn(
                  "Ignored the {}.{}.logicalType property (\"{}\"). It should probably be nested inside the \"type\" for the field.",
                  name, f.name, getOptionalText(field, "logicalType"));
          }
          result.setFields(fields);
        }
      } else if (isTypeArray) {
        JsonNode items = schema.get("items");
        Schema schemaItems = parseCompleteSchema(items, names, customSchemaSerDe, currentSpace);
        result = Schema.createArray(schemaItems);
      } else if ("map".equals(type)) {
        JsonNode values = schema.get("values");
        Schema mapItems = parseCompleteSchema(values, names, customSchemaSerDe, currentSpace);
        result = Schema.createMap(mapItems);
      } else if (result == null) {
        result = names.get(currentSpace + "." + type);
        if (result == null) {
          result = names.get(type);
        }
      }

      Set<String> reserved = SCHEMA_RESERVED;
      if ("enum".equals(type)) {
        reserved = ENUM_RESERVED;
      }
      Schema.addProperties(schema, reserved, result);
      return result;
    }
    return null;
  }

  static Schema parse(JsonNode schema, Names names, SchemaJsonSerDe customSchemaSerDe) {
    if (schema == null) {
      throw new SchemaParseException("Cannot parse <null> schema");
    }

    Schema result = Schema.parseNamesDeclared(schema, names, customSchemaSerDe, names.space);
    Schema.parseCompleteSchema(schema, names, customSchemaSerDe, names.space);

    return result;
  }

  static Schema resolveSchema(JsonNode schema, Names names, SchemaJsonSerDe customSchemaSerDe,
      String currentNameSpace) {
    String np = currentNameSpace;
    String nodeName = getOptionalText(schema, "name");
    if (nodeName != null) {
      final JsonNode nameSpace = schema.get("namespace");
      StringBuilder fullName = new StringBuilder();
      if (nameSpace != null && nameSpace.isTextual()) {
        fullName.append(nameSpace.asText()).append(".");
        np = nameSpace.asText();
      }
      fullName.append(nodeName);
      Schema schema1 = names.get(fullName.toString());

      if (schema1 != null && schema1.getType() == Type.RECORD && !schema1.hasFields()) {
        Schema.parseCompleteSchema(schema, names, customSchemaSerDe, np);
      }
      return schema1;
    }
    return null;
  }

  static Set<String> parseAliases(JsonNode node) {
    JsonNode aliasesNode = node.get("aliases");
    if (aliasesNode == null)
      return null;
    if (!aliasesNode.isArray())
      throw new SchemaParseException("aliases not an array: " + node);
    Set<String> aliases = new LinkedHashSet<>();
    for (JsonNode aliasNode : aliasesNode) {
      if (!aliasNode.isTextual())
        throw new SchemaParseException("alias not a string: " + aliasNode);
      aliases.add(aliasNode.textValue());
    }
    return aliases;
  }

  /**
   * Extracts text value associated to key from the container JsonNode, and throws
   * {@link SchemaParseException} if it doesn't exist.
   *
   * @param container Container where to find key.
   * @param key       Key to look for in container.
   * @param error     String to prepend to the SchemaParseException.
   */
  private static String getRequiredText(JsonNode container, String key, String error) {
    String out = getOptionalText(container, key);
    if (null == out) {
      throw new SchemaParseException(error + ": " + container);
    }
    return out;
  }

  /** Extracts text value associated to key from the container JsonNode. */
  private static String getOptionalText(JsonNode container, String key) {
    JsonNode jsonNode = container.get(key);
    return jsonNode != null ? jsonNode.textValue() : null;
  }

  static JsonNode parseJson(String s) {
    try {
      return MAPPER.readTree(FACTORY.createParser(s));
    } catch (IOException e) {
      throw new RuntimeException(e);
    }
  }

  /**
   * Parses the specified json string to an object.
   */
  public static Object parseJsonToObject(String s) {
    return JacksonUtils.toObject(parseJson(s));
  }

  /**
   * Rewrite a writer's schema using the aliases from a reader's schema. This
   * permits reading records, enums and fixed schemas whose names have changed,
   * and records whose field names have changed. The returned schema always
   * contains the same data elements in the same order, but with possibly
   * different names.
   */
  public static Schema applyAliases(Schema writer, Schema reader) {
    if (writer.equals(reader))
      return writer; // same schema

    // create indexes of names
    Map<Schema, Schema> seen = new IdentityHashMap<>(1);
    Map<Name, Name> aliases = new HashMap<>(1);
    Map<Name, Map<String, String>> fieldAliases = new HashMap<>(1);
    getAliases(reader, seen, aliases, fieldAliases);

    if (aliases.size() == 0 && fieldAliases.size() == 0)
      return writer; // no aliases

    seen.clear();
    return applyAliases(writer, seen, aliases, fieldAliases);
  }

  private static Schema applyAliases(Schema s, Map<Schema, Schema> seen, Map<Name, Name> aliases,
      Map<Name, Map<String, String>> fieldAliases) {

    Name name = s instanceof NamedSchema ? ((NamedSchema) s).name : null;
    Schema result = s;
    switch (s.getType()) {
    case RECORD:
      if (seen.containsKey(s))
        return seen.get(s); // break loops
      if (aliases.containsKey(name))
        name = aliases.get(name);
      result = Schema.createRecord(name.full, s.getDoc(), null, s.isError());
      seen.put(s, result);
      List<Field> newFields = new ArrayList<>();
      for (Field f : s.getFields()) {
        Schema fSchema = applyAliases(f.schema, seen, aliases, fieldAliases);
        String fName = getFieldAlias(name, f.name, fieldAliases);
        Field newF = new Field(fName, fSchema, f.doc, f.defaultValue, true, f.order);
        newF.putAll(f); // copy props
        newFields.add(newF);
      }
      result.setFields(newFields);
      break;
    case ENUM:
      if (aliases.containsKey(name))
        result = Schema.createEnum(aliases.get(name).full, s.getDoc(), null, s.getEnumSymbols(), s.getEnumDefault());
      break;
    case ARRAY:
      Schema e = applyAliases(s.getElementType(), seen, aliases, fieldAliases);
      if (!e.equals(s.getElementType()))
        result = Schema.createArray(e);
      break;
    case MAP:
      Schema v = applyAliases(s.getValueType(), seen, aliases, fieldAliases);
      if (!v.equals(s.getValueType()))
        result = Schema.createMap(v);
      break;
    case UNION:
      List<Schema> types = new ArrayList<>();
      for (Schema branch : s.getTypes())
        types.add(applyAliases(branch, seen, aliases, fieldAliases));
      result = Schema.createUnion(types);
      break;
    case FIXED:
      if (aliases.containsKey(name))
        result = Schema.createFixed(aliases.get(name).full, s.getDoc(), null, s.getFixedSize());
      break;
    default:
      // NO-OP
    }
    if (!result.equals(s))
      result.putAll(s); // copy props
    return result;
  }

  private static void getAliases(Schema schema, Map<Schema, Schema> seen, Map<Name, Name> aliases,
      Map<Name, Map<String, String>> fieldAliases) {
    if (schema instanceof NamedSchema) {
      NamedSchema namedSchema = (NamedSchema) schema;
      if (namedSchema.aliases != null)
        for (Name alias : namedSchema.aliases)
          aliases.put(alias, namedSchema.name);
    }
    switch (schema.getType()) {
    case RECORD:
      if (seen.containsKey(schema))
        return; // break loops
      seen.put(schema, schema);
      RecordSchema record = (RecordSchema) schema;
      for (Field field : schema.getFields()) {
        if (field.aliases != null)
          for (String fieldAlias : field.aliases) {
            Map<String, String> recordAliases = fieldAliases.computeIfAbsent(record.name, k -> new HashMap<>());
            recordAliases.put(fieldAlias, field.name);
          }
        getAliases(field.schema, seen, aliases, fieldAliases);
      }
      if (record.aliases != null && fieldAliases.containsKey(record.name))
        for (Name recordAlias : record.aliases)
          fieldAliases.put(recordAlias, fieldAliases.get(record.name));
      break;
    case ARRAY:
      getAliases(schema.getElementType(), seen, aliases, fieldAliases);
      break;
    case MAP:
      getAliases(schema.getValueType(), seen, aliases, fieldAliases);
      break;
    case UNION:
      for (Schema s : schema.getTypes())
        getAliases(s, seen, aliases, fieldAliases);
      break;
    }
  }

  private static String getFieldAlias(Name record, String field, Map<Name, Map<String, String>> fieldAliases) {
    Map<String, String> recordAliases = fieldAliases.get(record);
    if (recordAliases == null)
      return field;
    String alias = recordAliases.get(field);
    if (alias == null)
      return field;
    return alias;
  }

  /**
   * No change is permitted on LockableArrayList once lock() has been called on
   * it.
   *
   * @param <E>
   */

  /*
   * This class keeps a boolean variable <tt>locked</tt> which is set to
   * <tt>true</tt> in the lock() method. It's legal to call lock() any number of
   * times. Any lock() other than the first one is a no-op.
   *
   * This class throws <tt>IllegalStateException</tt> if a mutating operation is
   * performed after being locked. Since modifications through iterator also use
   * the list's mutating operations, this effectively blocks all modifications.
   */
  static class LockableArrayList<E> extends ArrayList<E> {
    private static final long serialVersionUID = 1L;
    private boolean locked = false;

    public LockableArrayList() {
    }

    public LockableArrayList(int size) {
      super(size);
    }

    public LockableArrayList(List<E> types) {
      super(types);
    }

    public LockableArrayList(E... types) {
      super(types.length);
      Collections.addAll(this, types);
    }

    public List<E> lock() {
      locked = true;
      return this;
    }

    private void ensureUnlocked() {
      if (locked) {
        throw new IllegalStateException();
      }
    }

    @Override
    public boolean add(E e) {
      ensureUnlocked();
      return super.add(e);
    }

    @Override
    public boolean remove(Object o) {
      ensureUnlocked();
      return super.remove(o);
    }

    @Override
    public E remove(int index) {
      ensureUnlocked();
      return super.remove(index);
    }

    @Override
    public boolean addAll(Collection<? extends E> c) {
      ensureUnlocked();
      return super.addAll(c);
    }

    @Override
    public boolean addAll(int index, Collection<? extends E> c) {
      ensureUnlocked();
      return super.addAll(index, c);
    }

    @Override
    public boolean removeAll(Collection<?> c) {
      ensureUnlocked();
      return super.removeAll(c);
    }

    @Override
    public boolean retainAll(Collection<?> c) {
      ensureUnlocked();
      return super.retainAll(c);
    }

    @Override
    public void clear() {
      ensureUnlocked();
      super.clear();
    }
  }
}<|MERGE_RESOLUTION|>--- conflicted
+++ resolved
@@ -54,17 +54,8 @@
 import java.util.Map;
 import java.util.Objects;
 import java.util.Set;
-<<<<<<< HEAD
 import java.util.stream.Collectors;
 import java.util.stream.StreamSupport;
-=======
-import java.util.function.Function;
-import org.apache.avro.util.internal.Accessor;
-import org.apache.avro.util.internal.Accessor.FieldAccessor;
-import org.apache.avro.util.internal.JacksonUtils;
-import org.slf4j.Logger;
-import org.slf4j.LoggerFactory;
->>>>>>> c2f25948
 
 import static org.apache.avro.LogicalType.LOGICAL_TYPE_PROP;
 
@@ -949,11 +940,7 @@
       } else if (name.name != null) {
         names.put(name, this);
       }
-<<<<<<< HEAD
       return customSchemaSerDe.write(this, gen);
-=======
-      return names.customWrite(this, gen);
->>>>>>> c2f25948
     }
 
     public void writeName(Names names, JsonGenerator gen) throws IOException {
@@ -1505,13 +1492,8 @@
    * may refer to it by name.
    */
   public static class Parser {
-<<<<<<< HEAD
     private final Names names = new Names();
     private final NameValidator validate;
-=======
-    private final Names names;
-    private boolean validate = true;
->>>>>>> c2f25948
     private boolean validateDefaults = true;
     private final SchemaJsonSerDe customSchemaSerDe;
 
@@ -1526,14 +1508,6 @@
     public Parser(final NameValidator validate, final SchemaJsonSerDe customSchemaSerDe) {
       this.validate = validate != null ? validate : NameValidator.NO_VALIDATION;
       this.customSchemaSerDe = customSchemaSerDe;
-    }
-
-    public Parser() {
-      this(new Names());
-    }
-
-    public Parser(Names names) {
-      this.names = names;
     }
 
     /**
@@ -1543,6 +1517,14 @@
     @Deprecated
     public Parser addTypes(Map<String, Schema> types) {
       return this.addTypes(types.values());
+    }
+
+    public Parser() {
+      this(new Names());
+    }
+
+    public Parser(Names names) {
+      this.names = names;
     }
 
     /**
@@ -1796,17 +1778,6 @@
       return super.put(name, schema);
     }
 
-<<<<<<< HEAD
-=======
-    public Schema customRead(Function<String, JsonNode> object) {
-      return null;
-    }
-
-    public boolean customWrite(Schema schema, JsonGenerator gen) throws IOException {
-      return false;
-    }
-
->>>>>>> c2f25948
   }
 
   private static ThreadLocal<NameValidator> validateNames = ThreadLocalWithInitial
@@ -1931,27 +1902,12 @@
     if (schema == null) {
       return null;
     }
-<<<<<<< HEAD
     if (schema.isObject()) {
       Schema custom = customSchemaSerDe.read(schema::get);
       if (custom != null) {
         return custom;
       }
       String type = Schema.getOptionalText(schema, "type");
-=======
-    if (schema.isTextual()) { // name
-      Schema result = names.get(schema.textValue());
-      if (result == null)
-        throw new SchemaParseException("Undefined name: " + schema);
-      return result;
-    } else if (schema.isObject()) {
-      Schema custom = names.customRead(schema::get);
-      if (custom != null) {
-        return custom;
-      }
-      Schema result;
-      String type = getRequiredText(schema, "type", "No type");
->>>>>>> c2f25948
       Name name = null;
 
       String doc = null;
