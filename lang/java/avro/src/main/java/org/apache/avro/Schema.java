--- conflicted
+++ resolved
@@ -1407,17 +1407,13 @@
     }
 
     public Parser(final NameValidator validate) {
-<<<<<<< HEAD
-      this.validate = validate;
-      context = new ParseContext(validate);
+      this.validate = validate != null ? validate : NameValidator.NO_VALIDATION;
+      context = new ParseContext( this.validate);
     }
 
     public Parser(final ParseContext context) {
       this.validate = context.nameValidator;
       this.context = context;
-=======
-      this.validate = validate != null ? validate : NameValidator.NO_VALIDATION;
->>>>>>> 515c9e0d
     }
 
     /**
@@ -1937,7 +1933,7 @@
   }
 
   private static void parsePropertiesAndLogicalType(JsonNode jsonNode, Schema result, Set<String> propertiesToSkip) {
-    parseProperties(jsonNode, (JsonProperties) result, propertiesToSkip);
+    parseProperties(jsonNode, result, propertiesToSkip);
     // parse logical type if present
     result.logicalType = LogicalTypes.fromSchemaIgnoreInvalid(result);
   }
