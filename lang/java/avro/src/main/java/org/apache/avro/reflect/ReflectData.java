/**
 * Licensed to the Apache Software Foundation (ASF) under one
 * or more contributor license agreements.  See the NOTICE file
 * distributed with this work for additional information
 * regarding copyright ownership.  The ASF licenses this file
 * to you under the Apache License, Version 2.0 (the
 * "License"); you may not use this file except in compliance
 * with the License.  You may obtain a copy of the License at
 *
 *     http://www.apache.org/licenses/LICENSE-2.0
 *
 * Unless required by applicable law or agreed to in writing, software
 * distributed under the License is distributed on an "AS IS" BASIS,
 * WITHOUT WARRANTIES OR CONDITIONS OF ANY KIND, either express or implied.
 * See the License for the specific language governing permissions and
 * limitations under the License.
 */
package org.apache.avro.reflect;

import java.io.IOException;
import java.io.UnsupportedEncodingException;
import java.lang.annotation.Annotation;
import java.lang.reflect.Field;
import java.lang.reflect.GenericArrayType;
import java.lang.reflect.Method;
import java.lang.reflect.Modifier;
import java.lang.reflect.ParameterizedType;
import java.lang.reflect.Type;
import java.nio.ByteBuffer;
import java.util.ArrayList;
import java.util.Arrays;
import java.util.Collection;
import java.util.Collections;
import java.util.HashMap;
import java.util.IdentityHashMap;
import java.util.LinkedHashMap;
import java.util.List;
import java.util.Map;
import java.util.concurrent.ConcurrentHashMap;

import org.apache.avro.AvroRemoteException;
import org.apache.avro.AvroRuntimeException;
import org.apache.avro.AvroTypeException;
import org.apache.avro.Protocol;
import org.apache.avro.Protocol.Message;
import org.apache.avro.Schema;
import org.apache.avro.generic.GenericContainer;
import org.apache.avro.generic.GenericFixed;
import org.apache.avro.generic.IndexedRecord;
import org.apache.avro.io.BinaryData;
import org.apache.avro.util.ClassUtils;
import org.apache.avro.io.DatumReader;
import org.apache.avro.io.DatumWriter;
import org.apache.avro.specific.FixedSize;
import org.apache.avro.specific.SpecificData;
import org.apache.avro.SchemaNormalization;
import org.codehaus.jackson.JsonNode;
import org.codehaus.jackson.node.NullNode;

import com.thoughtworks.paranamer.CachingParanamer;
import com.thoughtworks.paranamer.Paranamer;

/** Utilities to use existing Java classes and interfaces via reflection. */
public class ReflectData extends SpecificData {
  /** {@link ReflectData} implementation that permits null field values.  The
   * schema generated for each field is a union of its declared type and
   * null. */
  public static class AllowNull extends ReflectData {

    private static final AllowNull INSTANCE = new AllowNull();

    /** Return the singleton instance. */
    public static AllowNull get() { return INSTANCE; }

    @Override
    protected Schema createFieldSchema(Field field, Map<String, Schema> names) {
      Schema schema = super.createFieldSchema(field, names);
      if (field.getType().isPrimitive()) {
        // for primitive values, such as int, a null will result in a
        // NullPointerException at read time
        return schema;
      }
      return makeNullable(schema);
    }
  }
  
  private static final ReflectData INSTANCE = new ReflectData();

  private boolean resolvingCircularRefs;

  /** For subclasses.  Applications normally use {@link ReflectData#get()}. */
  public ReflectData() {}
  
  /** Construct with a particular classloader. */
  public ReflectData(ClassLoader classLoader) {
    super(classLoader);
  }
  
  /** Return the singleton instance. */
  public static ReflectData get() { return INSTANCE; }

  /** Cause a class to be treated as though it had an {@link Stringable}
   ** annotation. */
  public ReflectData addStringable(Class c) {
    stringableClasses.add(c);
    return this;
  }

  public boolean isResolvingCircularRefs() {
    return resolvingCircularRefs;
  }

  public void setResolvingCircularRefs(boolean resolvingCircularRefs) {
    if (this == INSTANCE)
      throw new AvroRuntimeException("Can't set singleton ReflectData.get().");
    this.resolvingCircularRefs = resolvingCircularRefs;
  }

  @Override
  public DatumReader createDatumReader(Schema schema) {
    return new ReflectDatumReader(schema, schema, this);
  }

  @Override
  public DatumReader createDatumReader(Schema writer, Schema reader) {
    return new ReflectDatumReader(writer, reader, this);
  }

  @Override
  public DatumWriter createDatumWriter(Schema schema) {
    return new ReflectDatumWriter(schema, this);
  }

  @Override
  public void setField(Object record, String name, int position, Object o) {
    setField(record, name, position, o, null);
  }

  @Override
  protected void setField(Object record, String name, int pos, Object o,
    Object state) {
    if (record instanceof IndexedRecord) {
      super.setField(record, name, pos, o);
      return;
    }
    try {
      getAccessorForField(record, name, pos, state).set(record, o);
    } catch (IllegalAccessException e) {
      throw new AvroRuntimeException(e);
    } catch (IOException e) {
      throw new AvroRuntimeException(e);
    }
  }

  @Override
  public Object getField(Object record, String name, int position) {
    return getField(record, name, position, null);
  }
  
  @Override
  protected Object getField(Object record, String name, int pos, Object state) {
    if (record instanceof IndexedRecord) {
      return super.getField(record, name, pos);
    }
    try {
      return getAccessorForField(record, name, pos, state).get(record);
    } catch (IllegalAccessException e) {
      throw new AvroRuntimeException(e);
    }
  }
    
  private FieldAccessor getAccessorForField(Object record, String name,
      int pos, Object optionalState) {
    if (optionalState != null) {
      return ((FieldAccessor[])optionalState)[pos];
    }
    return getFieldAccessor(record.getClass(), name);
  }

  @Override
  protected boolean isRecord(Object datum) {
    if (datum == null) return false;
    if (super.isRecord(datum)) return true;
    if (datum instanceof Collection) return false;
    if (datum instanceof Map) return false;
    if (datum instanceof GenericFixed) return false;
    return getSchema(datum.getClass()).getType() == Schema.Type.RECORD;
  }

  /**
   * Returns true also for non-string-keyed maps, which are written as an array
   * of key/value pair records.
   */
  @Override
  protected boolean isArray(Object datum) {
    if (datum == null) return false;
    return (datum instanceof Collection)
      || datum.getClass().isArray()
      || isNonStringMap(datum);
  }

  @Override
  protected Collection getArrayAsCollection(Object datum) {
    return (datum instanceof Map) ? ((Map)datum).entrySet() : (Collection)datum;
  }

  @Override
  protected boolean isBytes(Object datum) {
    if (datum == null) return false;
    if (super.isBytes(datum)) return true;
    Class c = datum.getClass();
    return c.isArray() && c.getComponentType() == Byte.TYPE;
  }

  @Override
  protected Schema getRecordSchema(Object record) {
    if (record instanceof GenericContainer)
      return super.getRecordSchema(record);
    return getSchema(record.getClass());
  }

  @Override
  public boolean validate(Schema schema, Object datum) {
    switch (schema.getType()) {
    case ARRAY:
      if (!datum.getClass().isArray())
        return super.validate(schema, datum);
      int length = java.lang.reflect.Array.getLength(datum);
      for (int i = 0; i < length; i++)
        if (!validate(schema.getElementType(),
                      java.lang.reflect.Array.get(datum, i)))
          return false;
      return true;
    default:
      return super.validate(schema, datum);
    }
  }
  
  static final ConcurrentHashMap<Class<?>, ClassAccessorData> 
    ACCESSOR_CACHE = new ConcurrentHashMap<Class<?>, ClassAccessorData>();

  private static class ClassAccessorData {
    private final Class<?> clazz;
    private final Map<String, FieldAccessor> byName =
        new HashMap<String, FieldAccessor>();
    private final IdentityHashMap<Schema, FieldAccessor[]> bySchema =
        new IdentityHashMap<Schema, FieldAccessor[]>();
        
    private ClassAccessorData(Class<?> c) {
      clazz = c;
      for(Field f : getFields(c, false)) {
        if (f.isAnnotationPresent(AvroIgnore.class)) {
          continue;
        }
        FieldAccessor accessor = ReflectionUtil.getFieldAccess().getAccessor(f);
        AvroName avroname = f.getAnnotation(AvroName.class);    
        byName.put( (avroname != null 
          ? avroname.value()
          : f.getName()) , accessor);  
      }
    }
    
    /** 
     * Return the field accessors as an array, indexed by the field
     * index of the given schema.
     */
    private synchronized FieldAccessor[] getAccessorsFor(Schema schema) {
      FieldAccessor[] result = bySchema.get(schema);
      if (result == null) {
        result = createAccessorsFor(schema);
        bySchema.put(schema, result);
      }
      return result;
    }

    private FieldAccessor[] createAccessorsFor(Schema schema) {
      List<Schema.Field> avroFields = schema.getFields();
      FieldAccessor[] result = new FieldAccessor[avroFields.size()];
      for(Schema.Field avroField : schema.getFields()) {
        result[avroField.pos()] = byName.get(avroField.name());
      }
      return result;
    }

    private FieldAccessor getAccessorFor(String fieldName) {
      FieldAccessor result = byName.get(fieldName);
      if (result == null) {
        throw new AvroRuntimeException(
            "No field named " + fieldName + " in: " + clazz);
      }
      return result;
    }
  }
  
  private ClassAccessorData getClassAccessorData(Class<?> c) {
    ClassAccessorData data = ACCESSOR_CACHE.get(c);
    if(data == null && !IndexedRecord.class.isAssignableFrom(c)){
      ClassAccessorData newData = new ClassAccessorData(c);
      data = ACCESSOR_CACHE.putIfAbsent(c, newData);
      if (null == data) {
        data = newData;
      }
    }
    return data;
  }
  
  private FieldAccessor[] getFieldAccessors(Class<?> c, Schema s) {
    ClassAccessorData data = getClassAccessorData(c);
    if (data != null) {
      return data.getAccessorsFor(s);
    }
    return null;
  }
  
  private FieldAccessor getFieldAccessor(Class<?> c, String fieldName) {
    ClassAccessorData data = getClassAccessorData(c);
    if (data != null) {
      return data.getAccessorFor(fieldName);
    }
    return null;
  }

  /** @deprecated  Replaced by {@link SpecificData#CLASS_PROP} */
  @Deprecated
  static final String CLASS_PROP = "java-class";
  /** @deprecated  Replaced by {@link SpecificData#KEY_CLASS_PROP} */
  @Deprecated
  static final String KEY_CLASS_PROP = "java-key-class";
  /** @deprecated  Replaced by {@link SpecificData#ELEMENT_PROP} */
  @Deprecated
  static final String ELEMENT_PROP = "java-element-class";

  private static final Map<String,Class> CLASS_CACHE =
               new ConcurrentHashMap<String, Class>();

  static Class getClassProp(Schema schema, String prop) {
    String name = schema.getProp(prop);
    if (name == null) return null;
    Class c = CLASS_CACHE.get(name);
    if (c != null)
       return c;
    try {
      c =  ClassUtils.forName(name);
      CLASS_CACHE.put(name, c);
    } catch (ClassNotFoundException e) {
      throw new AvroRuntimeException(e);
    }
    return c;
  }

  private static final Class BYTES_CLASS = new byte[0].getClass();
  private static final IdentityHashMap<Class, Class> ARRAY_CLASSES;
  static {
    ARRAY_CLASSES = new IdentityHashMap<Class, Class>();
    ARRAY_CLASSES.put(byte.class, byte[].class);
    ARRAY_CLASSES.put(char.class, char[].class);
    ARRAY_CLASSES.put(short.class, short[].class);
    ARRAY_CLASSES.put(int.class, int[].class);
    ARRAY_CLASSES.put(long.class, long[].class);
    ARRAY_CLASSES.put(float.class, float[].class);
    ARRAY_CLASSES.put(double.class, double[].class);
    ARRAY_CLASSES.put(boolean.class, boolean[].class);
  }

  /**
   * It returns false for non-string-maps because Avro writes out such maps
   * as an array of records. Even their JSON representation is an array.
   */
  protected boolean isMap(Object datum) {
    return (datum instanceof Map) && !isNonStringMap(datum);
  }

  /* Without the Field or Schema corresponding to the datum, it is
   * not possible to accurately find out the non-stringable nature
   * of the key. So we check the class of the keys.
   * If the map is empty, then it doesn't matter whether its considered
   * a string-key map or a non-string-key map
   */
  private boolean isNonStringMap(Object datum) {
    if (datum instanceof Map) {
      Map m = (Map)datum;
      if (m.size() > 0) {
        Class keyClass = m.keySet().iterator().next().getClass();
        if (isStringable(keyClass) || keyClass == String.class)
          return false;
        return true;
      }
    }
    return false;
  }

  @Override
  public Class getClass(Schema schema) {
    switch (schema.getType()) {
    case ARRAY:
      Class collectionClass = getClassProp(schema, CLASS_PROP);
      if (collectionClass != null)
        return collectionClass;
      Class elementClass = getClass(schema.getElementType());
      if(elementClass.isPrimitive()) {
        // avoid expensive translation to array type when primitive
        return ARRAY_CLASSES.get(elementClass);
      } else {
        return java.lang.reflect.Array.newInstance(elementClass, 0).getClass();
      }
    case STRING:
      Class stringClass = getClassProp(schema, CLASS_PROP);
      if (stringClass != null)
        return stringClass;
      return String.class;
    case BYTES:   return BYTES_CLASS;
    case INT:
      String intClass = schema.getProp(CLASS_PROP);
      if (Byte.class.getName().equals(intClass))  return Byte.TYPE;
      if (Short.class.getName().equals(intClass)) return Short.TYPE;
      if (Character.class.getName().equals(intClass)) return Character.TYPE;
    default:
      return super.getClass(schema);
    }
  }

  static final String NS_MAP_ARRAY_RECORD =   // record name prefix
    "org.apache.avro.reflect.Pair";
  static final String NS_MAP_KEY = "key";     // name of key field
  static final int NS_MAP_KEY_INDEX = 0;      // index of key field
  static final String NS_MAP_VALUE = "value"; // name of value field
  static final int NS_MAP_VALUE_INDEX = 1;    // index of value field

  /*
   * Non-string map-keys need special handling and we convert it to an
   * array of records as: [{"key":{...}, "value":{...}}]
   */
  Schema createNonStringMapSchema(Type keyType, Type valueType,
                                  Map<String, Schema> names) {
    Schema keySchema = createSchema(keyType, names);
    Schema valueSchema = createSchema(valueType, names);
    Schema.Field keyField = 
      new Schema.Field(NS_MAP_KEY, keySchema, null, null);
    Schema.Field valueField = 
      new Schema.Field(NS_MAP_VALUE, valueSchema, null, null);
    String name = getNameForNonStringMapRecord(keyType, valueType,
      keySchema, valueSchema);
    Schema elementSchema = Schema.createRecord(name, null, null, false);
    elementSchema.setFields(Arrays.asList(keyField, valueField));
    Schema arraySchema = Schema.createArray(elementSchema);
    return arraySchema;
  }

  /*
   * Gets a unique and consistent name per key-value pair. So if the same
   * key-value are seen in another map, the same name is generated again.
   */
  private String getNameForNonStringMapRecord(Type keyType, Type valueType,
                                  Schema keySchema, Schema valueSchema) {

    // Generate a nice name for classes in java* package
    if (keyType instanceof Class && valueType instanceof Class) {

      Class keyClass = (Class)keyType;
      Class valueClass = (Class)valueType;
      Package pkg1 = keyClass.getPackage();
      Package pkg2 = valueClass.getPackage();

      if (pkg1 != null && pkg1.getName().startsWith("java") &&
        pkg2 != null && pkg2.getName().startsWith("java")) {
        return NS_MAP_ARRAY_RECORD +
          keyClass.getSimpleName() + valueClass.getSimpleName();
      }
    }

    String name = keySchema.getFullName() + valueSchema.getFullName();
    long fingerprint = 0;
    try {
      fingerprint = SchemaNormalization.fingerprint64(name.getBytes("UTF-8"));
    } catch (UnsupportedEncodingException e) {
      String msg = "Unable to create fingerprint for ("
                   + keyType + ", "  + valueType + ") pair";
      throw new AvroRuntimeException(msg, e);
    }
    if (fingerprint < 0) fingerprint = -fingerprint;  // ignore sign
    String fpString = Long.toString(fingerprint, 16); // hex
    return NS_MAP_ARRAY_RECORD + fpString;
  }

  static boolean isNonStringMapSchema(Schema s) {
    if (s != null && s.getType() == Schema.Type.ARRAY) {
      Class c = getClassProp(s, CLASS_PROP);
      if (c != null && Map.class.isAssignableFrom (c))
        return true;
    }
    return false;
  }

  @Override
  protected Schema createSchema(Type type, Map<String,Schema> names) {
    if (type instanceof GenericArrayType) {                  // generic array
      Type component = ((GenericArrayType)type).getGenericComponentType();
      if (component == Byte.TYPE)                            // byte array
        return Schema.create(Schema.Type.BYTES);           
      Schema elementSchema = createSchema(component, names);
      Schema circularSchema = checkCircularRefSchema(elementSchema);
      Schema result = Schema.createArray(circularSchema);
      setElement(result, component);
      return result;
    } else if (type instanceof ParameterizedType) {
      ParameterizedType ptype = (ParameterizedType)type;
      Class raw = (Class)ptype.getRawType();
      Type[] params = ptype.getActualTypeArguments();
      if (Map.class.isAssignableFrom(raw)) {                 // Map
<<<<<<< HEAD
        Schema valueSchema = createSchema(params[1], names);
        Schema circularSchema = checkCircularRefSchema(valueSchema);
        Schema schema = Schema.createMap(circularSchema);
=======
>>>>>>> 2e5acf3e
        Class key = (Class)params[0];
        if (isStringable(key)) {                             // Stringable key
          Schema schema = Schema.createMap(createSchema(params[1], names));
          schema.addProp(KEY_CLASS_PROP, key.getName());
          return schema;
        } else if (key != String.class) {
          Schema schema = createNonStringMapSchema(params[0], params[1], names);
          schema.addProp(CLASS_PROP, raw.getName());
          return schema;
        }
      } else if (Collection.class.isAssignableFrom(raw)) {   // Collection
        if (params.length != 1)
          throw new AvroTypeException("No array type specified.");
        Schema elementSchema = createSchema(params[0], names);
        Schema circularSchema = checkCircularRefSchema(elementSchema);
        Schema schema = Schema.createArray(circularSchema);
        schema.addProp(CLASS_PROP, raw.getName());
        return schema;
      }
    } else if ((type == Byte.class) || (type == Byte.TYPE)) {
      Schema result = Schema.create(Schema.Type.INT);
      result.addProp(CLASS_PROP, Byte.class.getName());
      return result;
    } else if ((type == Short.class) || (type == Short.TYPE)) {
      Schema result = Schema.create(Schema.Type.INT);
      result.addProp(CLASS_PROP, Short.class.getName());
      return result;
    } else if ((type == Character.class) || (type == Character.TYPE)) {
        Schema result = Schema.create(Schema.Type.INT);
        result.addProp(CLASS_PROP, Character.class.getName());
        return result;
    } else if (type instanceof Class) {                      // Class
      Class<?> c = (Class<?>)type;
      if (c.isPrimitive() ||                                 // primitives
          c == Void.class || c == Boolean.class || 
          c == Integer.class || c == Long.class ||
          c == Float.class || c == Double.class || 
          c == Byte.class || c == Short.class || 
          c == Character.class)
        return super.createSchema(type, names);
      if (c.isArray()) {                                     // array
        Class component = c.getComponentType();
        if (component == Byte.TYPE) {                        // byte array
          Schema result = Schema.create(Schema.Type.BYTES);
          result.addProp(CLASS_PROP, c.getName());
          return result;
        }
        Schema componentSchema = createSchema(component, names);
        Schema circularSchema = checkCircularRefSchema(componentSchema);
        Schema result = Schema.createArray(circularSchema);
        result.addProp(CLASS_PROP, c.getName());
        setElement(result, component);
        return result;
      }
      AvroSchema explicit = c.getAnnotation(AvroSchema.class);
      if (explicit != null)                                  // explicit schema
        return Schema.parse(explicit.value());
      if (CharSequence.class.isAssignableFrom(c))            // String
        return Schema.create(Schema.Type.STRING);
      if (ByteBuffer.class.isAssignableFrom(c))              // bytes
        return Schema.create(Schema.Type.BYTES);
      if (Collection.class.isAssignableFrom(c))              // array
        throw new AvroRuntimeException("Can't find element type of Collection");
      String fullName = c.getName();
      Schema schema = names.get(fullName);
      if (schema == null) {
        String name = c.getSimpleName();
        String space = c.getPackage() == null ? "" : c.getPackage().getName();
        if (c.getEnclosingClass() != null)                   // nested class
          space = c.getEnclosingClass().getName() + "$";
        Union union = c.getAnnotation(Union.class);
        if (union != null) {                                 // union annotated
          return getAnnotatedUnion(union, names);
        } else if (isStringable(c)) {                        // Stringable
          Schema result = Schema.create(Schema.Type.STRING);
          result.addProp(CLASS_PROP, c.getName());
          return result;
        } else if (c.isEnum()) {                             // Enum
          List<String> symbols = new ArrayList<String>();
          Enum[] constants = (Enum[])c.getEnumConstants();
          for (int i = 0; i < constants.length; i++)
            symbols.add(constants[i].name());
          schema = Schema.createEnum(name, null /* doc */, space, symbols);
          consumeAvroAliasAnnotation(c, schema);
        } else if (GenericFixed.class.isAssignableFrom(c)) { // fixed
          int size = c.getAnnotation(FixedSize.class).value();
          schema = Schema.createFixed(name, null /* doc */, space, size);
          consumeAvroAliasAnnotation(c, schema);
        } else if (IndexedRecord.class.isAssignableFrom(c)) { // specific
          return super.createSchema(type, names);
        } else {                                             // record
          List<Schema.Field> fields = new ArrayList<Schema.Field>();
          boolean error = Throwable.class.isAssignableFrom(c);
          schema = Schema.createRecord(name, null /* doc */, space, error);
          consumeAvroAliasAnnotation(c, schema);
          names.put(c.getName(), schema);
          for (Field field : getCachedFields(c))
            if ((field.getModifiers()&(Modifier.TRANSIENT|Modifier.STATIC))==0 
                && !field.isAnnotationPresent(AvroIgnore.class)) {
              Schema fieldSchema = createFieldSchema(field, names);
              if (c != CircularRef.class)
                fieldSchema = checkCircularRefSchema(fieldSchema);
              AvroDefault defaultAnnotation
                = field.getAnnotation(AvroDefault.class);
              JsonNode defaultValue = (defaultAnnotation == null)
                ? null
                : Schema.parseJson(defaultAnnotation.value());
              
              if (defaultValue == null
                  && fieldSchema.getType() == Schema.Type.UNION) {
                Schema defaultType = fieldSchema.getTypes().get(0);
                if (defaultType.getType() == Schema.Type.NULL) {
                  defaultValue = NullNode.getInstance();
                }
              }
              AvroName annotatedName = field.getAnnotation(AvroName.class);       // Rename fields
              String fieldName = (annotatedName != null)            
                ? annotatedName.value()
                : field.getName();
              Schema.Field recordField 
                = new Schema.Field(fieldName, fieldSchema, null, defaultValue);
             
              AvroMeta meta = field.getAnnotation(AvroMeta.class);              // add metadata
              if (meta != null) 
                recordField.addProp(meta.key(), meta.value());  
              for(Schema.Field f : fields) {                                
                if (f.name().equals(fieldName)) 
                  throw new AvroTypeException("double field entry: "+ fieldName);
              }
              fields.add(recordField);
            }
          if (error)                              // add Throwable message
            fields.add(new Schema.Field("detailMessage", THROWABLE_MESSAGE,
                                        null, null));
          schema.setFields(fields);
          AvroMeta meta = c.getAnnotation(AvroMeta.class);
          if (meta != null) 
              schema.addProp(meta.key(), meta.value());
        }
        names.put(fullName, schema);
      }
      return schema;
    }
    return super.createSchema(type, names);
  }

  /**
   * If circular references are expected, this schema changes the given
   * schema into a union schema, one of whose element-types is circular-ref.
   * This helps to put circular-referenced-entity as an ID
   */
  private Schema checkCircularRefSchema(Schema fieldSchema) {
    if (!isResolvingCircularRefs())
      return fieldSchema;

    // Make every record schema a union schema of record and circular-ref
    List<Schema> unionTypes;
    if (canBeRecordWithCircularRefs(fieldSchema)) {
      unionTypes = new ArrayList<Schema> (2);
      unionTypes.add(fieldSchema);
      unionTypes.add(getSchema(CircularRef.class));
      return Schema.createUnion(unionTypes);
    }

    // Add circular-ref option to every union schema having a record option.
    boolean addCircularRefSchema = false;
    if (fieldSchema.getType() == Schema.Type.UNION) {
      for (Schema s : fieldSchema.getTypes()) {
        if (s.getType() == Schema.Type.RECORD)
          if (s.getFullName().equals(CircularRef.class.getName()))
          return fieldSchema; // Already present, no need to add again.
        if (canBeRecordWithCircularRefs(s))
          addCircularRefSchema = true;
      }
    }

    if (addCircularRefSchema) {
      unionTypes = new ArrayList<Schema> (fieldSchema.getTypes());
      unionTypes.add(getSchema(CircularRef.class));
      return Schema.createUnion(unionTypes);
    }

    // Neither record, nor union with record, return original schema
    return fieldSchema;
  }
  
  private boolean canBeRecordWithCircularRefs (Schema s) {
    if (s.getType() == Schema.Type.RECORD && !s.isError()) {
      // Skip java built-in classes.
      // This prevents tempering with UUID and Date classes 
      if (s.getNamespace() != null && s.getNamespace().startsWith("java."))
        return false;
      // for normal records, return true
      return true;
    }
    return false;
  }

  @Override protected boolean isStringable(Class<?> c) {
    return c.isAnnotationPresent(Stringable.class) || super.isStringable(c);
  }

  private static final Schema THROWABLE_MESSAGE =
    makeNullable(Schema.create(Schema.Type.STRING));

  // if array element type is a class with a union annotation, note it
  // this is required because we cannot set a property on the union itself 
  private void setElement(Schema schema, Type element) {
    if (!(element instanceof Class)) return;
    Class<?> c = (Class<?>)element;
    Union union = c.getAnnotation(Union.class);
    if (union != null)                          // element is annotated union
      schema.addProp(ELEMENT_PROP, c.getName());
  }

  // construct a schema from a union annotation
  private Schema getAnnotatedUnion(Union union, Map<String,Schema> names) {
    List<Schema> branches = new ArrayList<Schema>();
    for (Class branch : union.value())
      branches.add(createSchema(branch, names));
    return Schema.createUnion(branches);
  }

  /** Create and return a union of the null schema and the provided schema. */
  public static Schema makeNullable(Schema schema) {
    if (schema.getType() == Schema.Type.UNION) {
      // check to see if the union already contains NULL
      for (Schema subType : schema.getTypes()) {
        if (subType.getType() == Schema.Type.NULL) {
          return schema;
        }
      }
      // add null as the first type in a new union
      List<Schema> withNull = new ArrayList<Schema>();
      withNull.add(Schema.create(Schema.Type.NULL));
      withNull.addAll(schema.getTypes());
      return Schema.createUnion(withNull);
    } else {
      // create a union with null
      return Schema.createUnion(Arrays.asList(Schema.create(Schema.Type.NULL),
          schema));
    }
  }

  private static final Map<Class<?>,Field[]> FIELDS_CACHE =
    new ConcurrentHashMap<Class<?>,Field[]>();
  
  // Return of this class and its superclasses to serialize.
  private static Field[] getCachedFields(Class<?> recordClass) {
    Field[] fieldsList = FIELDS_CACHE.get(recordClass);
    if (fieldsList != null)
      return fieldsList;
    fieldsList = getFields(recordClass, true);
    FIELDS_CACHE.put(recordClass, fieldsList);
    return fieldsList;
  }

  private static Field[] getFields(Class<?> recordClass, boolean excludeJava) {
    Field[] fieldsList;
    Map<String,Field> fields = new LinkedHashMap<String,Field>();
    Class<?> c = recordClass;
    do {
      if (excludeJava && c.getPackage() != null
          && c.getPackage().getName().startsWith("java."))
        break;                                   // skip java built-in classes
      for (Field field : c.getDeclaredFields())
        if ((field.getModifiers() & (Modifier.TRANSIENT|Modifier.STATIC)) == 0)
          if (fields.put(field.getName(), field) != null)
            throw new AvroTypeException(c+" contains two fields named: "+field);
      c = c.getSuperclass();
    } while (c != null);
    fieldsList = fields.values().toArray(new Field[0]);
    return fieldsList;
  }
  
  /** Create a schema for a field. */
  protected Schema createFieldSchema(Field field, Map<String, Schema> names) {
    AvroEncode enc = field.getAnnotation(AvroEncode.class);
    if (enc != null)
      try {
          return enc.using().newInstance().getSchema();
      } catch (Exception e) {
          throw new AvroRuntimeException("Could not create schema from custom serializer for " + field.getName());
      } 

    AvroSchema explicit = field.getAnnotation(AvroSchema.class);
    if (explicit != null)                                   // explicit schema
      return Schema.parse(explicit.value());

    Schema schema = createSchema(field.getGenericType(), names);
    if (field.isAnnotationPresent(Stringable.class)) {      // Stringable
      schema = Schema.create(Schema.Type.STRING);
    }
    if (field.isAnnotationPresent(Nullable.class))           // nullable
      schema = makeNullable(schema);
    return schema;
  }

  /** Return the protocol for a Java interface.
   * <p>Note that this requires that <a
   * href="http://paranamer.codehaus.org/">Paranamer</a> is run over compiled
   * interface declarations, since Java 6 reflection does not provide access to
   * method parameter names.  See Avro's build.xml for an example. */
  @Override
  public Protocol getProtocol(Class iface) {
    Protocol protocol =
      new Protocol(iface.getSimpleName(),
                   iface.getPackage()==null?"":iface.getPackage().getName());
    Map<String,Schema> names = new LinkedHashMap<String,Schema>();
    Map<String,Message> messages = protocol.getMessages();
    for (Method method : iface.getMethods())
      if ((method.getModifiers() & Modifier.STATIC) == 0) {
        String name = method.getName();
        if (messages.containsKey(name))
          throw new AvroTypeException("Two methods with same name: "+name);
        messages.put(name, getMessage(method, protocol, names));
      }

    // reverse types, since they were defined in reference order
    List<Schema> types = new ArrayList<Schema>();
    types.addAll(names.values());
    Collections.reverse(types);
    protocol.setTypes(types);

    return protocol;
  }

  private final Paranamer paranamer = new CachingParanamer();

  private Message getMessage(Method method, Protocol protocol,
                             Map<String,Schema> names) {
    List<Schema.Field> fields = new ArrayList<Schema.Field>();
    String[] paramNames = paranamer.lookupParameterNames(method);
    Type[] paramTypes = method.getGenericParameterTypes();
    Annotation[][] annotations = method.getParameterAnnotations();
    for (int i = 0; i < paramTypes.length; i++) {
      Schema paramSchema = getSchema(paramTypes[i], names);
      for (int j = 0; j < annotations[i].length; j++) {
        Annotation annotation = annotations[i][j];
        if (annotation instanceof AvroSchema)     // explicit schema
          paramSchema = Schema.parse(((AvroSchema)annotation).value());
        else if (annotation instanceof Union)     // union
          paramSchema = getAnnotatedUnion(((Union)annotation), names);
        else if (annotation instanceof Nullable)  // nullable
          paramSchema = makeNullable(paramSchema);
      }
      String paramName =  paramNames.length == paramTypes.length
        ? paramNames[i]
        : paramSchema.getName()+i;
      fields.add(new Schema.Field(paramName, paramSchema,
        null /* doc */, null));
    }
    Schema request = Schema.createRecord(fields);

    Union union = method.getAnnotation(Union.class);
    Schema response = union == null
      ? getSchema(method.getGenericReturnType(), names)
      : getAnnotatedUnion(union, names);
    if (method.isAnnotationPresent(Nullable.class))          // nullable
      response = makeNullable(response);

    AvroSchema explicit = method.getAnnotation(AvroSchema.class);
    if (explicit != null)                         // explicit schema
      response = Schema.parse(explicit.value());

    List<Schema> errs = new ArrayList<Schema>();
    errs.add(Protocol.SYSTEM_ERROR);              // every method can throw
    for (Type err : method.getGenericExceptionTypes())
      if (err != AvroRemoteException.class) 
        errs.add(getSchema(err, names));
    Schema errors = Schema.createUnion(errs);
    return protocol.createMessage(method.getName(), null /* doc */, request, response, errors);
  }

  private Schema getSchema(Type type, Map<String,Schema> names) {
    try {
      return createSchema(type, names);
    } catch (AvroTypeException e) {               // friendly exception
      throw new AvroTypeException("Error getting schema for "+type+": "
                                  +e.getMessage(), e);
    }
  }

  @Override
  protected int compare(Object o1, Object o2, Schema s, boolean equals) {
    switch (s.getType()) {
    case ARRAY:
      if (!o1.getClass().isArray())
        break;
      Schema elementType = s.getElementType();
      int l1 = java.lang.reflect.Array.getLength(o1);
      int l2 = java.lang.reflect.Array.getLength(o2);
      int l = Math.min(l1, l2);
      for (int i = 0; i < l; i++) {
        int compare = compare(java.lang.reflect.Array.get(o1, i),
                              java.lang.reflect.Array.get(o2, i),
                              elementType, equals);
        if (compare != 0) return compare;
      }
      return l1 - l2;
    case BYTES:
      if (!o1.getClass().isArray())
        break;
      byte[] b1 = (byte[])o1; 
      byte[] b2 = (byte[])o2; 
      return BinaryData.compareBytes(b1, 0, b1.length, b2, 0, b2.length);
    }
    return super.compare(o1, o2, s, equals);
  }

  @Override
  protected Object getRecordState(Object record, Schema schema) {
    return getFieldAccessors(record.getClass(), schema);
  }
  
  private void consumeAvroAliasAnnotation(Class<?> c, Schema schema) {
    AvroAlias alias = c.getAnnotation(AvroAlias.class);
    if (alias != null) {
      String space = alias.space();
      if (AvroAlias.NULL.equals(space))
        space = null;
      schema.addAlias(alias.alias(), space);
    }
  }
  
}<|MERGE_RESOLUTION|>--- conflicted
+++ resolved
@@ -433,7 +433,10 @@
   Schema createNonStringMapSchema(Type keyType, Type valueType,
                                   Map<String, Schema> names) {
     Schema keySchema = createSchema(keyType, names);
+    keySchema = checkCircularRefSchema(keySchema);
     Schema valueSchema = createSchema(valueType, names);
+    valueSchema = checkCircularRefSchema(valueSchema);
+
     Schema.Field keyField = 
       new Schema.Field(NS_MAP_KEY, keySchema, null, null);
     Schema.Field valueField = 
@@ -507,15 +510,11 @@
       Class raw = (Class)ptype.getRawType();
       Type[] params = ptype.getActualTypeArguments();
       if (Map.class.isAssignableFrom(raw)) {                 // Map
-<<<<<<< HEAD
-        Schema valueSchema = createSchema(params[1], names);
-        Schema circularSchema = checkCircularRefSchema(valueSchema);
-        Schema schema = Schema.createMap(circularSchema);
-=======
->>>>>>> 2e5acf3e
         Class key = (Class)params[0];
         if (isStringable(key)) {                             // Stringable key
-          Schema schema = Schema.createMap(createSchema(params[1], names));
+          Schema valueSchema = createSchema(params[1], names);
+          Schema circularSchema = checkCircularRefSchema(valueSchema);
+          Schema schema = Schema.createMap(circularSchema);
           schema.addProp(KEY_CLASS_PROP, key.getName());
           return schema;
         } else if (key != String.class) {
