/*
 * Licensed to the Apache Software Foundation (ASF) under one
 * or more contributor license agreements.  See the NOTICE file
 * distributed with this work for additional information
 * regarding copyright ownership.  The ASF licenses this file
 * to you under the Apache License, Version 2.0 (the
 * "License"); you may not use this file except in compliance
 * with the License.  You may obtain a copy of the License at
 *
 *     https://www.apache.org/licenses/LICENSE-2.0
 *
 * Unless required by applicable law or agreed to in writing, software
 * distributed under the License is distributed on an "AS IS" BASIS,
 * WITHOUT WARRANTIES OR CONDITIONS OF ANY KIND, either express or implied.
 * See the License for the specific language governing permissions and
 * limitations under the License.
 */
package org.apache.avro.reflect;

import org.apache.avro.AvroRuntimeException;
import org.apache.avro.AvroTypeException;
import org.apache.avro.Conversion;
import org.apache.avro.JsonProperties;
import org.apache.avro.LogicalType;
import org.apache.avro.Protocol;
import org.apache.avro.Protocol.Message;
import org.apache.avro.Schema;
import org.apache.avro.SchemaNormalization;
import org.apache.avro.generic.GenericContainer;
import org.apache.avro.generic.GenericData;
import org.apache.avro.generic.GenericFixed;
import org.apache.avro.generic.IndexedRecord;
import org.apache.avro.io.DatumReader;
import org.apache.avro.io.DatumWriter;
import org.apache.avro.specific.FixedSize;
import org.apache.avro.specific.SpecificData;
import org.apache.avro.util.ClassUtils;

import java.io.IOException;
import java.lang.annotation.Annotation;
import java.lang.reflect.AnnotatedElement;
import java.lang.reflect.Constructor;
import java.lang.reflect.Field;
import java.lang.reflect.GenericArrayType;
import java.lang.reflect.InvocationTargetException;
import java.lang.reflect.Method;
import java.lang.reflect.Modifier;
import java.lang.reflect.Parameter;
import java.lang.reflect.ParameterizedType;
import java.lang.reflect.Type;
import java.lang.reflect.TypeVariable;
import java.nio.ByteBuffer;
import java.nio.charset.StandardCharsets;
import java.util.ArrayList;
import java.util.Arrays;
import java.util.Collection;
import java.util.Collections;
import java.util.Comparator;
import java.util.HashMap;
import java.util.IdentityHashMap;
import java.util.LinkedHashMap;
import java.util.List;
import java.util.Map;
import java.util.WeakHashMap;
import java.util.concurrent.ConcurrentHashMap;
import java.util.concurrent.ConcurrentMap;

/** Utilities to use existing Java classes and interfaces via reflection. */
public class ReflectData extends SpecificData {

  private static final String STRING_OUTER_PARENT_REFERENCE = "this$0";

<<<<<<< HEAD
  private static final Method IS_SEALED_METHOD;
  private static final Method GET_PERMITTED_SUBCLASSES_METHOD;

  static {
    Class<? extends Class> classClass = SpecificData.class.getClass();
    Method isSealed;
    Method getPermittedSubclasses;
    try {
      isSealed = classClass.getMethod("isSealed");
      getPermittedSubclasses = classClass.getMethod("getPermittedSubclasses");
    } catch (NoSuchMethodException e) {
      isSealed = null;
      getPermittedSubclasses = null;
    }
    IS_SEALED_METHOD = isSealed;
    GET_PERMITTED_SUBCLASSES_METHOD = getPermittedSubclasses;
  }
=======
  // holds a wrapper so null entries will have a cached value
  private final ConcurrentMap<Schema, CustomEncodingWrapper> encoderCache = new ConcurrentHashMap<>();
>>>>>>> 30c31a57

  /**
   * Always false since custom coders are not available for {@link ReflectData}.
   */
  @Override
  public boolean useCustomCoders() {
    return false;
  }

  /**
   * {@link ReflectData} implementation that permits null field values. The schema
   * generated for each field is a union of its declared type and null.
   */
  public static class AllowNull extends ReflectData {

    private static final AllowNull INSTANCE = new AllowNull();

    /** Return the singleton instance. */
    public static AllowNull get() {
      return INSTANCE;
    }

    @Override
    protected Schema createFieldSchema(Field field, Map<String, Schema> names) {
      Schema schema = super.createFieldSchema(field, names);
      if (field.getType().isPrimitive()) {
        // for primitive values, such as int, a null will result in a
        // NullPointerException at read time
        return schema;
      }
      return makeNullable(schema);
    }
  }

  private static final ReflectData INSTANCE = new ReflectData();

  static {
    addLogicalTypeConversions(INSTANCE);
  }

  /** For subclasses. Applications normally use {@link ReflectData#get()}. */
  public ReflectData() {
  }

  /** Construct with a particular classloader. */
  public ReflectData(ClassLoader classLoader) {
    super(classLoader);
  }

  /** Return the singleton instance. */
  public static ReflectData get() {
    return INSTANCE;
  }

  /**
   * Cause a class to be treated as though it had an {@link Stringable} *
   * annotation.
   */
  public ReflectData addStringable(Class c) {
    stringableClasses.add(c);
    return this;
  }

  /**
   * If this flag is set to true, default values for fields will be assigned
   * dynamically using Java reflections. When enabled, defaults are the field
   * values of an instance created with a no-arg constructor.
   *
   * <p>
   * Let's call this feature `default reflection`. Initially this feature is
   * disabled.
   */
  private boolean defaultGenerated = false;

  /**
   * Enable or disable `default reflection`
   *
   * @param enabled set to `true` to enable the feature. This feature is disabled
   *                by default
   * @return The current instance
   */
  public ReflectData setDefaultsGenerated(boolean enabled) {
    this.defaultGenerated = enabled;
    return this;
  }

  private final Map<Type, Object> defaultValues = new WeakHashMap<>();

  /**
   * Set the default value for a type. When encountering such type, we'll use this
   * provided value instead of trying to create a new one.
   *
   * <p>
   * NOTE: This method automatically enable feature `default reflection`.
   *
   * @param type  The type
   * @param value Its default value
   * @return The current instance
   */
  public ReflectData setDefaultGeneratedValue(Type type, Object value) {
    this.defaultValues.put(type, value);
    this.setDefaultsGenerated(true);
    return this;
  }

  /**
   * Get or create new value instance for a field
   *
   * @param type  The current type
   * @param field A child field
   * @return The default field value
   */
  protected Object getOrCreateDefaultValue(Type type, Field field) {
    Object defaultValue = null;
    field.setAccessible(true);
    try {
      Object typeValue = getOrCreateDefaultValue(type);
      if (typeValue != null) {
        defaultValue = field.get(typeValue);
      }
    } catch (Exception e) {

    }
    return defaultValue;
  }

  /**
   * Get or create new value instance for a type.
   *
   * New instances will be instantiated using no-arg constructors. The newly
   * created one will be cached for later use.
   *
   * @param type The type
   * @return The value
   */
  protected Object getOrCreateDefaultValue(Type type) {
    return this.defaultValues.computeIfAbsent(type, ignored -> {
      try {
        Constructor constructor = ((Class) type).getDeclaredConstructor();
        constructor.setAccessible(true);
        return constructor.newInstance();
      } catch (ClassCastException | InstantiationException | IllegalAccessException | NoSuchMethodException
          | InvocationTargetException e) {
        // do nothing
      }
      return null;
    });
  }

  @Override
  public DatumReader createDatumReader(Schema schema) {
    return new ReflectDatumReader(schema, schema, this);
  }

  @Override
  public DatumReader createDatumReader(Schema writer, Schema reader) {
    return new ReflectDatumReader(writer, reader, this);
  }

  @Override
  public DatumWriter createDatumWriter(Schema schema) {
    return new ReflectDatumWriter(schema, this);
  }

  @Override
  public void setField(Object record, String name, int position, Object value) {
    setField(record, name, position, value, null);
  }

  @Override
  protected void setField(Object record, String name, int position, Object value, Object state) {
    if (record instanceof IndexedRecord) {
      super.setField(record, name, position, value);
      return;
    }
    try {
      getAccessorForField(record, name, position, state).set(record, value);
    } catch (IllegalAccessException | IOException e) {
      throw new AvroRuntimeException(e);
    }
  }

  @Override
  public Object getField(Object record, String name, int position) {
    return getField(record, name, position, null);
  }

  @Override
  protected Object getField(Object record, String name, int pos, Object state) {
    if (record instanceof IndexedRecord) {
      return super.getField(record, name, pos);
    }
    try {
      return getAccessorForField(record, name, pos, state).get(record);
    } catch (IllegalAccessException e) {
      throw new AvroRuntimeException(e);
    }
  }

  private FieldAccessor getAccessorForField(Object record, String name, int pos, Object optionalState) {
    if (optionalState != null) {
      return ((FieldAccessor[]) optionalState)[pos];
    }
    return getFieldAccessor(record.getClass(), name);
  }

  @Override
  protected boolean isRecord(Object datum) {
    if (datum == null)
      return false;
    if (super.isRecord(datum))
      return true;
    if (datum instanceof Collection)
      return false;
    if (datum instanceof Map)
      return false;
    if (datum instanceof GenericFixed)
      return false;
    return getSchema(datum.getClass()).getType() == Schema.Type.RECORD;
  }

  /**
   * Returns true for arrays and false otherwise, with the following exceptions:
   *
   * <ul>
   * <li>
   * <p>
   * Returns true for non-string-keyed maps, which are written as an array of
   * key/value pair records.
   * <li>
   * <p>
   * Returns false for arrays of bytes, since those should be treated as byte data
   * type instead.
   * </ul>
   */
  @Override
  protected boolean isArray(Object datum) {
    if (datum == null)
      return false;
    Class c = datum.getClass();
    return (datum instanceof Collection) || (c.isArray() && c.getComponentType() != Byte.TYPE) || isNonStringMap(datum);
  }

  @Override
  protected Collection getArrayAsCollection(Object datum) {
    return (datum instanceof Map) ? ((Map) datum).entrySet() : (Collection) datum;
  }

  @Override
  protected boolean isBytes(Object datum) {
    if (datum == null)
      return false;
    if (super.isBytes(datum))
      return true;
    Class c = datum.getClass();
    return c.isArray() && c.getComponentType() == Byte.TYPE;
  }

  @Override
  protected Schema getRecordSchema(Object record) {
    if (record instanceof GenericContainer)
      return super.getRecordSchema(record);
    return getSchema(record.getClass());
  }

  @Override
  public boolean validate(Schema schema, Object datum) {
    switch (schema.getType()) {
    case ARRAY:
      if (!datum.getClass().isArray())
        return super.validate(schema, datum);
      int length = java.lang.reflect.Array.getLength(datum);
      for (int i = 0; i < length; i++)
        if (!validate(schema.getElementType(), java.lang.reflect.Array.get(datum, i)))
          return false;
      return true;
    default:
      return super.validate(schema, datum);
    }
  }

  static final ClassValue<ClassAccessorData> ACCESSOR_CACHE = new ClassValue<ClassAccessorData>() {
    @Override
    protected ClassAccessorData computeValue(Class<?> c) {
      if (!IndexedRecord.class.isAssignableFrom(c)) {
        return new ClassAccessorData(c);
      }
      return null;
    }
  };

  static class ClassAccessorData {
    private final Class<?> clazz;
    private final Map<String, FieldAccessor> byName = new HashMap<>();
    // getAccessorsFor replaces this map with each modification
    volatile Map<Schema, FieldAccessor[]> bySchema = new WeakHashMap<>();

    private ClassAccessorData(Class<?> c) {
      clazz = c;
      for (Field f : getFields(c, false)) {
        if (f.isAnnotationPresent(AvroIgnore.class)) {
          continue;
        }
        FieldAccessor accessor = ReflectionUtil.getFieldAccess().getAccessor(f);
        AvroName avroname = f.getAnnotation(AvroName.class);
        byName.put((avroname != null ? avroname.value() : f.getName()), accessor);
      }
    }

    /**
     * Return the field accessors as an array, indexed by the field index of the
     * given schema.
     */
    private FieldAccessor[] getAccessorsFor(Schema schema) {
      // to avoid synchronization, we replace the map for each modification
      FieldAccessor[] result = bySchema.get(schema);
      if (result == null) {
        result = createAccessorsFor(schema);
        Map<Schema, FieldAccessor[]> bySchema = new WeakHashMap<>(this.bySchema);
        bySchema.put(schema, result);
        this.bySchema = bySchema;
      }
      return result;
    }

    private FieldAccessor[] createAccessorsFor(Schema schema) {
      List<Schema.Field> avroFields = schema.getFields();
      FieldAccessor[] result = new FieldAccessor[avroFields.size()];
      for (Schema.Field avroField : schema.getFields()) {
        result[avroField.pos()] = byName.get(avroField.name());
      }
      return result;
    }

    private FieldAccessor getAccessorFor(String fieldName) {
      FieldAccessor result = byName.get(fieldName);
      if (result == null) {
        throw new AvroRuntimeException("No field named " + fieldName + " in: " + clazz);
      }
      return result;
    }
  }

  private ClassAccessorData getClassAccessorData(Class<?> c) {
    return ACCESSOR_CACHE.get(c);
  }

  private FieldAccessor[] getFieldAccessors(Class<?> c, Schema s) {
    ClassAccessorData data = getClassAccessorData(c);
    if (data != null) {
      return data.getAccessorsFor(s);
    }
    return null;
  }

  private FieldAccessor getFieldAccessor(Class<?> c, String fieldName) {
    ClassAccessorData data = getClassAccessorData(c);
    if (data != null) {
      return data.getAccessorFor(fieldName);
    }
    return null;
  }

  private static final Map<String, Class> CLASS_CACHE = new ConcurrentHashMap<>();

  static Class getClassProp(Schema schema, String prop) {
    String name = schema.getProp(prop);
    if (name == null)
      return null;
    Class c = CLASS_CACHE.get(name);
    if (c != null)
      return c;
    try {
      c = ClassUtils.forName(name);
      CLASS_CACHE.put(name, c);
    } catch (ClassNotFoundException e) {
      throw new AvroRuntimeException(e);
    }
    return c;
  }

  private static final Class BYTES_CLASS = byte[].class;
  private static final IdentityHashMap<Class, Class> ARRAY_CLASSES;

  static {
    ARRAY_CLASSES = new IdentityHashMap<>();
    ARRAY_CLASSES.put(byte.class, byte[].class);
    ARRAY_CLASSES.put(char.class, char[].class);
    ARRAY_CLASSES.put(short.class, short[].class);
    ARRAY_CLASSES.put(int.class, int[].class);
    ARRAY_CLASSES.put(long.class, long[].class);
    ARRAY_CLASSES.put(float.class, float[].class);
    ARRAY_CLASSES.put(double.class, double[].class);
    ARRAY_CLASSES.put(boolean.class, boolean[].class);
  }

  /**
   * It returns false for non-string-maps because Avro writes out such maps as an
   * array of records. Even their JSON representation is an array.
   */
  @Override
  protected boolean isMap(Object datum) {
    return (datum instanceof Map) && !isNonStringMap(datum);
  }

  /*
   * Without the Field or Schema corresponding to the datum, it is not possible to
   * accurately find out the non-stringable nature of the key. So we check the
   * class of the keys. If the map is empty, then it doesn't matter whether its
   * considered a string-key map or a non-string-key map
   */
  private boolean isNonStringMap(Object datum) {
    if (datum instanceof Map) {
      Map m = (Map) datum;
      if (m.size() > 0) {
        Class keyClass = m.keySet().iterator().next().getClass();
        return !isStringable(keyClass) && !isStringType(keyClass);
      }
    }
    return false;
  }

  @Override
  public Class getClass(Schema schema) {
    // see if the element class will be converted and use that class
    Conversion<?> conversion = getConversionFor(schema.getLogicalType());
    if (conversion != null) {
      return conversion.getConvertedType();
    }

    switch (schema.getType()) {
    case ARRAY:
      Class collectionClass = getClassProp(schema, CLASS_PROP);
      if (collectionClass != null)
        return collectionClass;
      Class elementClass = getClass(schema.getElementType());
      if (elementClass.isPrimitive()) {
        // avoid expensive translation to array type when primitive
        return ARRAY_CLASSES.get(elementClass);
      } else {
        return java.lang.reflect.Array.newInstance(elementClass, 0).getClass();
      }
    case STRING:
      Class stringClass = getClassProp(schema, CLASS_PROP);
      if (stringClass != null)
        return stringClass;
      return String.class;
    case BYTES:
      return BYTES_CLASS;
    case INT:
      String intClass = schema.getProp(CLASS_PROP);
      if (Byte.class.getName().equals(intClass))
        return Byte.TYPE;
      if (Short.class.getName().equals(intClass))
        return Short.TYPE;
      if (Character.class.getName().equals(intClass))
        return Character.TYPE;
    default:
      return super.getClass(schema);
    }
  }

  static final String NS_MAP_ARRAY_RECORD = // record name prefix
      "org.apache.avro.reflect.Pair";
  static final String NS_MAP_KEY = "key"; // name of key field
  static final int NS_MAP_KEY_INDEX = 0; // index of key field
  static final String NS_MAP_VALUE = "value"; // name of value field
  static final int NS_MAP_VALUE_INDEX = 1; // index of value field

  /*
   * Non-string map-keys need special handling and we convert it to an array of
   * records as: [{"key":{...}, "value":{...}}]
   */
  Schema createNonStringMapSchema(Type keyType, Type valueType, Map<String, Schema> names) {
    Schema keySchema = createSchema(keyType, names);
    Schema valueSchema = createSchema(valueType, names);
    Schema.Field keyField = new Schema.Field(NS_MAP_KEY, keySchema, null, null);
    Schema.Field valueField = new Schema.Field(NS_MAP_VALUE, valueSchema, null, null);
    String name = getNameForNonStringMapRecord(keyType, valueType, keySchema, valueSchema);
    Schema elementSchema = Schema.createRecord(name, null, null, false);
    elementSchema.setFields(Arrays.asList(keyField, valueField));
    return Schema.createArray(elementSchema);
  }

  /*
   * Gets a unique and consistent name per key-value pair. So if the same
   * key-value are seen in another map, the same name is generated again.
   */
  private String getNameForNonStringMapRecord(Type keyType, Type valueType, Schema keySchema, Schema valueSchema) {

    // Generate a nice name for classes in java* package
    if (keyType instanceof Class && valueType instanceof Class) {

      Class keyClass = (Class) keyType;
      Class valueClass = (Class) valueType;
      Package pkg1 = keyClass.getPackage();
      Package pkg2 = valueClass.getPackage();

      if (pkg1 != null && pkg1.getName().startsWith("java") && pkg2 != null && pkg2.getName().startsWith("java")) {
        return NS_MAP_ARRAY_RECORD + simpleName(keyClass) + simpleName(valueClass);
      }
    }

    String name = keySchema.getFullName() + valueSchema.getFullName();
    long fingerprint = SchemaNormalization.fingerprint64(name.getBytes(StandardCharsets.UTF_8));

    if (fingerprint < 0)
      fingerprint = -fingerprint; // ignore sign
    String fpString = Long.toString(fingerprint, 16); // hex
    return NS_MAP_ARRAY_RECORD + fpString;
  }

  static boolean isNonStringMapSchema(Schema s) {
    if (s != null && s.getType() == Schema.Type.ARRAY) {
      Class c = getClassProp(s, CLASS_PROP);
      return c != null && Map.class.isAssignableFrom(c);
    }
    return false;
  }

  /**
   * Get default value for a schema field. Derived classes can override this
   * method to provide values based on object instantiation
   *
   * @param type        Type
   * @param field       Field
   * @param fieldSchema Schema of the field
   * @return The default value
   */
  protected Object createSchemaDefaultValue(Type type, Field field, Schema fieldSchema) {
    Object defaultValue;
    if (defaultGenerated) {
      defaultValue = getOrCreateDefaultValue(type, field);
      if (defaultValue != null) {
        return deepCopy(fieldSchema, defaultValue);
      }
      // if we can't get the default value, try to use previous code below
    }

    AvroDefault defaultAnnotation = field.getAnnotation(AvroDefault.class);
    defaultValue = (defaultAnnotation == null) ? null : Schema.parseJsonToObject(defaultAnnotation.value());

    if (defaultValue == null && fieldSchema.isNullable()) {
      defaultValue = JsonProperties.NULL_VALUE;
    }
    return defaultValue;
  }

  @Override
  protected Schema createSchema(Type type, Map<String, Schema> names) {
    if (type instanceof GenericArrayType) { // generic array
      Type component = ((GenericArrayType) type).getGenericComponentType();
      if (component == Byte.TYPE) // byte array
        return Schema.create(Schema.Type.BYTES);
      Schema result = Schema.createArray(createSchema(component, names));
      setElement(result, component);
      return result;
    } else if (type instanceof ParameterizedType) {
      ParameterizedType ptype = (ParameterizedType) type;
      Class raw = (Class) ptype.getRawType();
      Type[] params = ptype.getActualTypeArguments();
      if (Map.class.isAssignableFrom(raw)) { // Map
        Class key = (Class) params[0];
        if (isStringable(key)) { // Stringable key
          Schema schema = Schema.createMap(createSchema(params[1], names));
          schema.addProp(KEY_CLASS_PROP, key.getName());
          return schema;
        } else if (key != String.class) {
          Schema schema = createNonStringMapSchema(params[0], params[1], names);
          schema.addProp(CLASS_PROP, raw.getName());
          return schema;
        }
      } else if (Collection.class.isAssignableFrom(raw)) { // Collection
        if (params.length != 1)
          throw new AvroTypeException("No array type specified.");
        Schema schema = Schema.createArray(createSchema(params[0], names));
        schema.addProp(CLASS_PROP, raw.getName());
        return schema;
      }
    } else if ((type == Byte.class) || (type == Byte.TYPE)) {
      Schema result = Schema.create(Schema.Type.INT);
      result.addProp(CLASS_PROP, Byte.class.getName());
      return result;
    } else if ((type == Short.class) || (type == Short.TYPE)) {
      Schema result = Schema.create(Schema.Type.INT);
      result.addProp(CLASS_PROP, Short.class.getName());
      return result;
    } else if ((type == Character.class) || (type == Character.TYPE)) {
      Schema result = Schema.create(Schema.Type.INT);
      result.addProp(CLASS_PROP, Character.class.getName());
      return result;
    } else if (type instanceof Class) { // Class
      Class<?> c = (Class<?>) type;
      while (c.isAnonymousClass()) {
        c = c.getSuperclass();
      }
      if (c.isPrimitive() || // primitives
          c == Void.class || c == Boolean.class || c == Integer.class || c == Long.class || c == Float.class
          || c == Double.class || c == Byte.class || c == Short.class || c == Character.class)
        return super.createSchema(type, names);
      if (c.isArray()) { // array
        Class component = c.getComponentType();
        if (component == Byte.TYPE) { // byte array
          Schema result = Schema.create(Schema.Type.BYTES);
          result.addProp(CLASS_PROP, c.getName());
          return result;
        }
        Schema result = Schema.createArray(createSchema(component, names));
        result.addProp(CLASS_PROP, c.getName());
        setElement(result, component);
        return result;
      }
      AvroSchema explicit = c.getAnnotation(AvroSchema.class);
      if (explicit != null) // explicit schema
        return new Schema.Parser().parse(explicit.value());
      if (CharSequence.class.isAssignableFrom(c)) // String
        return Schema.create(Schema.Type.STRING);
      if (ByteBuffer.class.isAssignableFrom(c)) // bytes
        return Schema.create(Schema.Type.BYTES);
      if (Collection.class.isAssignableFrom(c)) // array
        throw new AvroRuntimeException("Can't find element type of Collection");
      Conversion<?> conversion = getConversionByClass(c);
      if (conversion != null) {
        return conversion.getRecommendedSchema();
      }
      String fullName = c.getName();
      Schema schema = names.get(fullName);
      if (schema == null) {
        AvroDoc annotatedDoc = c.getAnnotation(AvroDoc.class); // Docstring
        String doc = (annotatedDoc != null) ? annotatedDoc.value() : null;
        String name = c.getSimpleName();
        String space = c.getPackage() == null ? "" : c.getPackage().getName();
        if (c.getEnclosingClass() != null) // nested class
          space = c.getEnclosingClass().getName().replace('$', '.');
        Class[] union = getUnion(c);
        if (union != null) { // union annotated
          return getAnnotatedUnion(union, names);
        } else if (isStringable(c)) { // Stringable
          Schema result = Schema.create(Schema.Type.STRING);
          result.addProp(CLASS_PROP, c.getName());
          return result;
        } else if (c.isEnum()) { // Enum
          List<String> symbols = new ArrayList<>();
          Enum[] constants = (Enum[]) c.getEnumConstants();
          for (Enum constant : constants)
            symbols.add(constant.name());
          schema = Schema.createEnum(name, doc, space, symbols);
          consumeAvroAliasAnnotation(c, schema);
        } else if (GenericFixed.class.isAssignableFrom(c)) { // fixed
          int size = c.getAnnotation(FixedSize.class).value();
          schema = Schema.createFixed(name, doc, space, size);
          consumeAvroAliasAnnotation(c, schema);
        } else if (IndexedRecord.class.isAssignableFrom(c)) { // specific
          return super.createSchema(type, names);
        } else { // record
          List<Schema.Field> fields = new ArrayList<>();
          boolean error = Throwable.class.isAssignableFrom(c);
          schema = Schema.createRecord(name, doc, space, error);
          consumeAvroAliasAnnotation(c, schema);
          for (Field field : getCachedFields(c))
            if ((field.getModifiers() & (Modifier.TRANSIENT | Modifier.STATIC)) == 0
                && !field.isAnnotationPresent(AvroIgnore.class)) {
              Schema fieldSchema = createFieldSchema(field, names);
              annotatedDoc = field.getAnnotation(AvroDoc.class); // Docstring
              doc = (annotatedDoc != null) ? annotatedDoc.value() : null;

              Object defaultValue = createSchemaDefaultValue(type, field, fieldSchema);

              AvroName annotatedName = field.getAnnotation(AvroName.class); // Rename fields
              String fieldName = (annotatedName != null) ? annotatedName.value() : field.getName();
              if (STRING_OUTER_PARENT_REFERENCE.equals(fieldName)) {
                throw new AvroTypeException("Class " + fullName + " must be a static inner class");
              }
              Schema.Field recordField = new Schema.Field(fieldName, fieldSchema, doc, defaultValue);

              AvroMeta[] metadata = field.getAnnotationsByType(AvroMeta.class); // add metadata
              for (AvroMeta meta : metadata) {
                if (recordField.propsContainsKey(meta.key())) {
                  throw new AvroTypeException("Duplicate field prop key: " + meta.key());
                }
                recordField.addProp(meta.key(), meta.value());
              }
              for (Schema.Field f : fields) {
                if (f.name().equals(fieldName))
                  throw new AvroTypeException("double field entry: " + fieldName);
              }

              consumeFieldAlias(field, recordField);

              fields.add(recordField);
            }
          if (error) // add Throwable message
            fields.add(new Schema.Field("detailMessage", THROWABLE_MESSAGE, null, null));
          schema.setFields(fields);
          AvroMeta[] metadata = c.getAnnotationsByType(AvroMeta.class);
          for (AvroMeta meta : metadata) {
            if (schema.propsContainsKey(meta.key())) {
              throw new AvroTypeException("Duplicate type prop key: " + meta.key());
            }
            schema.addProp(meta.key(), meta.value());
          }
        }
        names.put(fullName, schema);
      }
      names.put(c.getName(), schema);
      return schema;
    }
    return super.createSchema(type, names);
  }

  @Override
  protected boolean isStringable(Class<?> c) {
    return c.isAnnotationPresent(Stringable.class) || super.isStringable(c);
  }

  private String simpleName(Class<?> c) {
    String simpleName = null;
    if (c != null) {
      while (c.isAnonymousClass()) {
        c = c.getSuperclass();
      }
      simpleName = c.getSimpleName();
    }

    return simpleName;
  }

  private static final Schema THROWABLE_MESSAGE = makeNullable(Schema.create(Schema.Type.STRING));

  // if array element type is a class with a union annotation, note it
  // this is required because we cannot set a property on the union itself
  private void setElement(Schema schema, Type element) {
    if (!(element instanceof Class))
      return;
    Class<?> c = (Class<?>) element;
    Union union = c.getAnnotation(Union.class);
    if (union != null) // element is annotated union
      schema.addProp(ELEMENT_PROP, c.getName());
  }

  private Class[] getUnion(AnnotatedElement element) {
    Union union = element.getAnnotation(Union.class);
    if (union != null) {
      return union.value();
    }

    if (element instanceof Class) {
      // automatic sealed class polymorphic
      try {
        if (IS_SEALED_METHOD != null && Boolean.TRUE.equals(IS_SEALED_METHOD.invoke(element))) {
          return (Class<?>[]) GET_PERMITTED_SUBCLASSES_METHOD.invoke(element);
        }
      } catch (ReflectiveOperationException e) {
        throw new AvroRuntimeException(e);
      }
    }
    return null;
  }

  // construct a schema from a union annotation
  private Schema getAnnotatedUnion(Class[] union, Map<String, Schema> names) {
    List<Schema> branches = new ArrayList<>();
    for (Class branch : union)
      branches.add(createSchema(branch, names));
    return Schema.createUnion(branches);
  }

  /** Create and return a union of the null schema and the provided schema. */
  public static Schema makeNullable(Schema schema) {
    if (schema.getType() == Schema.Type.UNION) {
      // check to see if the union already contains NULL
      for (Schema subType : schema.getTypes()) {
        if (subType.getType() == Schema.Type.NULL) {
          return schema;
        }
      }
      // add null as the first type in a new union
      List<Schema> withNull = new ArrayList<>();
      withNull.add(Schema.create(Schema.Type.NULL));
      withNull.addAll(schema.getTypes());
      return Schema.createUnion(withNull);
    } else {
      // create a union with null
      return Schema.createUnion(Arrays.asList(Schema.create(Schema.Type.NULL), schema));
    }
  }

  private static final ConcurrentMap<Class<?>, Field[]> FIELDS_CACHE = new ConcurrentHashMap<>();

  // Return of this class and its superclasses to serialize.
  private static Field[] getCachedFields(Class<?> recordClass) {
    return FIELDS_CACHE.computeIfAbsent(recordClass, rc -> getFields(rc, true));
  }

  private static Field[] getFields(Class<?> recordClass, boolean excludeJava) {
    Field[] fieldsList;
    Map<String, Field> fields = new LinkedHashMap<>();
    Class<?> c = recordClass;
    do {
      if (excludeJava && c.getPackage() != null && c.getPackage().getName().startsWith("java."))
        break; // skip java built-in classes
      Field[] declaredFields = c.getDeclaredFields();
      Arrays.sort(declaredFields, Comparator.comparing(Field::getName));
      for (Field field : declaredFields)
        if ((field.getModifiers() & (Modifier.TRANSIENT | Modifier.STATIC)) == 0)
          if (fields.put(field.getName(), field) != null)
            throw new AvroTypeException(c + " contains two fields named: " + field);
      c = c.getSuperclass();
    } while (c != null);
    fieldsList = fields.values().toArray(new Field[0]);
    return fieldsList;
  }

  /** Create a schema for a field. */
  protected Schema createFieldSchema(Field field, Map<String, Schema> names) {
    AvroEncode enc = ReflectionUtil.getAvroEncode(field);
    if (enc != null)
      try {
        return enc.using().getDeclaredConstructor().newInstance().getSchema();
      } catch (Exception e) {
        throw new AvroRuntimeException("Could not create schema from custom serializer for " + field.getName());
      }

    AvroSchema explicit = field.getAnnotation(AvroSchema.class);
    if (explicit != null) // explicit schema
      return new Schema.Parser().parse(explicit.value());

    Union union = field.getAnnotation(Union.class);
    if (union != null)
      return getAnnotatedUnion(union.value(), names);

    Schema schema = createSchema(field.getGenericType(), names);
    if (field.isAnnotationPresent(Stringable.class)) { // Stringable
      schema = Schema.create(Schema.Type.STRING);
    }
    if (field.isAnnotationPresent(Nullable.class)) // nullable
      schema = makeNullable(schema);
    return schema;
  }

  /**
   * Return the protocol for a Java interface.
   *
   * <p>
   * The correct name of the method parameters needs the <code>-parameters</code>
   * java compiler argument. More info at https://openjdk.java.net/jeps/118
   */
  @Override
  public Protocol getProtocol(Class iface) {
    Protocol protocol = new Protocol(simpleName(iface), iface.getPackage() == null ? "" : iface.getPackage().getName());
    Map<String, Schema> names = new LinkedHashMap<>();
    Map<String, Message> messages = protocol.getMessages();
    Map<TypeVariable<?>, Type> genericTypeVariableMap = ReflectionUtil.resolveTypeVariables(iface);
    for (Method method : iface.getMethods()) {
      if ((method.getModifiers() & Modifier.STATIC) == 0) {
        String name = method.getName();
        if (messages.containsKey(name))
          throw new AvroTypeException("Two methods with same name: " + name);
        messages.put(name, getMessage(method, protocol, names, genericTypeVariableMap));
      }
    }

    protocol.setTypes(new ArrayList<>(names.values()));
    return protocol;
  }

  private Message getMessage(Method method, Protocol protocol, Map<String, Schema> names,
      Map<? extends Type, Type> genericTypeMap) {
    List<Schema.Field> fields = new ArrayList<>();
    for (Parameter parameter : method.getParameters()) {
      Schema paramSchema = getSchema(genericTypeMap.getOrDefault(parameter.getParameterizedType(), parameter.getType()),
          names);
      for (Annotation annotation : parameter.getAnnotations()) {
        if (annotation instanceof AvroSchema) // explicit schema
          paramSchema = new Schema.Parser().parse(((AvroSchema) annotation).value());
        else if (annotation instanceof Union) // union
          paramSchema = getAnnotatedUnion(((Union) annotation).value(), names);
        else if (annotation instanceof Nullable) // nullable
          paramSchema = makeNullable(paramSchema);
      }
      fields.add(new Schema.Field(unmangle(parameter.getName()), paramSchema, null /* doc */, null));
    }

    Schema request = Schema.createRecord(fields);

    Type genericReturnType = method.getGenericReturnType();
    Type returnType = genericTypeMap.getOrDefault(genericReturnType, genericReturnType);
    Union union = method.getAnnotation(Union.class);
    Schema response = union == null ? getSchema(returnType, names) : getAnnotatedUnion(union.value(), names);
    if (method.isAnnotationPresent(Nullable.class)) // nullable
      response = makeNullable(response);

    AvroSchema explicit = method.getAnnotation(AvroSchema.class);
    if (explicit != null) // explicit schema
      response = new Schema.Parser().parse(explicit.value());

    List<Schema> errs = new ArrayList<>();
    errs.add(Protocol.SYSTEM_ERROR); // every method can throw
    for (Type err : method.getGenericExceptionTypes())
      errs.add(getSchema(err, names));
    Schema errors = Schema.createUnion(errs);
    return protocol.createMessage(method.getName(), null /* doc */, Collections.emptyMap() /* propMap */, request,
        response, errors);
  }

  private Schema getSchema(Type type, Map<String, Schema> names) {
    try {
      return createSchema(type, names);
    } catch (AvroTypeException e) { // friendly exception
      throw new AvroTypeException("Error getting schema for " + type + ": " + e.getMessage(), e);
    }
  }

  @Override
  protected int compare(Object o1, Object o2, Schema s, boolean equals) {
    switch (s.getType()) {
    case ARRAY:
      if (!o1.getClass().isArray())
        break;
      Schema elementType = s.getElementType();
      int l1 = java.lang.reflect.Array.getLength(o1);
      int l2 = java.lang.reflect.Array.getLength(o2);
      int l = Math.min(l1, l2);
      for (int i = 0; i < l; i++) {
        int compare = compare(java.lang.reflect.Array.get(o1, i), java.lang.reflect.Array.get(o2, i), elementType,
            equals);
        if (compare != 0)
          return compare;
      }
      return Integer.compare(l1, l2);
    case BYTES:
      if (!o1.getClass().isArray())
        break;
      byte[] b1 = (byte[]) o1;
      byte[] b2 = (byte[]) o2;
      return Arrays.compare(b1, 0, b1.length, b2, 0, b2.length);
    }
    return super.compare(o1, o2, s, equals);
  }

  @Override
  protected Object getRecordState(Object record, Schema schema) {
    return getFieldAccessors(record.getClass(), schema);
  }

  private void consumeAvroAliasAnnotation(Class<?> c, Schema schema) {
    AvroAlias[] aliases = c.getAnnotationsByType(AvroAlias.class);
    for (AvroAlias alias : aliases) {
      String space = alias.space();
      if (AvroAlias.NULL.equals(space))
        space = null;
      schema.addAlias(alias.alias(), space);
    }
  }

  private void consumeFieldAlias(Field field, Schema.Field recordField) {
    AvroAlias[] aliases = field.getAnnotationsByType(AvroAlias.class);
    for (AvroAlias alias : aliases) {
      if (!alias.space().equals(AvroAlias.NULL)) {
        throw new AvroRuntimeException(
            "Namespaces are not allowed on field aliases. " + "Offending field: " + recordField.name());
      }
      recordField.addAlias(alias.alias());
    }
  }

  @Override
  public Object createFixed(Object old, Schema schema) {
    // SpecificData will try to instantiate the type returned by getClass, but
    // that is the converted class and can't be constructed.
    LogicalType logicalType = schema.getLogicalType();
    if (logicalType != null) {
      Conversion<?> conversion = getConversionFor(schema.getLogicalType());
      if (conversion != null) {
        return new GenericData.Fixed(schema);
      }
    }
    return super.createFixed(old, schema);
  }

  @Override
  public Object newRecord(Object old, Schema schema) {
    // SpecificData will try to instantiate the type returned by getClass, but
    // that is the converted class and can't be constructed.
    LogicalType logicalType = schema.getLogicalType();
    if (logicalType != null) {
      Conversion<?> conversion = getConversionFor(schema.getLogicalType());
      if (conversion != null) {
        return new GenericData.Record(schema);
      }
    }
    return super.newRecord(old, schema);
  }

  public CustomEncoding getCustomEncoding(Schema schema) {

    return this.encoderCache.computeIfAbsent(schema, this::populateEncoderCache).get();
  }

  private CustomEncodingWrapper populateEncoderCache(Schema schema) {
    var enc = ReflectionUtil.getAvroEncode(getClass(schema));
    if (enc != null) {
      try {
        return new CustomEncodingWrapper(enc.using().getDeclaredConstructor().newInstance());
      } catch (Exception e) {
        throw new AvroRuntimeException("Could not instantiate custom Encoding");
      }
    }
    return new CustomEncodingWrapper(null);
  }

  private static class CustomEncodingWrapper {

    private final CustomEncoding customEncoding;

    private CustomEncodingWrapper(CustomEncoding customEncoding) {
      this.customEncoding = customEncoding;
    }

    public CustomEncoding get() {
      return customEncoding;
    }

  }

}<|MERGE_RESOLUTION|>--- conflicted
+++ resolved
@@ -70,7 +70,6 @@
 
   private static final String STRING_OUTER_PARENT_REFERENCE = "this$0";
 
-<<<<<<< HEAD
   private static final Method IS_SEALED_METHOD;
   private static final Method GET_PERMITTED_SUBCLASSES_METHOD;
 
@@ -88,10 +87,9 @@
     IS_SEALED_METHOD = isSealed;
     GET_PERMITTED_SUBCLASSES_METHOD = getPermittedSubclasses;
   }
-=======
+
   // holds a wrapper so null entries will have a cached value
   private final ConcurrentMap<Schema, CustomEncodingWrapper> encoderCache = new ConcurrentHashMap<>();
->>>>>>> 30c31a57
 
   /**
    * Always false since custom coders are not available for {@link ReflectData}.
