--- conflicted
+++ resolved
@@ -59,9 +59,6 @@
     // read magic header
     byte[] magic = new byte[MAGIC.length];
     in.seek(0);
-<<<<<<< HEAD
-    for (int c = 0; c < magic.length; c = in.read(magic, c, magic.length - c)) {
-=======
     int offset = 0;
     int length = magic.length;
     while (length > 0) {
@@ -71,7 +68,6 @@
 
       length -= bytesRead;
       offset += bytesRead;
->>>>>>> c175a63b
     }
     in.seek(0);
 
