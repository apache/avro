--- conflicted
+++ resolved
@@ -117,15 +117,6 @@
         i++;
       }
       return Symbol.seq(Symbol.alt(symbols, labels), Symbol.WRITER_UNION_ACTION);
-
-<<<<<<< HEAD
-=======
-    } else if (action instanceof Resolver.ReaderUnion) {
-      Resolver.ReaderUnion ru = (Resolver.ReaderUnion) action;
-      Symbol s = generate(ru.actualAction, seen);
-      return Symbol.seq(Symbol.unionAdjustAction(ru.firstMatch, s), Symbol.UNION);
-
->>>>>>> aa972ced
     } else if (action instanceof Resolver.EnumAdjust) {
       Resolver.EnumAdjust e = (Resolver.EnumAdjust) action;
       Object[] adjs = new Object[e.adjustments.length];
