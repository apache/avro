/*
 * Licensed to the Apache Software Foundation (ASF) under one
 * or more contributor license agreements.  See the NOTICE file
 * distributed with this work for additional information
 * regarding copyright ownership.  The ASF licenses this file
 * to you under the Apache License, Version 2.0 (the
 * "License"); you may not use this file except in compliance
 * with the License.  You may obtain a copy of the License at
 *
 *     http://www.apache.org/licenses/LICENSE-2.0
 *
 * Unless required by applicable law or agreed to in writing, software
 * distributed under the License is distributed on an "AS IS" BASIS,
 * WITHOUT WARRANTIES OR CONDITIONS OF ANY KIND, either express or implied.
 * See the License for the specific language governing permissions and
 * limitations under the License.
 */

package org.apache.avro.mojo;

import org.apache.avro.generic.GenericData.StringType;

import java.io.File;
import java.io.IOException;
import java.net.URLClassLoader;

import org.apache.avro.Protocol;
import org.apache.avro.compiler.specific.SpecificCompiler;
import org.apache.maven.artifact.DependencyResolutionRequiredException;

/**
 * Generate Java classes and interfaces from Avro protocol files (.avpr)
 *
 * @goal protocol
 * @phase generate-sources
 * @requiresDependencyResolution runtime
 * @threadSafe
 */
public class ProtocolMojo extends AbstractAvroMojo {
  /**
   * A set of Ant-like inclusion patterns used to select files from the source
   * directory for processing. By default, the pattern
   * <code>**&#47;*.avpr</code> is used to select grammar files.
   *
   * @parameter
   */
  private String[] includes = new String[] { "**/*.avpr" };

  /**
   * A set of Ant-like inclusion patterns used to select files from the source
   * directory for processing. By default, the pattern
   * <code>**&#47;*.avpr</code> is used to select grammar files.
   *
   * @parameter
   */
  private String[] testIncludes = new String[] { "**/*.avpr" };

  @Override
  protected void doCompile(String filename, File sourceDirectory, File outputDirectory) throws IOException {
    File src = new File(sourceDirectory, filename);
    Protocol protocol = Protocol.parse(src);
    SpecificCompiler compiler = new SpecificCompiler(protocol, getDateTimeLogicalTypeImplementation());
    compiler.setTemplateDir(templateDirectory);
    compiler.setStringType(StringType.valueOf(stringType));
    compiler.setFieldVisibility(getFieldVisibility());
    compiler.setCreateSetters(createSetters);
    compiler.setEnableDecimalLogicalType(enableDecimalLogicalType);
<<<<<<< HEAD
    final URLClassLoader classLoader;
    try {
      classLoader = createClassLoader();
      for (String customConversion : customConversions) {
        compiler.addCustomConversion(classLoader.loadClass(customConversion));
      }
    } catch (DependencyResolutionRequiredException e) {
      throw new IOException(e);
    } catch (ClassNotFoundException e) {
      throw new IOException(e);
    }
=======
    compiler.setOutputCharacterEncoding(project.getProperties().getProperty("project.build.sourceEncoding"));
>>>>>>> 4fad66df
    compiler.compileToDestination(src, outputDirectory);
  }

  @Override
  protected String[] getIncludes() {
    return includes;
  }

  @Override
  protected String[] getTestIncludes() {
    return testIncludes;
  }
}<|MERGE_RESOLUTION|>--- conflicted
+++ resolved
@@ -65,7 +65,6 @@
     compiler.setFieldVisibility(getFieldVisibility());
     compiler.setCreateSetters(createSetters);
     compiler.setEnableDecimalLogicalType(enableDecimalLogicalType);
-<<<<<<< HEAD
     final URLClassLoader classLoader;
     try {
       classLoader = createClassLoader();
@@ -77,9 +76,7 @@
     } catch (ClassNotFoundException e) {
       throw new IOException(e);
     }
-=======
     compiler.setOutputCharacterEncoding(project.getProperties().getProperty("project.build.sourceEncoding"));
->>>>>>> 4fad66df
     compiler.compileToDestination(src, outputDirectory);
   }
 
