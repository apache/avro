--- conflicted
+++ resolved
@@ -26,89 +26,6 @@
  * @phase generate-sources
  * @threadSafe
  */
-<<<<<<< HEAD
-public class IDLProtocolMojo extends AbstractAvroMojo {
-  /**
-   * A set of Ant-like inclusion patterns used to select files from the source
-   * directory for processing. By default, the pattern <code>**&#47;*.avdl</code>
-   * is used to select IDL files.
-   *
-   * @parameter
-   */
-  private String[] includes = new String[] { "**/*.avdl" };
-
-  /**
-   * A set of Ant-like inclusion patterns used to select files from the source
-   * directory for processing. By default, the pattern <code>**&#47;*.avdl</code>
-   * is used to select IDL files.
-   *
-   * @parameter
-   */
-  private String[] testIncludes = new String[] { "**/*.avdl" };
-
-  @Override
-  protected void doCompile(String filename, File sourceDirectory, File outputDirectory) throws IOException {
-    try {
-      @SuppressWarnings("rawtypes")
-      List runtimeClasspathElements = project.getRuntimeClasspathElements();
-
-      List<URL> runtimeUrls = new ArrayList<>();
-
-      // Add the source directory of avro files to the classpath so that
-      // imports can refer to other idl files as classpath resources
-      runtimeUrls.add(sourceDirectory.toURI().toURL());
-
-      // If runtimeClasspathElements is not empty values add its values to Idl path.
-      if (runtimeClasspathElements != null && !runtimeClasspathElements.isEmpty()) {
-        for (Object runtimeClasspathElement : runtimeClasspathElements) {
-          String element = (String) runtimeClasspathElement;
-          runtimeUrls.add(new File(element).toURI().toURL());
-        }
-      }
-
-      URLClassLoader projPathLoader = new URLClassLoader(runtimeUrls.toArray(new URL[0]),
-          Thread.currentThread().getContextClassLoader());
-      try (Idl parser = new Idl(new File(sourceDirectory, filename), projPathLoader)) {
-
-        Protocol p = parser.CompilationUnit();
-        for (String warning : parser.getWarningsAfterParsing()) {
-          getLog().warn(warning);
-        }
-        String json = p.toString(true);
-        Protocol protocol = Protocol.parse(json);
-        final SpecificCompiler compiler = new SpecificCompiler(protocol);
-        compiler.setStringType(GenericData.StringType.valueOf(stringType));
-        compiler.setTemplateDir(templateDirectory);
-        compiler.setFieldVisibility(getFieldVisibility());
-        compiler.setCreateOptionalGetters(createOptionalGetters);
-        compiler.setGettersReturnOptional(gettersReturnOptional);
-        compiler.setOptionalGettersForNullableFieldsOnly(optionalGettersForNullableFieldsOnly);
-        compiler.setCreateSetters(createSetters);
-        compiler.setCreateNullSafeAnnotations(createNullSafeAnnotations);
-        compiler.setAdditionalVelocityTools(instantiateAdditionalVelocityTools());
-        compiler.setEnableDecimalLogicalType(enableDecimalLogicalType);
-        for (String customConversion : customConversions) {
-          compiler.addCustomConversion(projPathLoader.loadClass(customConversion));
-        }
-        compiler.setOutputCharacterEncoding(project.getProperties().getProperty("project.build.sourceEncoding"));
-        compiler.compileToDestination(null, outputDirectory);
-      }
-    } catch (ParseException | ClassNotFoundException | DependencyResolutionRequiredException e) {
-      throw new IOException(e);
-    }
-  }
-
-  @Override
-  protected String[] getIncludes() {
-    return includes;
-  }
-
-  @Override
-  protected String[] getTestIncludes() {
-    return testIncludes;
-  }
-=======
 public class IDLProtocolMojo extends IDLMojo {
   // Empty; kept for backwards compatibility.
->>>>>>> bfc19ada
 }