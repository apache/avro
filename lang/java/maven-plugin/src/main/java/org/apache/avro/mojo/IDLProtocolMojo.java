/*
 * Licensed to the Apache Software Foundation (ASF) under one
 * or more contributor license agreements.  See the NOTICE file
 * distributed with this work for additional information
 * regarding copyright ownership.  The ASF licenses this file
 * to you under the Apache License, Version 2.0 (the
 * "License"); you may not use this file except in compliance
 * with the License.  You may obtain a copy of the License at
 *
 *     http://www.apache.org/licenses/LICENSE-2.0
 *
 * Unless required by applicable law or agreed to in writing, software
 * distributed under the License is distributed on an "AS IS" BASIS,
 * WITHOUT WARRANTIES OR CONDITIONS OF ANY KIND, either express or implied.
 * See the License for the specific language governing permissions and
 * limitations under the License.
 */

package org.apache.avro.mojo;

import java.io.File;
import java.io.IOException;
import java.net.URL;
import java.net.URLClassLoader;
import java.util.ArrayList;
import java.util.List;

import org.apache.avro.Protocol;
import org.apache.avro.compiler.idl.Idl;
import org.apache.avro.compiler.idl.ParseException;
import org.apache.avro.compiler.specific.SpecificCompiler;
import org.apache.avro.generic.GenericData;

import org.apache.maven.artifact.DependencyResolutionRequiredException;

/**
 * Generate Java classes and interfaces from AvroIDL files (.avdl)
 *
 * @goal idl-protocol
 * @requiresDependencyResolution runtime
 * @phase generate-sources
 * @threadSafe
 */
public class IDLProtocolMojo extends AbstractAvroMojo {
  /**
   * A set of Ant-like inclusion patterns used to select files from the source
   * directory for processing. By default, the pattern
   * <code>**&#47;*.avdl</code> is used to select IDL files.
   *
   * @parameter
   */
  private String[] includes = new String[] { "**/*.avdl" };

  /**
   * A set of Ant-like inclusion patterns used to select files from the source
   * directory for processing. By default, the pattern
   * <code>**&#47;*.avdl</code> is used to select IDL files.
   *
   * @parameter
   */
  private String[] testIncludes = new String[] { "**/*.avdl" };

  @Override
  protected void doCompile(String filename, File sourceDirectory, File outputDirectory) throws IOException {
    try {
      @SuppressWarnings("rawtypes")
      List runtimeClasspathElements = project.getRuntimeClasspathElements();

      List<URL> runtimeUrls = new ArrayList<>();

      // Add the source directory of avro files to the classpath so that
      // imports can refer to other idl files as classpath resources
      runtimeUrls.add(sourceDirectory.toURI().toURL());

      // If runtimeClasspathElements is not empty values add its values to Idl path.
      if (runtimeClasspathElements != null && !runtimeClasspathElements.isEmpty()) {
        for (Object runtimeClasspathElement : runtimeClasspathElements) {
          String element = (String) runtimeClasspathElement;
          runtimeUrls.add(new File(element).toURI().toURL());
      }
      }

      URLClassLoader projPathLoader = new URLClassLoader
          (runtimeUrls.toArray(new URL[0]), Thread.currentThread().getContextClassLoader());
<<<<<<< HEAD
        parser = new Idl(new File(sourceDirectory, filename), projPathLoader);

      Protocol p = parser.CompilationUnit();
      String json = p.toString(true);
      Protocol protocol = Protocol.parse(json);
      SpecificCompiler compiler = new SpecificCompiler(protocol, getDateTimeLogicalTypeImplementation());
      compiler.setStringType(GenericData.StringType.valueOf(stringType));
      compiler.setTemplateDir(templateDirectory);
      compiler.setFieldVisibility(getFieldVisibility());
      compiler.setCreateSetters(createSetters);
      compiler.setEnableDecimalLogicalType(enableDecimalLogicalType);
      for (String customConversion : customConversions) {
        compiler.addCustomConversion(projPathLoader.loadClass(customConversion));
      }
      compiler.setOutputCharacterEncoding(project.getProperties().getProperty("project.build.sourceEncoding"));
      compiler.compileToDestination(null, outputDirectory);
=======

      try (Idl parser = new Idl(new File(sourceDirectory, filename), projPathLoader)) {

        Protocol p = parser.CompilationUnit();
        String json = p.toString(true);
        Protocol protocol = Protocol.parse(json);
        SpecificCompiler compiler = new SpecificCompiler(protocol, getDateTimeLogicalTypeImplementation());
        compiler.setStringType(GenericData.StringType.valueOf(stringType));
        compiler.setTemplateDir(templateDirectory);
        compiler.setFieldVisibility(getFieldVisibility());
        compiler.setCreateOptionalGetters(createOptionalGetters);
        compiler.setGettersReturnOptional(gettersReturnOptional);
        compiler.setCreateSetters(createSetters);
        compiler.setEnableDecimalLogicalType(enableDecimalLogicalType);
        compiler.setOutputCharacterEncoding(project.getProperties().getProperty("project.build.sourceEncoding"));
        compiler.compileToDestination(null, outputDirectory);
      }
>>>>>>> 3299a9f0
    } catch (ParseException e) {
      throw new IOException(e);
    } catch (DependencyResolutionRequiredException drre) {
      throw new IOException(drre);
    } catch (ClassNotFoundException e) {
      throw new IOException(e);
    }
  }

  @Override
  protected String[] getIncludes() {
    return includes;
  }


  @Override
  protected String[] getTestIncludes() {
    return testIncludes;
  }
}<|MERGE_RESOLUTION|>--- conflicted
+++ resolved
@@ -82,25 +82,6 @@
 
       URLClassLoader projPathLoader = new URLClassLoader
           (runtimeUrls.toArray(new URL[0]), Thread.currentThread().getContextClassLoader());
-<<<<<<< HEAD
-        parser = new Idl(new File(sourceDirectory, filename), projPathLoader);
-
-      Protocol p = parser.CompilationUnit();
-      String json = p.toString(true);
-      Protocol protocol = Protocol.parse(json);
-      SpecificCompiler compiler = new SpecificCompiler(protocol, getDateTimeLogicalTypeImplementation());
-      compiler.setStringType(GenericData.StringType.valueOf(stringType));
-      compiler.setTemplateDir(templateDirectory);
-      compiler.setFieldVisibility(getFieldVisibility());
-      compiler.setCreateSetters(createSetters);
-      compiler.setEnableDecimalLogicalType(enableDecimalLogicalType);
-      for (String customConversion : customConversions) {
-        compiler.addCustomConversion(projPathLoader.loadClass(customConversion));
-      }
-      compiler.setOutputCharacterEncoding(project.getProperties().getProperty("project.build.sourceEncoding"));
-      compiler.compileToDestination(null, outputDirectory);
-=======
-
       try (Idl parser = new Idl(new File(sourceDirectory, filename), projPathLoader)) {
 
         Protocol p = parser.CompilationUnit();
@@ -114,10 +95,12 @@
         compiler.setGettersReturnOptional(gettersReturnOptional);
         compiler.setCreateSetters(createSetters);
         compiler.setEnableDecimalLogicalType(enableDecimalLogicalType);
+        for (String customConversion : customConversions) {
+          compiler.addCustomConversion(projPathLoader.loadClass(customConversion));
+        }
         compiler.setOutputCharacterEncoding(project.getProperties().getProperty("project.build.sourceEncoding"));
         compiler.compileToDestination(null, outputDirectory);
       }
->>>>>>> 3299a9f0
     } catch (ParseException e) {
       throw new IOException(e);
     } catch (DependencyResolutionRequiredException drre) {
