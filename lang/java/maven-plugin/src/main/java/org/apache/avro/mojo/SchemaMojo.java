/*
 * Licensed to the Apache Software Foundation (ASF) under one
 * or more contributor license agreements.  See the NOTICE file
 * distributed with this work for additional information
 * regarding copyright ownership.  The ASF licenses this file
 * to you under the Apache License, Version 2.0 (the
 * "License"); you may not use this file except in compliance
 * with the License.  You may obtain a copy of the License at
 *
 *     https://www.apache.org/licenses/LICENSE-2.0
 *
 * Unless required by applicable law or agreed to in writing, software
 * distributed under the License is distributed on an "AS IS" BASIS,
 * WITHOUT WARRANTIES OR CONDITIONS OF ANY KIND, either express or implied.
 * See the License for the specific language governing permissions and
 * limitations under the License.
 */

package org.apache.avro.mojo;

<<<<<<< HEAD
import org.apache.avro.Schema;

import java.io.File;
import java.io.IOException;
=======
import org.apache.avro.SchemaParseException;
import org.apache.avro.generic.GenericData.StringType;

import java.io.File;
import java.io.IOException;
import java.net.MalformedURLException;
import java.net.URLClassLoader;
import java.util.Arrays;
import java.util.List;
import java.util.stream.Collectors;

import org.apache.avro.Schema;
import org.apache.avro.compiler.specific.SpecificCompiler;
import org.apache.maven.artifact.DependencyResolutionRequiredException;
import org.apache.maven.plugin.MojoExecutionException;
>>>>>>> 00665a7f

/**
 * Generate Java classes from Avro schema files (.avsc)
 *
 * @goal schema
 * @phase generate-sources
 * @requiresDependencyResolution runtime+test
 * @threadSafe
 */
public class SchemaMojo extends AbstractAvroMojo {
  /**
   * A parser used to parse all schema files. Using a common parser will
   * facilitate the import of external schemas.
   */
  private Schema.Parser schemaParser = new Schema.Parser();

  /**
   * A set of Ant-like inclusion patterns used to select files from the source
   * directory for processing. By default, the pattern <code>**&#47;*.avsc</code>
   * is used to select grammar files.
   *
   * @parameter
   */
  private String[] includes = new String[] { "**/*.avsc" };

  /**
   * A set of Ant-like inclusion patterns used to select files from the source
   * directory for processing. By default, the pattern <code>**&#47;*.avsc</code>
   * is used to select grammar files.
   *
   * @parameter
   */
  private String[] testIncludes = new String[] { "**/*.avsc" };

  @Override
  protected void doCompile(String[] filesName, File sourceDirectory, File outputDirectory)
      throws MojoExecutionException {
    final List<File> sourceFiles = Arrays.stream(filesName)
        .map((String filename) -> new File(sourceDirectory, filename)).collect(Collectors.toList());
    final List<Schema> schemas;

    // This is necessary to maintain backward-compatibility. If there are
    // no imported files then isolate the schemas from each other, otherwise
    // allow them to share a single schema so reuse and sharing of schema
    // is possible.
    try {
      if (imports == null) {
        schemas = new Schema.Parser().parse(sourceFiles);
      } else {
        schemas = schemaParser.parse(sourceFiles);
      }
    } catch (IOException | SchemaParseException ex) {
      throw new MojoExecutionException("Error compiling one file of " + sourceDirectory + " to " + outputDirectory, ex);
    }

<<<<<<< HEAD
    doCompile(src, schema, outputDirectory);
=======
    final SpecificCompiler compiler = new SpecificCompiler(schemas);
    compiler.setTemplateDir(templateDirectory);
    compiler.setStringType(StringType.valueOf(stringType));
    compiler.setFieldVisibility(getFieldVisibility());
    compiler.setCreateOptionalGetters(createOptionalGetters);
    compiler.setGettersReturnOptional(gettersReturnOptional);
    compiler.setOptionalGettersForNullableFieldsOnly(optionalGettersForNullableFieldsOnly);
    compiler.setCreateSetters(createSetters);
    compiler.setEnableDecimalLogicalType(enableDecimalLogicalType);
    try {
      final URLClassLoader classLoader = createClassLoader();
      for (String customConversion : customConversions) {
        compiler.addCustomConversion(classLoader.loadClass(customConversion));
      }
    } catch (ClassNotFoundException | DependencyResolutionRequiredException | MalformedURLException e) {
      throw new MojoExecutionException("Compilation error: Can't add custom conversion", e);
    }
    compiler.setOutputCharacterEncoding(project.getProperties().getProperty("project.build.sourceEncoding"));
    compiler.setAdditionalVelocityTools(instantiateAdditionalVelocityTools());
    compiler.setRecordSpecificClass(this.recordSpecificClass);
    compiler.setErrorSpecificClass(this.errorSpecificClass);
    for (File src : sourceFiles) {
      try {
        compiler.compileToDestination(src, outputDirectory);
      } catch (IOException ex) {
        throw new MojoExecutionException("Compilation error with file " + src + " to " + outputDirectory, ex);
      }
    }
  }

  @Override
  protected void doCompile(final String filename, final File sourceDirectory, final File outputDirectory)
      throws IOException {
    // Not call.
>>>>>>> 00665a7f
  }

  @Override
  protected String[] getIncludes() {
    return includes;
  }

  @Override
  protected String[] getTestIncludes() {
    return testIncludes;
  }
}<|MERGE_RESOLUTION|>--- conflicted
+++ resolved
@@ -18,28 +18,16 @@
 
 package org.apache.avro.mojo;
 
-<<<<<<< HEAD
 import org.apache.avro.Schema;
+import org.apache.avro.SchemaParseException;
+import org.apache.maven.plugin.MojoExecutionException;
 
 import java.io.File;
 import java.io.IOException;
-=======
-import org.apache.avro.SchemaParseException;
-import org.apache.avro.generic.GenericData.StringType;
-
-import java.io.File;
-import java.io.IOException;
-import java.net.MalformedURLException;
-import java.net.URLClassLoader;
 import java.util.Arrays;
+import java.util.Comparator;
 import java.util.List;
 import java.util.stream.Collectors;
-
-import org.apache.avro.Schema;
-import org.apache.avro.compiler.specific.SpecificCompiler;
-import org.apache.maven.artifact.DependencyResolutionRequiredException;
-import org.apache.maven.plugin.MojoExecutionException;
->>>>>>> 00665a7f
 
 /**
  * Generate Java classes from Avro schema files (.avsc)
@@ -75,64 +63,29 @@
   private String[] testIncludes = new String[] { "**/*.avsc" };
 
   @Override
-  protected void doCompile(String[] filesName, File sourceDirectory, File outputDirectory)
+  protected void doCompile(String[] fileNames, File sourceDirectory, File outputDirectory)
       throws MojoExecutionException {
-    final List<File> sourceFiles = Arrays.stream(filesName)
+    final List<File> sourceFiles = Arrays.stream(fileNames)
         .map((String filename) -> new File(sourceDirectory, filename)).collect(Collectors.toList());
+    final File sourceFileForModificationDetection = sourceFiles.stream().filter(file -> file.lastModified() > 0)
+        .max(Comparator.comparing(File::lastModified)).orElse(null);
     final List<Schema> schemas;
 
-    // This is necessary to maintain backward-compatibility. If there are
-    // no imported files then isolate the schemas from each other, otherwise
-    // allow them to share a single schema so reuse and sharing of schema
-    // is possible.
     try {
+      // This is necessary to maintain backward-compatibility. If there are
+      // no imported files then isolate the schemas from each other, otherwise
+      // allow them to share a single schema so reuse and sharing of schema
+      // is possible.
       if (imports == null) {
         schemas = new Schema.Parser().parse(sourceFiles);
       } else {
         schemas = schemaParser.parse(sourceFiles);
       }
+
+      doCompile(sourceFileForModificationDetection, schemas, outputDirectory);
     } catch (IOException | SchemaParseException ex) {
-      throw new MojoExecutionException("Error compiling one file of " + sourceDirectory + " to " + outputDirectory, ex);
+      throw new MojoExecutionException("Error compiling a file in " + sourceDirectory + " to " + outputDirectory, ex);
     }
-
-<<<<<<< HEAD
-    doCompile(src, schema, outputDirectory);
-=======
-    final SpecificCompiler compiler = new SpecificCompiler(schemas);
-    compiler.setTemplateDir(templateDirectory);
-    compiler.setStringType(StringType.valueOf(stringType));
-    compiler.setFieldVisibility(getFieldVisibility());
-    compiler.setCreateOptionalGetters(createOptionalGetters);
-    compiler.setGettersReturnOptional(gettersReturnOptional);
-    compiler.setOptionalGettersForNullableFieldsOnly(optionalGettersForNullableFieldsOnly);
-    compiler.setCreateSetters(createSetters);
-    compiler.setEnableDecimalLogicalType(enableDecimalLogicalType);
-    try {
-      final URLClassLoader classLoader = createClassLoader();
-      for (String customConversion : customConversions) {
-        compiler.addCustomConversion(classLoader.loadClass(customConversion));
-      }
-    } catch (ClassNotFoundException | DependencyResolutionRequiredException | MalformedURLException e) {
-      throw new MojoExecutionException("Compilation error: Can't add custom conversion", e);
-    }
-    compiler.setOutputCharacterEncoding(project.getProperties().getProperty("project.build.sourceEncoding"));
-    compiler.setAdditionalVelocityTools(instantiateAdditionalVelocityTools());
-    compiler.setRecordSpecificClass(this.recordSpecificClass);
-    compiler.setErrorSpecificClass(this.errorSpecificClass);
-    for (File src : sourceFiles) {
-      try {
-        compiler.compileToDestination(src, outputDirectory);
-      } catch (IOException ex) {
-        throw new MojoExecutionException("Compilation error with file " + src + " to " + outputDirectory, ex);
-      }
-    }
-  }
-
-  @Override
-  protected void doCompile(final String filename, final File sourceDirectory, final File outputDirectory)
-      throws IOException {
-    // Not call.
->>>>>>> 00665a7f
   }
 
   @Override
