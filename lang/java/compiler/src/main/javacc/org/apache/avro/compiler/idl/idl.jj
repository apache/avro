--- conflicted
+++ resolved
@@ -1376,14 +1376,9 @@
       if ("order".equals(key))
         order = Field.Order.valueOf(getTextProp(key,props,token).toUpperCase());
 
-<<<<<<< HEAD
-    boolean validate = !SchemaResolver.isUnresolvedSchema(type);
+    boolean validate = SchemaResolver.isFullyResolvedSchema(type);
     Schema fieldType = fixOptionalSchema(type, defaultValue);
     Field field = Accessor.createField(name, fieldType, DocCommentHelper.getDoc(), defaultValue, validate, order);
-=======
-    boolean validate = SchemaResolver.isFullyResolvedSchema(type);
-    Field field = Accessor.createField(name, type, DocCommentHelper.getDoc(), defaultValue, validate, order);
->>>>>>> 1aa963c4
     for (String key : props.keySet())
       if ("order".equals(key)) {                  // already handled: ignore
       } else if ("aliases".equals(key)) {         // aliases
