/**
 * Licensed to the Apache Software Foundation (ASF) under one
 * or more contributor license agreements.  See the NOTICE file
 * distributed with this work for additional information
 * regarding copyright ownership.  The ASF licenses this file
 * to you under the Apache License, Version 2.0 (the
 * "License"); you may not use this file except in compliance
 * with the License.  You may obtain a copy of the License at
 *
 *     https://www.apache.org/licenses/LICENSE-2.0
 *
 * Unless required by applicable law or agreed to in writing, software
 * distributed under the License is distributed on an "AS IS" BASIS,
 * WITHOUT WARRANTIES OR CONDITIONS OF ANY KIND, either express or implied.
 * See the License for the specific language governing permissions and
 * limitations under the License.
 *
 * Some portions of this file were modeled after the example Java 1.5
 * parser included with JavaCC. The following license applies to those
 * portions:
 *
 * Copyright (c) 2006, Sun Microsystems, Inc.
 * All rights reserved.
 *
 * Redistribution and use in source and binary forms, with or without
 * modification, are permitted provided that the following conditions are met:
 *
 *     * Redistributions of source code must retain the above copyright notice,
 *       this list of conditions and the following disclaimer.
 *     * Redistributions in binary form must reproduce the above copyright
 *       notice, this list of conditions and the following disclaimer in the
 *       documentation and/or other materials provided with the distribution.
 *     * Neither the name of the Sun Microsystems, Inc. nor the names of its
 *       contributors may be used to endorse or promote products derived from
 *       this software without specific prior written permission.
 *
 * THIS SOFTWARE IS PROVIDED BY THE COPYRIGHT HOLDERS AND CONTRIBUTORS "AS IS"
 * AND ANY EXPRESS OR IMPLIED WARRANTIES, INCLUDING, BUT NOT LIMITED TO, THE
 * IMPLIED WARRANTIES OF MERCHANTABILITY AND FITNESS FOR A PARTICULAR PURPOSE
 * ARE DISCLAIMED. IN NO EVENT SHALL THE COPYRIGHT OWNER OR CONTRIBUTORS BE
 * LIABLE FOR ANY DIRECT, INDIRECT, INCIDENTAL, SPECIAL, EXEMPLARY, OR
 * CONSEQUENTIAL DAMAGES (INCLUDING, BUT NOT LIMITED TO, PROCUREMENT OF
 * SUBSTITUTE GOODS OR SERVICES; LOSS OF USE, DATA, OR PROFITS; OR BUSINESS
 * INTERRUPTION) HOWEVER CAUSED AND ON ANY THEORY OF LIABILITY, WHETHER IN
 * CONTRACT, STRICT LIABILITY, OR TORT (INCLUDING NEGLIGENCE OR OTHERWISE)
 * ARISING IN ANY WAY OUT OF THE USE OF THIS SOFTWARE, EVEN IF ADVISED OF
 * THE POSSIBILITY OF SUCH DAMAGE.
 */

options {
  JAVA_UNICODE_ESCAPE = true;
  UNICODE_INPUT = true;
  ERROR_REPORTING = true;
  STATIC = false;
  FORCE_LA_CHECK = true;
  JDK_VERSION = "1.8";
}

PARSER_BEGIN(Idl)

package org.apache.avro.compiler.idl;

import java.io.*;
import java.net.*;
import java.util.ArrayList;
import java.util.Collections;
import java.util.HashMap;
import java.util.LinkedHashMap;
import java.util.List;
import java.util.Map;
import java.net.URL;

import org.apache.avro.Schema;
import org.apache.avro.LogicalType;
import org.apache.avro.LogicalTypes;
import org.apache.avro.Schema.*;
import org.apache.avro.Protocol;
import org.apache.avro.Protocol.*;
import org.apache.avro.util.internal.Accessor;

import com.fasterxml.jackson.databind.JsonNode;
import com.fasterxml.jackson.databind.node.*;

import org.apache.commons.text.StringEscapeUtils;

/**
 * Grammar to parse a higher-level language into an Avro Schema.
 *
 * Note: each instance is not thread-safe, but multiple separate
 * instances are safely independent.
 */
public class Idl implements Closeable {
  static JsonNodeFactory FACTORY = JsonNodeFactory.instance;
  private static final String OPTIONAL_NULLABLE_TYPE_PROPERTY = "org.apache.avro.compiler.idl.Idl.NullableType.optional";

  URI inputDir;
  ClassLoader resourceLoader = null;
  String namespace;
  Map<String,Schema> names = new LinkedHashMap<>();

  private List<String> parserWarnings = Collections.emptyList();
  /**
   * Return all warnings that were encountered while parsing.
   */
  public List<String> getWarningsAfterParsing() {
    return parserWarnings;
  }

  public Idl(File inputFile) throws IOException {
    this(new FileInputStream(inputFile), "UTF-8");
    this.inputDir = inputFile.getParentFile().toURI();
  }

  public Idl(File inputFile, ClassLoader resourceLoader) throws IOException {
    this(inputFile);
    this.resourceLoader = resourceLoader;
  }

  private static URI resourceParent(URL jar) throws IOException {
    String path = jar.toExternalForm();
    String name = path.substring(path.indexOf("!/") + 1);
    try {
      URI uri = new URI("classpath", null, name, null);
      return uri.resolve(".");
    } catch (URISyntaxException e) {
      throw new IOException("Could not handle resource import in " + jar, e);
    }
  }

  private Idl(URL input, Idl parent) throws IOException {
    this(input.openStream(), "UTF-8");
    this.inputDir = "file".equals(input.getProtocol())
      ? new File(input.getPath()).getParentFile().toURI()
      : "jar".equals(input.getProtocol())
      ?  resourceParent(input)
      : parent.inputDir;
    this.resourceLoader = parent.resourceLoader;
  }

  @SuppressWarnings("RedundantThrows")
  public void close() throws IOException {
    jj_input_stream.inputStream.close();
  }

  private ParseException error(String message, Token token) {
    return new ParseException
      (message+", at line "+token.beginLine+", column "+token.beginColumn);
  }

  private String getTextProp(String key, Map<String,JsonNode> props,
                             Token token) throws ParseException {
    JsonNode value = props.get(key);
    if (value.isTextual())
      return value.textValue();
    throw error(key+" property must be textual: "+value, token);
  }

  private List<String> getTextProps(String key, Map<String,JsonNode> props,
                             Token token) throws ParseException {
    JsonNode value = props.get(key);
    if (!value.isArray())
      throw error(key+" property must be array: "+value, token);
    List<String> values = new ArrayList<>();
    for (JsonNode n : value)
      if (n.isTextual())
        values.add(n.textValue());
      else
        throw error(key+" values must be textual: "+n, token);
    return values;
  }

  private URL findFile(String importFile) throws IOException {
    URI uri = this.inputDir.resolve(importFile);
    File file = "file".equals(uri.getScheme()) ? new File(uri.getPath()) : null;
    URL result = null;
    if (file != null && file.exists())
      result = file.toURI().toURL();
    else if (this.resourceLoader != null)
      if ("classpath".equals(uri.getScheme()))
        result = this.resourceLoader.getResource(uri.getPath().substring(1));
      else
        result = this.resourceLoader.getResource(importFile);
    if (result == null)
      throw new FileNotFoundException(importFile);
    return result;
  }

  /**
   * For "optional schemas" (recognized by the marker property the NullableType
   * production adds), ensure the null schema is in the right place.
   *
   * @param schema       a schema
   * @param defaultValue the intended default value
   * @return the schema, or an optional schema with null in the right place
   */
  private static Schema fixOptionalSchema(Schema schema, JsonNode defaultValue) {
    final Object optionalType = schema.getObjectProp(OPTIONAL_NULLABLE_TYPE_PROPERTY);
    if (optionalType != null) {
      // The schema is a union schema with 2 types: "null" and a non-"null" schema
      Schema nullSchema = schema.getTypes().get(0);
      Schema nonNullSchema = schema.getTypes().get(1);
      boolean nonNullDefault = defaultValue != null && !defaultValue.isNull();

      // Always return a new schema: this drops the marker property.
      if (nonNullDefault) {
        return Schema.createUnion(nonNullSchema, nullSchema);
      } else {
        return Schema.createUnion(nullSchema, nonNullSchema);
      }
    }
    return schema;
  }
}

PARSER_END(Idl)

/* WHITE SPACE */

SKIP :
{
  " "
| "\t"
| "\n"
| "\r"
| "\f"
}

/* COMMENTS */

SKIP :
{
  <SINGLE_LINE_COMMENT: "//" (~["\n", "\r"])* ("\n" | "\r" | "\r\n")?>
}

SKIP :
{
  <"/**" ~["/"]> { input_stream.backup(1); } : DOC_COMMENT
|
  "/*" : MULTI_LINE_COMMENT
}

<DOC_COMMENT,MULTI_LINE_COMMENT>
MORE :
{
  < ~[] >
}

<DOC_COMMENT>
SPECIAL_TOKEN :
{
  "*/" {DocCommentHelper.setDoc(matchedToken);} : DEFAULT
}

<MULTI_LINE_COMMENT>
SKIP :
{
  "*/" : DEFAULT
}

/* RESERVED WORDS AND LITERALS */

TOKEN :
{
  < ARRAY: "array" >
| < BOOLEAN: "boolean" >
| < DOUBLE: "double" >
| < ENUM: "enum" >
| < ERROR: "error" >
| < FALSE: "false" >
| < FIXED: "fixed" >
| < FLOAT: "float" >
| < IDL: "idl" >
| < IMPORT: "import" >
| < INT: "int" >
| < LONG: "long" >
| < MAP: "map" >
| < ONEWAY: "oneway" >
| < BYTES: "bytes" >
| < SCHEMA: "schema" >
| < STRING: "string" >
| < NULL: "null" >
| < PROTOCOL: "protocol" >
| < RECORD: "record" >
| < THROWS: "throws" >
| < TRUE: "true" >
| < UNION: "union" >
| < VOID: "void" >
| < DATE: "date" >
| < TIME: "time_ms" >
| < TIMESTAMP: "timestamp_ms" >
| < DECIMAL: "decimal" >
| < LOCAL_TIMESTAMP: "local_timestamp_ms" >
| < UUID: "uuid" >
}

/* LITERALS */

TOKEN :
{
  < INTEGER_LITERAL:
  ("-")?
    (   <DECIMAL_LITERAL> (["l","L"])?
      | <HEX_LITERAL> (["l","L"])?
      | <OCTAL_LITERAL> (["l","L"])?
        )
  >
|
  < #DECIMAL_LITERAL: ["1"-"9"] (["0"-"9"])* >
|
  < #HEX_LITERAL: "0" ["x","X"] (["0"-"9","a"-"f","A"-"F"])+ >
|
  < #OCTAL_LITERAL: "0" (["0"-"7"])* >
|
  < FLOATING_POINT_LITERAL:
  ("-")?
    ( "NaN" | "Infinity" |
      <DECIMAL_FLOATING_POINT_LITERAL> | <HEXADECIMAL_FLOATING_POINT_LITERAL> )
  >
|
  < #DECIMAL_FLOATING_POINT_LITERAL:
        (["0"-"9"])+ "." (["0"-"9"])* (<DECIMAL_EXPONENT>)? (["f","F","d","D"])?
      | "." (["0"-"9"])+ (<DECIMAL_EXPONENT>)? (["f","F","d","D"])?
      | (["0"-"9"])+ <DECIMAL_EXPONENT> (["f","F","d","D"])?
      | (["0"-"9"])+ (<DECIMAL_EXPONENT>)? ["f","F","d","D"]
  >
|
  < #DECIMAL_EXPONENT: ["e","E"] (["+","-"])? (["0"-"9"])+ >
|
  < #HEXADECIMAL_FLOATING_POINT_LITERAL:
        "0" ["x", "X"] (["0"-"9","a"-"f","A"-"F"])+ (".")? <HEXADECIMAL_EXPONENT> (["f","F","d","D"])?
      | "0" ["x", "X"] (["0"-"9","a"-"f","A"-"F"])* "." (["0"-"9","a"-"f","A"-"F"])+ <HEXADECIMAL_EXPONENT> (["f","F","d","D"])?
  >
|
  < #HEXADECIMAL_EXPONENT: ["p","P"] (["+","-"])? (["0"-"9"])+ >
|
  < CHARACTER_LITERAL:
      "'"
      (   (~["'","\\","\n","\r"])
        | ("\\"
            ( ["n","t","b","r","f","\\","'","\""]
            | ["0"-"7"] ( ["0"-"7"] )?
            | ["0"-"3"] ["0"-"7"] ["0"-"7"]
            )
          )
      )
      "'"
  >
|
  < STRING_LITERAL:
      "\""
      (   (~["\"","\\","\n","\r"])
        | ("\\"
            ( ["n","t","b","r","f","\\","'","\""]
            | ["0"-"7"] ( ["0"-"7"] )?
            | ["0"-"3"] ["0"-"7"] ["0"-"7"]
            )
          )
      )*
      "\""
  >
}

/* IDENTIFIERS */

TOKEN :
{
  < IDENTIFIER: <LETTER> (<PART_LETTER>)* >
|
  < #LETTER:
      [  // all chars for which Character.isIdentifierStart is true
         "$",
         "A"-"Z",
         "_",
         "a"-"z",
         "\u00a2"-"\u00a5",
         "\u00aa",
         "\u00b5",
         "\u00ba",
         "\u00c0"-"\u00d6",
         "\u00d8"-"\u00f6",
         "\u00f8"-"\u021f",
         "\u0222"-"\u0233",
         "\u0250"-"\u02ad",
         "\u02b0"-"\u02b8",
         "\u02bb"-"\u02c1",
         "\u02d0"-"\u02d1",
         "\u02e0"-"\u02e4",
         "\u02ee",
         "\u037a",
         "\u0386",
         "\u0388"-"\u038a",
         "\u038c",
         "\u038e"-"\u03a1",
         "\u03a3"-"\u03ce",
         "\u03d0"-"\u03d7",
         "\u03da"-"\u03f3",
         "\u0400"-"\u0481",
         "\u048c"-"\u04c4",
         "\u04c7"-"\u04c8",
         "\u04cb"-"\u04cc",
         "\u04d0"-"\u04f5",
         "\u04f8"-"\u04f9",
         "\u0531"-"\u0556",
         "\u0559",
         "\u0561"-"\u0587",
         "\u05d0"-"\u05ea",
         "\u05f0"-"\u05f2",
         "\u0621"-"\u063a",
         "\u0640"-"\u064a",
         "\u0671"-"\u06d3",
         "\u06d5",
         "\u06e5"-"\u06e6",
         "\u06fa"-"\u06fc",
         "\u0710",
         "\u0712"-"\u072c",
         "\u0780"-"\u07a5",
         "\u0905"-"\u0939",
         "\u093d",
         "\u0950",
         "\u0958"-"\u0961",
         "\u0985"-"\u098c",
         "\u098f"-"\u0990",
         "\u0993"-"\u09a8",
         "\u09aa"-"\u09b0",
         "\u09b2",
         "\u09b6"-"\u09b9",
         "\u09dc"-"\u09dd",
         "\u09df"-"\u09e1",
         "\u09f0"-"\u09f3",
         "\u0a05"-"\u0a0a",
         "\u0a0f"-"\u0a10",
         "\u0a13"-"\u0a28",
         "\u0a2a"-"\u0a30",
         "\u0a32"-"\u0a33",
         "\u0a35"-"\u0a36",
         "\u0a38"-"\u0a39",
         "\u0a59"-"\u0a5c",
         "\u0a5e",
         "\u0a72"-"\u0a74",
         "\u0a85"-"\u0a8b",
         "\u0a8d",
         "\u0a8f"-"\u0a91",
         "\u0a93"-"\u0aa8",
         "\u0aaa"-"\u0ab0",
         "\u0ab2"-"\u0ab3",
         "\u0ab5"-"\u0ab9",
         "\u0abd",
         "\u0ad0",
         "\u0ae0",
         "\u0b05"-"\u0b0c",
         "\u0b0f"-"\u0b10",
         "\u0b13"-"\u0b28",
         "\u0b2a"-"\u0b30",
         "\u0b32"-"\u0b33",
         "\u0b36"-"\u0b39",
         "\u0b3d",
         "\u0b5c"-"\u0b5d",
         "\u0b5f"-"\u0b61",
         "\u0b85"-"\u0b8a",
         "\u0b8e"-"\u0b90",
         "\u0b92"-"\u0b95",
         "\u0b99"-"\u0b9a",
         "\u0b9c",
         "\u0b9e"-"\u0b9f",
         "\u0ba3"-"\u0ba4",
         "\u0ba8"-"\u0baa",
         "\u0bae"-"\u0bb5",
         "\u0bb7"-"\u0bb9",
         "\u0c05"-"\u0c0c",
         "\u0c0e"-"\u0c10",
         "\u0c12"-"\u0c28",
         "\u0c2a"-"\u0c33",
         "\u0c35"-"\u0c39",
         "\u0c60"-"\u0c61",
         "\u0c85"-"\u0c8c",
         "\u0c8e"-"\u0c90",
         "\u0c92"-"\u0ca8",
         "\u0caa"-"\u0cb3",
         "\u0cb5"-"\u0cb9",
         "\u0cde",
         "\u0ce0"-"\u0ce1",
         "\u0d05"-"\u0d0c",
         "\u0d0e"-"\u0d10",
         "\u0d12"-"\u0d28",
         "\u0d2a"-"\u0d39",
         "\u0d60"-"\u0d61",
         "\u0d85"-"\u0d96",
         "\u0d9a"-"\u0db1",
         "\u0db3"-"\u0dbb",
         "\u0dbd",
         "\u0dc0"-"\u0dc6",
         "\u0e01"-"\u0e30",
         "\u0e32"-"\u0e33",
         "\u0e3f"-"\u0e46",
         "\u0e81"-"\u0e82",
         "\u0e84",
         "\u0e87"-"\u0e88",
         "\u0e8a",
         "\u0e8d",
         "\u0e94"-"\u0e97",
         "\u0e99"-"\u0e9f",
         "\u0ea1"-"\u0ea3",
         "\u0ea5",
         "\u0ea7",
         "\u0eaa"-"\u0eab",
         "\u0ead"-"\u0eb0",
         "\u0eb2"-"\u0eb3",
         "\u0ebd",
         "\u0ec0"-"\u0ec4",
         "\u0ec6",
         "\u0edc"-"\u0edd",
         "\u0f00",
         "\u0f40"-"\u0f47",
         "\u0f49"-"\u0f6a",
         "\u0f88"-"\u0f8b",
         "\u1000"-"\u1021",
         "\u1023"-"\u1027",
         "\u1029"-"\u102a",
         "\u1050"-"\u1055",
         "\u10a0"-"\u10c5",
         "\u10d0"-"\u10f6",
         "\u1100"-"\u1159",
         "\u115f"-"\u11a2",
         "\u11a8"-"\u11f9",
         "\u1200"-"\u1206",
         "\u1208"-"\u1246",
         "\u1248",
         "\u124a"-"\u124d",
         "\u1250"-"\u1256",
         "\u1258",
         "\u125a"-"\u125d",
         "\u1260"-"\u1286",
         "\u1288",
         "\u128a"-"\u128d",
         "\u1290"-"\u12ae",
         "\u12b0",
         "\u12b2"-"\u12b5",
         "\u12b8"-"\u12be",
         "\u12c0",
         "\u12c2"-"\u12c5",
         "\u12c8"-"\u12ce",
         "\u12d0"-"\u12d6",
         "\u12d8"-"\u12ee",
         "\u12f0"-"\u130e",
         "\u1310",
         "\u1312"-"\u1315",
         "\u1318"-"\u131e",
         "\u1320"-"\u1346",
         "\u1348"-"\u135a",
         "\u13a0"-"\u13f4",
         "\u1401"-"\u166c",
         "\u166f"-"\u1676",
         "\u1681"-"\u169a",
         "\u16a0"-"\u16ea",
         "\u1780"-"\u17b3",
         "\u17db",
         "\u1820"-"\u1877",
         "\u1880"-"\u18a8",
         "\u1e00"-"\u1e9b",
         "\u1ea0"-"\u1ef9",
         "\u1f00"-"\u1f15",
         "\u1f18"-"\u1f1d",
         "\u1f20"-"\u1f45",
         "\u1f48"-"\u1f4d",
         "\u1f50"-"\u1f57",
         "\u1f59",
         "\u1f5b",
         "\u1f5d",
         "\u1f5f"-"\u1f7d",
         "\u1f80"-"\u1fb4",
         "\u1fb6"-"\u1fbc",
         "\u1fbe",
         "\u1fc2"-"\u1fc4",
         "\u1fc6"-"\u1fcc",
         "\u1fd0"-"\u1fd3",
         "\u1fd6"-"\u1fdb",
         "\u1fe0"-"\u1fec",
         "\u1ff2"-"\u1ff4",
         "\u1ff6"-"\u1ffc",
         "\u203f"-"\u2040",
         "\u207f",
         "\u20a0"-"\u20af",
         "\u2102",
         "\u2107",
         "\u210a"-"\u2113",
         "\u2115",
         "\u2119"-"\u211d",
         "\u2124",
         "\u2126",
         "\u2128",
         "\u212a"-"\u212d",
         "\u212f"-"\u2131",
         "\u2133"-"\u2139",
         "\u2160"-"\u2183",
         "\u3005"-"\u3007",
         "\u3021"-"\u3029",
         "\u3031"-"\u3035",
         "\u3038"-"\u303a",
         "\u3041"-"\u3094",
         "\u309d"-"\u309e",
         "\u30a1"-"\u30fe",
         "\u3105"-"\u312c",
         "\u3131"-"\u318e",
         "\u31a0"-"\u31b7",
         "\u3400"-"\u4db5",
         "\u4e00"-"\u9fa5",
         "\ua000"-"\ua48c",
         "\uac00"-"\ud7a3",
         "\uf900"-"\ufa2d",
         "\ufb00"-"\ufb06",
         "\ufb13"-"\ufb17",
         "\ufb1d",
         "\ufb1f"-"\ufb28",
         "\ufb2a"-"\ufb36",
         "\ufb38"-"\ufb3c",
         "\ufb3e",
         "\ufb40"-"\ufb41",
         "\ufb43"-"\ufb44",
         "\ufb46"-"\ufbb1",
         "\ufbd3"-"\ufd3d",
         "\ufd50"-"\ufd8f",
         "\ufd92"-"\ufdc7",
         "\ufdf0"-"\ufdfb",
         "\ufe33"-"\ufe34",
         "\ufe4d"-"\ufe4f",
         "\ufe69",
         "\ufe70"-"\ufe72",
         "\ufe74",
         "\ufe76"-"\ufefc",
         "\uff04",
         "\uff21"-"\uff3a",
         "\uff3f",
         "\uff41"-"\uff5a",
         "\uff65"-"\uffbe",
         "\uffc2"-"\uffc7",
         "\uffca"-"\uffcf",
         "\uffd2"-"\uffd7",
         "\uffda"-"\uffdc",
         "\uffe0"-"\uffe1",
         "\uffe5"-"\uffe6"
      ]
  >
|
  < #PART_LETTER:
      [  // all chars for which Character.isIdentifierPart is true
         "\u0000"-"\u0008",
         "\u000e"-"\u001b",
         "$",
         "0"-"9",
         "A"-"Z",
         "_",
         "a"-"z",
         "\u007f"-"\u009f",
         "\u00a2"-"\u00a5",
         "\u00aa",
         "\u00b5",
         "\u00ba",
         "\u00c0"-"\u00d6",
         "\u00d8"-"\u00f6",
         "\u00f8"-"\u021f",
         "\u0222"-"\u0233",
         "\u0250"-"\u02ad",
         "\u02b0"-"\u02b8",
         "\u02bb"-"\u02c1",
         "\u02d0"-"\u02d1",
         "\u02e0"-"\u02e4",
         "\u02ee",
         "\u0300"-"\u034e",
         "\u0360"-"\u0362",
         "\u037a",
         "\u0386",
         "\u0388"-"\u038a",
         "\u038c",
         "\u038e"-"\u03a1",
         "\u03a3"-"\u03ce",
         "\u03d0"-"\u03d7",
         "\u03da"-"\u03f3",
         "\u0400"-"\u0481",
         "\u0483"-"\u0486",
         "\u048c"-"\u04c4",
         "\u04c7"-"\u04c8",
         "\u04cb"-"\u04cc",
         "\u04d0"-"\u04f5",
         "\u04f8"-"\u04f9",
         "\u0531"-"\u0556",
         "\u0559",
         "\u0561"-"\u0587",
         "\u0591"-"\u05a1",
         "\u05a3"-"\u05b9",
         "\u05bb"-"\u05bd",
         "\u05bf",
         "\u05c1"-"\u05c2",
         "\u05c4",
         "\u05d0"-"\u05ea",
         "\u05f0"-"\u05f2",
         "\u0621"-"\u063a",
         "\u0640"-"\u0655",
         "\u0660"-"\u0669",
         "\u0670"-"\u06d3",
         "\u06d5"-"\u06dc",
         "\u06df"-"\u06e8",
         "\u06ea"-"\u06ed",
         "\u06f0"-"\u06fc",
         "\u070f"-"\u072c",
         "\u0730"-"\u074a",
         "\u0780"-"\u07b0",
         "\u0901"-"\u0903",
         "\u0905"-"\u0939",
         "\u093c"-"\u094d",
         "\u0950"-"\u0954",
         "\u0958"-"\u0963",
         "\u0966"-"\u096f",
         "\u0981"-"\u0983",
         "\u0985"-"\u098c",
         "\u098f"-"\u0990",
         "\u0993"-"\u09a8",
         "\u09aa"-"\u09b0",
         "\u09b2",
         "\u09b6"-"\u09b9",
         "\u09bc",
         "\u09be"-"\u09c4",
         "\u09c7"-"\u09c8",
         "\u09cb"-"\u09cd",
         "\u09d7",
         "\u09dc"-"\u09dd",
         "\u09df"-"\u09e3",
         "\u09e6"-"\u09f3",
         "\u0a02",
         "\u0a05"-"\u0a0a",
         "\u0a0f"-"\u0a10",
         "\u0a13"-"\u0a28",
         "\u0a2a"-"\u0a30",
         "\u0a32"-"\u0a33",
         "\u0a35"-"\u0a36",
         "\u0a38"-"\u0a39",
         "\u0a3c",
         "\u0a3e"-"\u0a42",
         "\u0a47"-"\u0a48",
         "\u0a4b"-"\u0a4d",
         "\u0a59"-"\u0a5c",
         "\u0a5e",
         "\u0a66"-"\u0a74",
         "\u0a81"-"\u0a83",
         "\u0a85"-"\u0a8b",
         "\u0a8d",
         "\u0a8f"-"\u0a91",
         "\u0a93"-"\u0aa8",
         "\u0aaa"-"\u0ab0",
         "\u0ab2"-"\u0ab3",
         "\u0ab5"-"\u0ab9",
         "\u0abc"-"\u0ac5",
         "\u0ac7"-"\u0ac9",
         "\u0acb"-"\u0acd",
         "\u0ad0",
         "\u0ae0",
         "\u0ae6"-"\u0aef",
         "\u0b01"-"\u0b03",
         "\u0b05"-"\u0b0c",
         "\u0b0f"-"\u0b10",
         "\u0b13"-"\u0b28",
         "\u0b2a"-"\u0b30",
         "\u0b32"-"\u0b33",
         "\u0b36"-"\u0b39",
         "\u0b3c"-"\u0b43",
         "\u0b47"-"\u0b48",
         "\u0b4b"-"\u0b4d",
         "\u0b56"-"\u0b57",
         "\u0b5c"-"\u0b5d",
         "\u0b5f"-"\u0b61",
         "\u0b66"-"\u0b6f",
         "\u0b82"-"\u0b83",
         "\u0b85"-"\u0b8a",
         "\u0b8e"-"\u0b90",
         "\u0b92"-"\u0b95",
         "\u0b99"-"\u0b9a",
         "\u0b9c",
         "\u0b9e"-"\u0b9f",
         "\u0ba3"-"\u0ba4",
         "\u0ba8"-"\u0baa",
         "\u0bae"-"\u0bb5",
         "\u0bb7"-"\u0bb9",
         "\u0bbe"-"\u0bc2",
         "\u0bc6"-"\u0bc8",
         "\u0bca"-"\u0bcd",
         "\u0bd7",
         "\u0be7"-"\u0bef",
         "\u0c01"-"\u0c03",
         "\u0c05"-"\u0c0c",
         "\u0c0e"-"\u0c10",
         "\u0c12"-"\u0c28",
         "\u0c2a"-"\u0c33",
         "\u0c35"-"\u0c39",
         "\u0c3e"-"\u0c44",
         "\u0c46"-"\u0c48",
         "\u0c4a"-"\u0c4d",
         "\u0c55"-"\u0c56",
         "\u0c60"-"\u0c61",
         "\u0c66"-"\u0c6f",
         "\u0c82"-"\u0c83",
         "\u0c85"-"\u0c8c",
         "\u0c8e"-"\u0c90",
         "\u0c92"-"\u0ca8",
         "\u0caa"-"\u0cb3",
         "\u0cb5"-"\u0cb9",
         "\u0cbe"-"\u0cc4",
         "\u0cc6"-"\u0cc8",
         "\u0cca"-"\u0ccd",
         "\u0cd5"-"\u0cd6",
         "\u0cde",
         "\u0ce0"-"\u0ce1",
         "\u0ce6"-"\u0cef",
         "\u0d02"-"\u0d03",
         "\u0d05"-"\u0d0c",
         "\u0d0e"-"\u0d10",
         "\u0d12"-"\u0d28",
         "\u0d2a"-"\u0d39",
         "\u0d3e"-"\u0d43",
         "\u0d46"-"\u0d48",
         "\u0d4a"-"\u0d4d",
         "\u0d57",
         "\u0d60"-"\u0d61",
         "\u0d66"-"\u0d6f",
         "\u0d82"-"\u0d83",
         "\u0d85"-"\u0d96",
         "\u0d9a"-"\u0db1",
         "\u0db3"-"\u0dbb",
         "\u0dbd",
         "\u0dc0"-"\u0dc6",
         "\u0dca",
         "\u0dcf"-"\u0dd4",
         "\u0dd6",
         "\u0dd8"-"\u0ddf",
         "\u0df2"-"\u0df3",
         "\u0e01"-"\u0e3a",
         "\u0e3f"-"\u0e4e",
         "\u0e50"-"\u0e59",
         "\u0e81"-"\u0e82",
         "\u0e84",
         "\u0e87"-"\u0e88",
         "\u0e8a",
         "\u0e8d",
         "\u0e94"-"\u0e97",
         "\u0e99"-"\u0e9f",
         "\u0ea1"-"\u0ea3",
         "\u0ea5",
         "\u0ea7",
         "\u0eaa"-"\u0eab",
         "\u0ead"-"\u0eb9",
         "\u0ebb"-"\u0ebd",
         "\u0ec0"-"\u0ec4",
         "\u0ec6",
         "\u0ec8"-"\u0ecd",
         "\u0ed0"-"\u0ed9",
         "\u0edc"-"\u0edd",
         "\u0f00",
         "\u0f18"-"\u0f19",
         "\u0f20"-"\u0f29",
         "\u0f35",
         "\u0f37",
         "\u0f39",
         "\u0f3e"-"\u0f47",
         "\u0f49"-"\u0f6a",
         "\u0f71"-"\u0f84",
         "\u0f86"-"\u0f8b",
         "\u0f90"-"\u0f97",
         "\u0f99"-"\u0fbc",
         "\u0fc6",
         "\u1000"-"\u1021",
         "\u1023"-"\u1027",
         "\u1029"-"\u102a",
         "\u102c"-"\u1032",
         "\u1036"-"\u1039",
         "\u1040"-"\u1049",
         "\u1050"-"\u1059",
         "\u10a0"-"\u10c5",
         "\u10d0"-"\u10f6",
         "\u1100"-"\u1159",
         "\u115f"-"\u11a2",
         "\u11a8"-"\u11f9",
         "\u1200"-"\u1206",
         "\u1208"-"\u1246",
         "\u1248",
         "\u124a"-"\u124d",
         "\u1250"-"\u1256",
         "\u1258",
         "\u125a"-"\u125d",
         "\u1260"-"\u1286",
         "\u1288",
         "\u128a"-"\u128d",
         "\u1290"-"\u12ae",
         "\u12b0",
         "\u12b2"-"\u12b5",
         "\u12b8"-"\u12be",
         "\u12c0",
         "\u12c2"-"\u12c5",
         "\u12c8"-"\u12ce",
         "\u12d0"-"\u12d6",
         "\u12d8"-"\u12ee",
         "\u12f0"-"\u130e",
         "\u1310",
         "\u1312"-"\u1315",
         "\u1318"-"\u131e",
         "\u1320"-"\u1346",
         "\u1348"-"\u135a",
         "\u1369"-"\u1371",
         "\u13a0"-"\u13f4",
         "\u1401"-"\u166c",
         "\u166f"-"\u1676",
         "\u1681"-"\u169a",
         "\u16a0"-"\u16ea",
         "\u1780"-"\u17d3",
         "\u17db",
         "\u17e0"-"\u17e9",
         "\u180b"-"\u180e",
         "\u1810"-"\u1819",
         "\u1820"-"\u1877",
         "\u1880"-"\u18a9",
         "\u1e00"-"\u1e9b",
         "\u1ea0"-"\u1ef9",
         "\u1f00"-"\u1f15",
         "\u1f18"-"\u1f1d",
         "\u1f20"-"\u1f45",
         "\u1f48"-"\u1f4d",
         "\u1f50"-"\u1f57",
         "\u1f59",
         "\u1f5b",
         "\u1f5d",
         "\u1f5f"-"\u1f7d",
         "\u1f80"-"\u1fb4",
         "\u1fb6"-"\u1fbc",
         "\u1fbe",
         "\u1fc2"-"\u1fc4",
         "\u1fc6"-"\u1fcc",
         "\u1fd0"-"\u1fd3",
         "\u1fd6"-"\u1fdb",
         "\u1fe0"-"\u1fec",
         "\u1ff2"-"\u1ff4",
         "\u1ff6"-"\u1ffc",
         "\u200c"-"\u200f",
         "\u202a"-"\u202e",
         "\u203f"-"\u2040",
         "\u206a"-"\u206f",
         "\u207f",
         "\u20a0"-"\u20af",
         "\u20d0"-"\u20dc",
         "\u20e1",
         "\u2102",
         "\u2107",
         "\u210a"-"\u2113",
         "\u2115",
         "\u2119"-"\u211d",
         "\u2124",
         "\u2126",
         "\u2128",
         "\u212a"-"\u212d",
         "\u212f"-"\u2131",
         "\u2133"-"\u2139",
         "\u2160"-"\u2183",
         "\u3005"-"\u3007",
         "\u3021"-"\u302f",
         "\u3031"-"\u3035",
         "\u3038"-"\u303a",
         "\u3041"-"\u3094",
         "\u3099"-"\u309a",
         "\u309d"-"\u309e",
         "\u30a1"-"\u30fe",
         "\u3105"-"\u312c",
         "\u3131"-"\u318e",
         "\u31a0"-"\u31b7",
         "\u3400"-"\u4db5",
         "\u4e00"-"\u9fa5",
         "\ua000"-"\ua48c",
         "\uac00"-"\ud7a3",
         "\uf900"-"\ufa2d",
         "\ufb00"-"\ufb06",
         "\ufb13"-"\ufb17",
         "\ufb1d"-"\ufb28",
         "\ufb2a"-"\ufb36",
         "\ufb38"-"\ufb3c",
         "\ufb3e",
         "\ufb40"-"\ufb41",
         "\ufb43"-"\ufb44",
         "\ufb46"-"\ufbb1",
         "\ufbd3"-"\ufd3d",
         "\ufd50"-"\ufd8f",
         "\ufd92"-"\ufdc7",
         "\ufdf0"-"\ufdfb",
         "\ufe20"-"\ufe23",
         "\ufe33"-"\ufe34",
         "\ufe4d"-"\ufe4f",
         "\ufe69",
         "\ufe70"-"\ufe72",
         "\ufe74",
         "\ufe76"-"\ufefc",
         "\ufeff",
         "\uff04",
         "\uff10"-"\uff19",
         "\uff21"-"\uff3a",
         "\uff3f",
         "\uff41"-"\uff5a",
         "\uff65"-"\uffbe",
         "\uffc2"-"\uffc7",
         "\uffca"-"\uffcf",
         "\uffd2"-"\uffd7",
         "\uffda"-"\uffdc",
         "\uffe0"-"\uffe1",
         "\uffe5"-"\uffe6",
         "\ufff9"-"\ufffb"
      ]
  >
}

/* SEPARATORS */

TOKEN :
{
  < LPAREN: "(" >
| < RPAREN: ")" >
| < LBRACE: "{" >
| < RBRACE: "}" >
| < LBRACK: "[" >
| < RBRACK: "]" >
| < COLON:  ":" >
| < SEMICOLON: ";" >
| < COMMA: "," >
| < AT: "@" >
| < EQUALS: "=" >
| < DOT: "." >
| < DASH: "-" >
| < QUESTION_MARK: "?" >
}

TOKEN :
{
  < LT: "<" >
| < GT: ">" >
| < TICK: "`" >
}


/********************************************
 * THE AVRO IDL LANGUAGE GRAMMAR STARTS HERE *
 ********************************************/

/**
 * The input to Idl is a CompilationUnit, which is currently
 * just a single Protocol.
 */
Protocol CompilationUnit():
{
  Protocol p;
  DocCommentHelper.getAndClearWarnings(); // Throw away previous results.
}
{
  p = ProtocolDeclaration()
  ( "\u001a" )?
  ( <STUFF_TO_IGNORE: ~[]> )?
  <EOF>
  {
    parserWarnings = DocCommentHelper.getAndClearWarnings();
    return SchemaResolver.resolve(p);
  }
}

/*
 * Declaration syntax follows.
 */
private Schema NamedSchemaDeclaration(String doc, Map<String, JsonNode> props):
{
  Schema s;
  String savedSpace = this.namespace;
}
{
  {
    if (props.containsKey("namespace"))
      this.namespace = getTextProp("namespace", props, token);
  }
 (
     s = FixedDeclaration(doc)
   | s = EnumDeclaration(doc)
   | s = RecordDeclaration(doc)
 )
 {
   this.namespace = savedSpace;

   for (String key : props.keySet())
     if ("namespace".equals(key)) {               // already handled: ignore
     } else if ("aliases".equals(key)) {          // aliases
       for (String alias : getTextProps("aliases", props, token))
         s.addAlias(alias);
     } else {                                     // add all other properties
       Accessor.addProp(s, key, props.get(key));
     }
   LogicalType logicalType = LogicalTypes.fromSchemaIgnoreInvalid(s);
   if (logicalType != null)
     logicalType.addToSchema(s);

   return s;
 }
}

Schema UnionDefinition():
{
  Schema s;
  List<Schema> schemata = new ArrayList<>();
}
{
  // Don't disallow unions here: its constructor disallows nested unions and throws a descriptive exception.
  "union"
  "{"
  s = Type()
  { schemata.add(s); }

  (
    ","
    s = Type()
    { schemata.add(s); }
  )*
  "}"
  {
    return Schema.createUnion(schemata);
  }
}


Protocol ProtocolDeclaration():
{
  String doc, name;
  Protocol p;
  Map<String, JsonNode> props = new LinkedHashMap<>();
}
{
  doc = Documentation()
  ( SchemaProperty(props) )*
  {
    if (props.containsKey("namespace"))
      namespace = getTextProp("namespace", props, token);
  }
 "protocol"
   name = Identifier()
 {
   p = new Protocol(name, doc, namespace);
   for (String key : props.keySet())
     if ("namespace".equals(key)) {               // already handled: ignore
     } else {                                     // add all other properties
       Accessor.addProp(p, key, props.get(key));
     }
 }
 ProtocolBody(p)
 {
   return p;
 }
}


String Documentation():
{
  //noinspection ResultOfMethodCallIgnored
  getToken(1); // Parse, but don't consume, at least one token; this triggers parsing special tokens like doc comments.
}
{
   // Don't parse anything, just return the doc string
   {
       return DocCommentHelper.getDoc();
   }
}


Schema EnumDeclaration(String doc):
{
  String name;
  List<String> symbols;
  String defaultSymbol = null;
}
{
  "enum"
  name = Identifier()
  symbols = EnumBody()
      [ <EQUALS> defaultSymbol=Identifier() <SEMICOLON> { DocCommentHelper.clearDoc(); } ]
  {
    Schema s = Schema.createEnum(name, doc, namespace, symbols, defaultSymbol);
    names.put(s.getFullName(), s);
    return s;
  }
}

List<String> EnumBody():
{
  List<String> symbols = new ArrayList<>();
}
{
  "{" { DocCommentHelper.clearDoc(); }
  [ EnumConstant(symbols) ( "," EnumConstant(symbols) )* ]
  "}"
  {
    DocCommentHelper.clearDoc();
    return symbols;
  }
}

void EnumConstant(List<String> symbols):
{
  String sym;
}
{
  sym = Identifier() { symbols.add(sym); }
}

void ProtocolBody(Protocol p):
{
  String doc;
  Schema schema;
  Message message;
  Protocol importProtocol;
  Map<String, JsonNode> props = new LinkedHashMap<>();
}
{
  "{" { DocCommentHelper.clearDoc(); }
  (
   <IMPORT>
   ((( importProtocol = ImportIdl() | importProtocol = ImportProtocol()) {
       for (Schema s : importProtocol.getTypes())
         names.put(s.getFullName(), s);
       p.getMessages().putAll(importProtocol.getMessages());
     })
     | schema = ImportSchema()
     ) {
       DocCommentHelper.clearDoc();
     }
   |
   doc = Documentation()
   ( SchemaProperty(props) )*
   (
     schema = NamedSchemaDeclaration(doc, props)
     |
     message = MessageDeclaration(p, doc, props) {
       p.getMessages().put(message.getName(), message);
     }
    ) {
      props.clear();
    }
  ) *
  "}"
  {
    p.setTypes(names.values());
    DocCommentHelper.clearDoc();
  }
}


Protocol ImportIdl() : {
  String importFile;
}
{
  <IDL> importFile = JsonString() ";"
    {
      try (Idl idl=new Idl(findFile(importFile), this)){
        return idl.CompilationUnit();
      } catch (IOException e) {
        throw error("Error importing "+importFile+": "+e, token);
      }
    }
}

Protocol ImportProtocol() : {
  String importFile;
}
{
  <PROTOCOL> importFile = JsonString() ";"
    {
      try (InputStream stream=findFile(importFile).openStream()) {
        return Protocol.parse(stream);
      } catch (IOException e) {
        throw error("Error importing "+importFile+": "+e, token);
      }
    }
}

Schema ImportSchema() : {
  String importFile;
}
{
  <SCHEMA> importFile = JsonString() ";"
    {
      try (InputStream stream=findFile(importFile).openStream()){
        Parser parser = new Schema.Parser();
        parser.addTypes(names);                   // inherit names
        Schema value = parser.parse(stream);
        names = parser.getTypes();                // update names
        return value;
      } catch (IOException e) {
        throw error("Error importing "+importFile+": "+e, token);
      }
    }
}

Schema FixedDeclaration(String doc):
{
  String name;
  Token sizeTok;
}
{
  "fixed" name = Identifier() "(" sizeTok = <INTEGER_LITERAL> ")"
  ";"
  {
    DocCommentHelper.clearDoc();
    Schema s = Schema.createFixed(name, doc, this.namespace, Integer.parseInt(sizeTok.image));
    names.put(s.getFullName(), s);
    return s;
  }
}

Schema RecordDeclaration(String doc):
{
  String name;
  List<Field> fields = new ArrayList<>();
  boolean isError;
}
{
  (
    "record" { isError = false; }
    | "error" { isError = true; }
  )
  name = Identifier()
  {
    Schema result = Schema.createRecord(name, doc, this.namespace, isError);
    names.put(result.getFullName(), result);
  }
  "{" { DocCommentHelper.clearDoc(); }
    ( FieldDeclaration(fields) )*
  "}"
  {
    DocCommentHelper.clearDoc();
    result.setFields(fields);
    return result;
  }
}

private void SchemaProperty(Map<String, JsonNode> properties):
{
  String key;
  JsonNode val;
}
{
  "@" key = PropertyName() "(" val = Json() ")"
  {
    if (properties.containsKey(key))
      throw error("Property '" + key + "' already specified", token);
    properties.put(key, val);
  }
}


void FieldDeclaration(List<Field> fields):
{
  String defaultDoc;
  Schema type;
}
{
  defaultDoc = Documentation()
  type = Type()
  VariableDeclarator(type, defaultDoc, fields) ( "," VariableDeclarator(type, defaultDoc, fields) )*
  ";" { DocCommentHelper.clearDoc(); }
}

void VariableDeclarator(Schema type, String defaultDoc, List<Field> fields):
{
  String doc, name;
  JsonNode defaultValue = null;
  Map<String, JsonNode> props = new LinkedHashMap<>();
}
{
  doc = Documentation()
  ( SchemaProperty(props) )*
  name = Identifier()
  [ <EQUALS> defaultValue=Json() ]
  {
    Field.Order order = Field.Order.ASCENDING;
    for (String key : props.keySet())
      if ("order".equals(key))
        order = Field.Order.valueOf(getTextProp(key,props,token).toUpperCase());

    boolean validate = SchemaResolver.isFullyResolvedSchema(type);
    Schema fieldType = fixOptionalSchema(type, defaultValue);
    Field field = Accessor.createField(name, fieldType, doc == null ? defaultDoc : doc, defaultValue, validate, order);
    for (String key : props.keySet())
      if ("order".equals(key)) {                  // already handled: ignore
      } else if ("aliases".equals(key)) {         // aliases
        for (String alias : getTextProps("aliases", props, token))
          field.addAlias(alias);
      } else {                                    // add all other properties
        Accessor.addProp(field, key, props.get(key));
      }
    fields.add(field);
    DocCommentHelper.clearDoc();
  }
}


private Message MessageDeclaration(Protocol p, String msgDoc, Map<String, JsonNode> props):
{
  String name;
  Schema request;
  Schema response;
  boolean oneWay = false;
  List<Schema> errorSchemata = new ArrayList<>();
  errorSchemata.add(Protocol.SYSTEM_ERROR);
}
{
  response = ResultType()  name = Identifier()
  request = FormalParameters()
  [ "oneway" {oneWay = true; } | "throws" ErrorList(errorSchemata) ]
  ";"
  {
    DocCommentHelper.clearDoc();
    Schema errors = Schema.createUnion(errorSchemata);
    if (oneWay && response.getType() != Type.NULL)
      throw error("One-way message'"+name+"' must return void", token);
    return oneWay
    ? p.createMessage(name, msgDoc, props, request)
    : p.createMessage(name, msgDoc, props, request, response, errors);

  }
}

void ErrorList(List<Schema> errors):
{
  Schema s;
}
{
  s = ReferenceType() { errors.add(s); }
  ( "," s = ReferenceType() { errors.add(s); } )*
}

Schema FormalParameters():
{
  List<Field> fields = new ArrayList<>();
}
{
<<<<<<< HEAD
  "(" { DocCommentHelper.clearDoc(); }
  [ FormalParameter(fields) ( "," FormalParameter(fields) )* ] ")"
  {
    DocCommentHelper.clearDoc();
=======
  "(" [ FormalParameter(fields) ( "," FormalParameter(fields) )* ] ")"
  {
>>>>>>> 2e53b45f
    return Schema.createRecord(null, null, null, false, fields);
  }
}

void FormalParameter(List<Field> fields):
{
  String doc;
  Schema type;
}
{
  doc = Documentation()
  type = Type()
  VariableDeclarator(type, doc, fields)
}

Schema Type():
{
  Schema s;
  Map<String, JsonNode> props = new LinkedHashMap<>();
}
{
    ( SchemaProperty(props) )*
  s = UnannotatedType(props)
  {
    return s;
  }
}

Schema UnannotatedType(Map<String, JsonNode> props):
{
  Schema s;
}
{
  (
    s = NullableType(props)
    | (
        s = UnionDefinition()
        | s = ArrayType()
        | s = MapType()
      )
      {
        // NullableType also applies properties, inside any union with null it may create.
        for (String key : props.keySet())
          Accessor.addProp(s, key, props.get(key));
        LogicalType logicalType = LogicalTypes.fromSchemaIgnoreInvalid(s);
        if (logicalType != null)
          logicalType.addToSchema(s);
      }
  )
  {
    return s;
  }
}

Schema NullableType(Map<String, JsonNode> props):
{
  Schema s;
  boolean optional = false;
}
{
  (
      s = ReferenceType() { if (!props.isEmpty()) { throw error("Type references may not be annotated", token); } }
    | s = PrimitiveType()
  ) [ <QUESTION_MARK> { optional = true; } ]
  {
    // By applying the properties here (before creating the union), type annotations modify the optional type instead of the union.
    for (String key : props.keySet())
      Accessor.addProp(s, key, props.get(key));
    LogicalType logicalType = LogicalTypes.fromSchemaIgnoreInvalid(s);
    if (logicalType != null)
      logicalType.addToSchema(s);
    if (optional) {
      s = Schema.createUnion(Schema.create(Schema.Type.NULL), s);
      // Add a marker property to the union (it will be removed when creating fields)
      Accessor.addProp(s, OPTIONAL_NULLABLE_TYPE_PROPERTY, BooleanNode.TRUE);
    }
    return s;
  }
}

Schema ArrayType():
{
  Schema elemSchema;
}
{
  "array" "<" elemSchema = Type() ">"
  {
    return Schema.createArray(elemSchema);
  }
}

Schema MapType():
{
  Schema elemSchema;
}
{
  "map" "<" elemSchema = Type() ">"
  {
    return Schema.createMap(elemSchema);
  }
}

/**
 * A reference to some other existing type
 */
Schema ReferenceType():
{
  String part;
  Token tok;
  StringBuilder sb = new StringBuilder();
}
{
  part = Identifier() { sb.append(part); }
  ("." tok = AnyIdentifier() { sb.append(".").append(tok.image); })*
  {
    String name = sb.toString();
    if ((name.indexOf('.') == -1) && namespace != null)
      name = namespace + "." + name;
    Schema type = names.get(name);
    if (type == null)
    {
      type = SchemaResolver.unresolvedSchema(name);
    }
    return type;
  }
}

Schema PrimitiveType():
{ Schema s; }
{
  "boolean" { return Schema.create(Type.BOOLEAN); }
| "bytes" { return Schema.create(Type.BYTES); }
| "int" { return Schema.create(Type.INT); }
| "string" { return Schema.create(Type.STRING); }
| "float" { return Schema.create(Type.FLOAT); }
| "double" { return Schema.create(Type.DOUBLE); }
| "long" { return Schema.create(Type.LONG); }
| "null" { return Schema.create(Type.NULL); }
| "date" { return LogicalTypes.date().addToSchema(Schema.create(Type.INT)); }
| "time_ms" { return LogicalTypes.timeMillis().addToSchema(Schema.create(Type.INT)); }
| "timestamp_ms" { return LogicalTypes.timestampMillis().addToSchema(Schema.create(Type.LONG)); }
| "local_timestamp_ms" { return LogicalTypes.localTimestampMillis().addToSchema(Schema.create(Type.LONG)); }
| "decimal" s = DecimalTypeProperties() { return s; }
| "uuid" {return LogicalTypes.uuid().addToSchema(Schema.create(Type.STRING));}
}

Schema DecimalTypeProperties():
{
  int precision;
  int scale;
}
{
  "(" {precision = Json().asInt();} "," {scale = Json().asInt();} ")"
  {
    return LogicalTypes.decimal(precision, scale).addToSchema(Schema.create(Type.BYTES)); 
  }
}

/**
 * Result types are like other types, except we provide "void" as
 * an alias of "null"
 */
Schema ResultType():
{
  Schema schema;
}
{
    "void"          { return Schema.create(Type.NULL); }
  | schema = UnannotatedType(Collections.emptyMap()) { return schema; }
}

String PropertyName():
{
  Token t;
  String s;
  StringBuilder name = new StringBuilder();
}
{
  s = Identifier()   { name.append(s); }
  ( t = <DASH>       { name.append(t.image); }
    s = Identifier() { name.append(s); } |
    t = <DOT>        { name.append(t.image); }
    s = Identifier() { name.append(s); }
  ) *
  { return name.toString(); }
}

String Identifier():
{
  Token t;
}
{
  ( t = <IDENTIFIER> { return t.image; } )
| ( "`" t = AnyIdentifier() "`" {
    return t.image;
  })
}

Token AnyIdentifier():
{
  Token t;
}
{
  (t = <ARRAY> |
   t = <BOOLEAN> |
   t = <DOUBLE> |
   t = <ENUM> |
   t = <ERROR> |
   t = <FALSE> |
   t = <FIXED> |
   t = <FLOAT> |
   t = <IDL> |
   t = <IMPORT> |
   t = <INT> |
   t = <LONG> |
   t = <MAP> |
   t = <ONEWAY> |
   t = <BYTES> |
   t = <STRING> |
   t = <NULL> |
   t = <PROTOCOL> |
   t = <RECORD> |
   t = <SCHEMA> |
   t = <THROWS> |
   t = <TRUE> |
   t = <UNION> |
   t = <UUID> |
   t = <VOID> |
   t = <DATE> |
   t = <TIME> |
   t = <TIMESTAMP> |
   t = <LOCAL_TIMESTAMP> |
   t = <DECIMAL> |
   t = <IDENTIFIER>)
  {
    return t;
  }
}

private JsonNode Json() :
{ String s; Token t; JsonNode n; }
{ 
( s = JsonString() { n = new TextNode(s); }
| (t=<INTEGER_LITERAL> {
  long longValue = Long.parseLong(t.image);
  int intValue = (int)longValue;
  if (intValue == longValue)
    n = new IntNode(intValue);
  else
    n = new LongNode(longValue);
})
| (t=<FLOATING_POINT_LITERAL> {n=new DoubleNode(Double.parseDouble(t.image));})
| n=JsonObject()
| n=JsonArray()
| ( "true" { n = BooleanNode.TRUE; } )
| ( "false" { n = BooleanNode.FALSE; } )
| ( "null" { n = NullNode.instance; } )
 )
  { return n; }
}

String JsonString() :
{ Token t; }
{
  t = <STRING_LITERAL>
  {
    String betweenQuotes = t.image.substring(1, t.image.length() - 1);
    return StringEscapeUtils.unescapeJava(betweenQuotes);
  }
}

private JsonNode JsonObject() :
{ 
  ObjectNode o = FACTORY.objectNode();
}
{
  "{" [ JsonFields(o) ] "}"
  { return o; }
}

private void JsonFields(ObjectNode o) :
{}
{
  JsonPair(o) [ "," JsonFields(o) ]
}

private void JsonPair(ObjectNode o) :
{
  String name;
  JsonNode value;
}
{
  name=JsonString() <COLON> value=Json()
    { o.set(name, value); }
}

private JsonNode JsonArray() :
{ ArrayNode a = FACTORY.arrayNode(); }
{
  <LBRACK> [ JsonElements(a) ] <RBRACK>
    { return a; }
}

private void JsonElements(ArrayNode a) :
{ JsonNode element; }
{
  element=Json() { a.add(element); } [ "," JsonElements(a) ]
}<|MERGE_RESOLUTION|>--- conflicted
+++ resolved
@@ -1437,15 +1437,10 @@
   List<Field> fields = new ArrayList<>();
 }
 {
-<<<<<<< HEAD
   "(" { DocCommentHelper.clearDoc(); }
   [ FormalParameter(fields) ( "," FormalParameter(fields) )* ] ")"
   {
     DocCommentHelper.clearDoc();
-=======
-  "(" [ FormalParameter(fields) ( "," FormalParameter(fields) )* ] ")"
-  {
->>>>>>> 2e53b45f
     return Schema.createRecord(null, null, null, false, fields);
   }
 }
