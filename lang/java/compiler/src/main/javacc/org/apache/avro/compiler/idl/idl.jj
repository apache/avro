/**
 * Licensed to the Apache Software Foundation (ASF) under one
 * or more contributor license agreements.  See the NOTICE file
 * distributed with this work for additional information
 * regarding copyright ownership.  The ASF licenses this file
 * to you under the Apache License, Version 2.0 (the
 * "License"); you may not use this file except in compliance
 * with the License.  You may obtain a copy of the License at
 *
 *     https://www.apache.org/licenses/LICENSE-2.0
 *
 * Unless required by applicable law or agreed to in writing, software
 * distributed under the License is distributed on an "AS IS" BASIS,
 * WITHOUT WARRANTIES OR CONDITIONS OF ANY KIND, either express or implied.
 * See the License for the specific language governing permissions and
 * limitations under the License.
 *
 * Some portions of this file were modeled after the example Java 1.5
 * parser included with JavaCC. The following license applies to those
 * portions:
 *
 * Copyright (c) 2006, Sun Microsystems, Inc.
 * All rights reserved.
 *
 * Redistribution and use in source and binary forms, with or without
 * modification, are permitted provided that the following conditions are met:
 *
 *     * Redistributions of source code must retain the above copyright notice,
 *       this list of conditions and the following disclaimer.
 *     * Redistributions in binary form must reproduce the above copyright
 *       notice, this list of conditions and the following disclaimer in the
 *       documentation and/or other materials provided with the distribution.
 *     * Neither the name of the Sun Microsystems, Inc. nor the names of its
 *       contributors may be used to endorse or promote products derived from
 *       this software without specific prior written permission.
 *
 * THIS SOFTWARE IS PROVIDED BY THE COPYRIGHT HOLDERS AND CONTRIBUTORS "AS IS"
 * AND ANY EXPRESS OR IMPLIED WARRANTIES, INCLUDING, BUT NOT LIMITED TO, THE
 * IMPLIED WARRANTIES OF MERCHANTABILITY AND FITNESS FOR A PARTICULAR PURPOSE
 * ARE DISCLAIMED. IN NO EVENT SHALL THE COPYRIGHT OWNER OR CONTRIBUTORS BE
 * LIABLE FOR ANY DIRECT, INDIRECT, INCIDENTAL, SPECIAL, EXEMPLARY, OR
 * CONSEQUENTIAL DAMAGES (INCLUDING, BUT NOT LIMITED TO, PROCUREMENT OF
 * SUBSTITUTE GOODS OR SERVICES; LOSS OF USE, DATA, OR PROFITS; OR BUSINESS
 * INTERRUPTION) HOWEVER CAUSED AND ON ANY THEORY OF LIABILITY, WHETHER IN
 * CONTRACT, STRICT LIABILITY, OR TORT (INCLUDING NEGLIGENCE OR OTHERWISE)
 * ARISING IN ANY WAY OUT OF THE USE OF THIS SOFTWARE, EVEN IF ADVISED OF
 * THE POSSIBILITY OF SUCH DAMAGE.
 */

options {
  JAVA_UNICODE_ESCAPE = true;
  UNICODE_INPUT = true;
  ERROR_REPORTING = true;
  STATIC = false;
  FORCE_LA_CHECK = true;
  JDK_VERSION = "1.8";
}

PARSER_BEGIN(Idl)

package org.apache.avro.compiler.idl;

import java.io.*;
import java.net.*;
import java.util.ArrayList;
import java.util.Collections;
import java.util.HashMap;
import java.util.LinkedHashMap;
import java.util.List;
import java.util.Map;
import java.net.URL;

import org.apache.avro.Schema;
import org.apache.avro.LogicalType;
import org.apache.avro.LogicalTypes;
import org.apache.avro.Schema.*;
import org.apache.avro.Protocol;
import org.apache.avro.Protocol.*;
import org.apache.avro.util.internal.Accessor;

import com.fasterxml.jackson.databind.JsonNode;
import com.fasterxml.jackson.databind.node.*;

import org.apache.commons.lang3.StringEscapeUtils;

/**
 * Grammar to parse a higher-level language into an Avro Schema.
 *
 * Note: each instance is not thread-safe, but multiple separate
 * instances are safely independent.
 */
public class Idl implements Closeable {
  static JsonNodeFactory FACTORY = JsonNodeFactory.instance;

  URI inputDir;
  ClassLoader resourceLoader = null;
  String namespace;
  Map<String,Schema> names = new LinkedHashMap<String,Schema>();

  private static final ThreadLocal<String> DOC = new ThreadLocal<String>();
  static void setDoc(String doc) { DOC.set(doc.trim()); }
  static String getDoc() {
    String doc = DOC.get();
    DOC.set(null);
    return doc;
  }

  public Idl(File inputFile) throws IOException {
    this(new FileInputStream(inputFile), "UTF-8");
    this.inputDir = inputFile.getParentFile().toURI();
  }

  public Idl(File inputFile, ClassLoader resourceLoader) throws IOException {
    this(inputFile);
    this.resourceLoader = resourceLoader;
  }

  private static URI resourceParent(URL jar) throws IOException {
    String path = jar.toExternalForm();
    String name = path.substring(path.indexOf("!/") + 1);
    try {
      URI uri = new URI("classpath", null, name, null);
      return uri.resolve(".");
    } catch (URISyntaxException e) {
      throw new IOException("Could not handle resource import in " + jar, e);
    }
  }

  private Idl(URL input, Idl parent) throws IOException {
    this(input.openStream(), "UTF-8");
    this.inputDir = "file".equals(input.getProtocol())
      ? new File(input.getPath()).getParentFile().toURI()
      : "jar".equals(input.getProtocol())
      ?  resourceParent(input)
      : parent.inputDir;
    this.resourceLoader = parent.resourceLoader;
  }

  public void close() throws IOException {
    jj_input_stream.inputStream.close();
  }

  private ParseException error(String message, Token token) {
    return new ParseException
      (message+", at line "+token.beginLine+", column "+token.beginColumn);
  }

  private String getTextProp(String key, Map<String,JsonNode> props,
                             Token token) throws ParseException {
    JsonNode value = props.get(key);
    if (value.isTextual())
      return value.textValue();
    throw error(key+" property must be textual: "+value, token);
  }

  private List<String> getTextProps(String key, Map<String,JsonNode> props,
                             Token token) throws ParseException {
    JsonNode value = props.get(key);
    if (!value.isArray())
      throw error(key+" property must be array: "+value, token);
    List<String> values = new ArrayList<String>();
    for (JsonNode n : value)
      if (n.isTextual())
        values.add(n.textValue());
      else
        throw error(key+" values must be textual: "+n, token);
    return values;
  }

  private URL findFile(String importFile) throws IOException {
    URI uri = this.inputDir.resolve(importFile);
    File file = "file".equals(uri.getScheme()) ? new File(uri.getPath()) : null;
    URL result = null;
    if (file != null && file.exists())
      result = file.toURI().toURL();
    else if (this.resourceLoader != null)
      if ("classpath".equals(uri.getScheme()))
        result = this.resourceLoader.getResource(uri.getPath().substring(1));
      else
        result = this.resourceLoader.getResource(importFile);
    if (result == null)
      throw new FileNotFoundException(importFile);
    return result;
  }

}

PARSER_END(Idl)

/* WHITE SPACE */

SKIP :
{
  " "
| "\t"
| "\n"
| "\r"
| "\f"
}

/* COMMENTS */

SKIP :
{
  <SINGLE_LINE_COMMENT: "//" (~["\n", "\r"])* ("\n" | "\r" | "\r\n")?>
}

SKIP :
{
  <"/**" ~["/"]> { input_stream.backup(1); } : DOC_COMMENT
|
  "/*" : MULTI_LINE_COMMENT
}

<DOC_COMMENT,MULTI_LINE_COMMENT>
MORE :
{
  < ~[] >
}

<DOC_COMMENT>
SPECIAL_TOKEN :
{
  <"*/" > {Idl.setDoc(image.substring(0, image.length()-2));} : DEFAULT
}

<MULTI_LINE_COMMENT>
SKIP :
{
  <"*/" > : DEFAULT
}

/* RESERVED WORDS AND LITERALS */

TOKEN :
{
  < ARRAY: "array" >
| < BOOLEAN: "boolean" >
| < DOUBLE: "double" >
| < ENUM: "enum" >
| < ERROR: "error" >
| < FALSE: "false" >
| < FIXED: "fixed" >
| < FLOAT: "float" >
| < IDL: "idl" >
| < IMPORT: "import" >
| < INT: "int" >
| < LONG: "long" >
| < MAP: "map" >
| < ONEWAY: "oneway" >
| < BYTES: "bytes" >
| < SCHEMA: "schema" >
| < STRING: "string" >
| < NULL: "null" >
| < PROTOCOL: "protocol" >
| < RECORD: "record" >
| < THROWS: "throws" >
| < TRUE: "true" >
| < UNION: "union" >
| < VOID: "void" >
| < DATE: "date" >
| < TIME: "time_ms" >
| < TIMESTAMP: "timestamp_ms" >
| < DECIMAL: "decimal" >
| < LOCAL_TIMESTAMP: "local_timestamp_ms" >
| < UUID: "uuid" >
}

/* LITERALS */

TOKEN :
{
  < INTEGER_LITERAL:
  ("-")?
    (   <DECIMAL_LITERAL> (["l","L"])?
      | <HEX_LITERAL> (["l","L"])?
      | <OCTAL_LITERAL> (["l","L"])?
        )
  >
|
  < #DECIMAL_LITERAL: ["1"-"9"] (["0"-"9"])* >
|
  < #HEX_LITERAL: "0" ["x","X"] (["0"-"9","a"-"f","A"-"F"])+ >
|
  < #OCTAL_LITERAL: "0" (["0"-"7"])* >
|
  < FLOATING_POINT_LITERAL:
  ("-")?
    ( "NaN" | "Infinity" |
      <DECIMAL_FLOATING_POINT_LITERAL> | <HEXADECIMAL_FLOATING_POINT_LITERAL> )
  >
|
  < #DECIMAL_FLOATING_POINT_LITERAL:
        (["0"-"9"])+ "." (["0"-"9"])* (<DECIMAL_EXPONENT>)? (["f","F","d","D"])?
      | "." (["0"-"9"])+ (<DECIMAL_EXPONENT>)? (["f","F","d","D"])?
      | (["0"-"9"])+ <DECIMAL_EXPONENT> (["f","F","d","D"])?
      | (["0"-"9"])+ (<DECIMAL_EXPONENT>)? ["f","F","d","D"]
  >
|
  < #DECIMAL_EXPONENT: ["e","E"] (["+","-"])? (["0"-"9"])+ >
|
  < #HEXADECIMAL_FLOATING_POINT_LITERAL:
        "0" ["x", "X"] (["0"-"9","a"-"f","A"-"F"])+ (".")? <HEXADECIMAL_EXPONENT> (["f","F","d","D"])?
      | "0" ["x", "X"] (["0"-"9","a"-"f","A"-"F"])* "." (["0"-"9","a"-"f","A"-"F"])+ <HEXADECIMAL_EXPONENT> (["f","F","d","D"])?
  >
|
  < #HEXADECIMAL_EXPONENT: ["p","P"] (["+","-"])? (["0"-"9"])+ >
|
  < CHARACTER_LITERAL:
      "'"
      (   (~["'","\\","\n","\r"])
        | ("\\"
            ( ["n","t","b","r","f","\\","'","\""]
            | ["0"-"7"] ( ["0"-"7"] )?
            | ["0"-"3"] ["0"-"7"] ["0"-"7"]
            )
          )
      )
      "'"
  >
|
  < STRING_LITERAL:
      "\""
      (   (~["\"","\\","\n","\r"])
        | ("\\"
            ( ["n","t","b","r","f","\\","'","\""]
            | ["0"-"7"] ( ["0"-"7"] )?
            | ["0"-"3"] ["0"-"7"] ["0"-"7"]
            )
          )
      )*
      "\""
  >
}

/* IDENTIFIERS */

TOKEN :
{
  < IDENTIFIER: <LETTER> (<PART_LETTER>)* >
|
  < #LETTER:
      [  // all chars for which Character.isIdentifierStart is true
         "$",
         "A"-"Z",
         "_",
         "a"-"z",
         "\u00a2"-"\u00a5",
         "\u00aa",
         "\u00b5",
         "\u00ba",
         "\u00c0"-"\u00d6",
         "\u00d8"-"\u00f6",
         "\u00f8"-"\u021f",
         "\u0222"-"\u0233",
         "\u0250"-"\u02ad",
         "\u02b0"-"\u02b8",
         "\u02bb"-"\u02c1",
         "\u02d0"-"\u02d1",
         "\u02e0"-"\u02e4",
         "\u02ee",
         "\u037a",
         "\u0386",
         "\u0388"-"\u038a",
         "\u038c",
         "\u038e"-"\u03a1",
         "\u03a3"-"\u03ce",
         "\u03d0"-"\u03d7",
         "\u03da"-"\u03f3",
         "\u0400"-"\u0481",
         "\u048c"-"\u04c4",
         "\u04c7"-"\u04c8",
         "\u04cb"-"\u04cc",
         "\u04d0"-"\u04f5",
         "\u04f8"-"\u04f9",
         "\u0531"-"\u0556",
         "\u0559",
         "\u0561"-"\u0587",
         "\u05d0"-"\u05ea",
         "\u05f0"-"\u05f2",
         "\u0621"-"\u063a",
         "\u0640"-"\u064a",
         "\u0671"-"\u06d3",
         "\u06d5",
         "\u06e5"-"\u06e6",
         "\u06fa"-"\u06fc",
         "\u0710",
         "\u0712"-"\u072c",
         "\u0780"-"\u07a5",
         "\u0905"-"\u0939",
         "\u093d",
         "\u0950",
         "\u0958"-"\u0961",
         "\u0985"-"\u098c",
         "\u098f"-"\u0990",
         "\u0993"-"\u09a8",
         "\u09aa"-"\u09b0",
         "\u09b2",
         "\u09b6"-"\u09b9",
         "\u09dc"-"\u09dd",
         "\u09df"-"\u09e1",
         "\u09f0"-"\u09f3",
         "\u0a05"-"\u0a0a",
         "\u0a0f"-"\u0a10",
         "\u0a13"-"\u0a28",
         "\u0a2a"-"\u0a30",
         "\u0a32"-"\u0a33",
         "\u0a35"-"\u0a36",
         "\u0a38"-"\u0a39",
         "\u0a59"-"\u0a5c",
         "\u0a5e",
         "\u0a72"-"\u0a74",
         "\u0a85"-"\u0a8b",
         "\u0a8d",
         "\u0a8f"-"\u0a91",
         "\u0a93"-"\u0aa8",
         "\u0aaa"-"\u0ab0",
         "\u0ab2"-"\u0ab3",
         "\u0ab5"-"\u0ab9",
         "\u0abd",
         "\u0ad0",
         "\u0ae0",
         "\u0b05"-"\u0b0c",
         "\u0b0f"-"\u0b10",
         "\u0b13"-"\u0b28",
         "\u0b2a"-"\u0b30",
         "\u0b32"-"\u0b33",
         "\u0b36"-"\u0b39",
         "\u0b3d",
         "\u0b5c"-"\u0b5d",
         "\u0b5f"-"\u0b61",
         "\u0b85"-"\u0b8a",
         "\u0b8e"-"\u0b90",
         "\u0b92"-"\u0b95",
         "\u0b99"-"\u0b9a",
         "\u0b9c",
         "\u0b9e"-"\u0b9f",
         "\u0ba3"-"\u0ba4",
         "\u0ba8"-"\u0baa",
         "\u0bae"-"\u0bb5",
         "\u0bb7"-"\u0bb9",
         "\u0c05"-"\u0c0c",
         "\u0c0e"-"\u0c10",
         "\u0c12"-"\u0c28",
         "\u0c2a"-"\u0c33",
         "\u0c35"-"\u0c39",
         "\u0c60"-"\u0c61",
         "\u0c85"-"\u0c8c",
         "\u0c8e"-"\u0c90",
         "\u0c92"-"\u0ca8",
         "\u0caa"-"\u0cb3",
         "\u0cb5"-"\u0cb9",
         "\u0cde",
         "\u0ce0"-"\u0ce1",
         "\u0d05"-"\u0d0c",
         "\u0d0e"-"\u0d10",
         "\u0d12"-"\u0d28",
         "\u0d2a"-"\u0d39",
         "\u0d60"-"\u0d61",
         "\u0d85"-"\u0d96",
         "\u0d9a"-"\u0db1",
         "\u0db3"-"\u0dbb",
         "\u0dbd",
         "\u0dc0"-"\u0dc6",
         "\u0e01"-"\u0e30",
         "\u0e32"-"\u0e33",
         "\u0e3f"-"\u0e46",
         "\u0e81"-"\u0e82",
         "\u0e84",
         "\u0e87"-"\u0e88",
         "\u0e8a",
         "\u0e8d",
         "\u0e94"-"\u0e97",
         "\u0e99"-"\u0e9f",
         "\u0ea1"-"\u0ea3",
         "\u0ea5",
         "\u0ea7",
         "\u0eaa"-"\u0eab",
         "\u0ead"-"\u0eb0",
         "\u0eb2"-"\u0eb3",
         "\u0ebd",
         "\u0ec0"-"\u0ec4",
         "\u0ec6",
         "\u0edc"-"\u0edd",
         "\u0f00",
         "\u0f40"-"\u0f47",
         "\u0f49"-"\u0f6a",
         "\u0f88"-"\u0f8b",
         "\u1000"-"\u1021",
         "\u1023"-"\u1027",
         "\u1029"-"\u102a",
         "\u1050"-"\u1055",
         "\u10a0"-"\u10c5",
         "\u10d0"-"\u10f6",
         "\u1100"-"\u1159",
         "\u115f"-"\u11a2",
         "\u11a8"-"\u11f9",
         "\u1200"-"\u1206",
         "\u1208"-"\u1246",
         "\u1248",
         "\u124a"-"\u124d",
         "\u1250"-"\u1256",
         "\u1258",
         "\u125a"-"\u125d",
         "\u1260"-"\u1286",
         "\u1288",
         "\u128a"-"\u128d",
         "\u1290"-"\u12ae",
         "\u12b0",
         "\u12b2"-"\u12b5",
         "\u12b8"-"\u12be",
         "\u12c0",
         "\u12c2"-"\u12c5",
         "\u12c8"-"\u12ce",
         "\u12d0"-"\u12d6",
         "\u12d8"-"\u12ee",
         "\u12f0"-"\u130e",
         "\u1310",
         "\u1312"-"\u1315",
         "\u1318"-"\u131e",
         "\u1320"-"\u1346",
         "\u1348"-"\u135a",
         "\u13a0"-"\u13f4",
         "\u1401"-"\u166c",
         "\u166f"-"\u1676",
         "\u1681"-"\u169a",
         "\u16a0"-"\u16ea",
         "\u1780"-"\u17b3",
         "\u17db",
         "\u1820"-"\u1877",
         "\u1880"-"\u18a8",
         "\u1e00"-"\u1e9b",
         "\u1ea0"-"\u1ef9",
         "\u1f00"-"\u1f15",
         "\u1f18"-"\u1f1d",
         "\u1f20"-"\u1f45",
         "\u1f48"-"\u1f4d",
         "\u1f50"-"\u1f57",
         "\u1f59",
         "\u1f5b",
         "\u1f5d",
         "\u1f5f"-"\u1f7d",
         "\u1f80"-"\u1fb4",
         "\u1fb6"-"\u1fbc",
         "\u1fbe",
         "\u1fc2"-"\u1fc4",
         "\u1fc6"-"\u1fcc",
         "\u1fd0"-"\u1fd3",
         "\u1fd6"-"\u1fdb",
         "\u1fe0"-"\u1fec",
         "\u1ff2"-"\u1ff4",
         "\u1ff6"-"\u1ffc",
         "\u203f"-"\u2040",
         "\u207f",
         "\u20a0"-"\u20af",
         "\u2102",
         "\u2107",
         "\u210a"-"\u2113",
         "\u2115",
         "\u2119"-"\u211d",
         "\u2124",
         "\u2126",
         "\u2128",
         "\u212a"-"\u212d",
         "\u212f"-"\u2131",
         "\u2133"-"\u2139",
         "\u2160"-"\u2183",
         "\u3005"-"\u3007",
         "\u3021"-"\u3029",
         "\u3031"-"\u3035",
         "\u3038"-"\u303a",
         "\u3041"-"\u3094",
         "\u309d"-"\u309e",
         "\u30a1"-"\u30fe",
         "\u3105"-"\u312c",
         "\u3131"-"\u318e",
         "\u31a0"-"\u31b7",
         "\u3400"-"\u4db5",
         "\u4e00"-"\u9fa5",
         "\ua000"-"\ua48c",
         "\uac00"-"\ud7a3",
         "\uf900"-"\ufa2d",
         "\ufb00"-"\ufb06",
         "\ufb13"-"\ufb17",
         "\ufb1d",
         "\ufb1f"-"\ufb28",
         "\ufb2a"-"\ufb36",
         "\ufb38"-"\ufb3c",
         "\ufb3e",
         "\ufb40"-"\ufb41",
         "\ufb43"-"\ufb44",
         "\ufb46"-"\ufbb1",
         "\ufbd3"-"\ufd3d",
         "\ufd50"-"\ufd8f",
         "\ufd92"-"\ufdc7",
         "\ufdf0"-"\ufdfb",
         "\ufe33"-"\ufe34",
         "\ufe4d"-"\ufe4f",
         "\ufe69",
         "\ufe70"-"\ufe72",
         "\ufe74",
         "\ufe76"-"\ufefc",
         "\uff04",
         "\uff21"-"\uff3a",
         "\uff3f",
         "\uff41"-"\uff5a",
         "\uff65"-"\uffbe",
         "\uffc2"-"\uffc7",
         "\uffca"-"\uffcf",
         "\uffd2"-"\uffd7",
         "\uffda"-"\uffdc",
         "\uffe0"-"\uffe1",
         "\uffe5"-"\uffe6"
      ]
  >
|
  < #PART_LETTER:
      [  // all chars for which Character.isIdentifierPart is true
         "\u0000"-"\u0008",
         "\u000e"-"\u001b",
         "$",
         "0"-"9",
         "A"-"Z",
         "_",
         "a"-"z",
         "\u007f"-"\u009f",
         "\u00a2"-"\u00a5",
         "\u00aa",
         "\u00b5",
         "\u00ba",
         "\u00c0"-"\u00d6",
         "\u00d8"-"\u00f6",
         "\u00f8"-"\u021f",
         "\u0222"-"\u0233",
         "\u0250"-"\u02ad",
         "\u02b0"-"\u02b8",
         "\u02bb"-"\u02c1",
         "\u02d0"-"\u02d1",
         "\u02e0"-"\u02e4",
         "\u02ee",
         "\u0300"-"\u034e",
         "\u0360"-"\u0362",
         "\u037a",
         "\u0386",
         "\u0388"-"\u038a",
         "\u038c",
         "\u038e"-"\u03a1",
         "\u03a3"-"\u03ce",
         "\u03d0"-"\u03d7",
         "\u03da"-"\u03f3",
         "\u0400"-"\u0481",
         "\u0483"-"\u0486",
         "\u048c"-"\u04c4",
         "\u04c7"-"\u04c8",
         "\u04cb"-"\u04cc",
         "\u04d0"-"\u04f5",
         "\u04f8"-"\u04f9",
         "\u0531"-"\u0556",
         "\u0559",
         "\u0561"-"\u0587",
         "\u0591"-"\u05a1",
         "\u05a3"-"\u05b9",
         "\u05bb"-"\u05bd",
         "\u05bf",
         "\u05c1"-"\u05c2",
         "\u05c4",
         "\u05d0"-"\u05ea",
         "\u05f0"-"\u05f2",
         "\u0621"-"\u063a",
         "\u0640"-"\u0655",
         "\u0660"-"\u0669",
         "\u0670"-"\u06d3",
         "\u06d5"-"\u06dc",
         "\u06df"-"\u06e8",
         "\u06ea"-"\u06ed",
         "\u06f0"-"\u06fc",
         "\u070f"-"\u072c",
         "\u0730"-"\u074a",
         "\u0780"-"\u07b0",
         "\u0901"-"\u0903",
         "\u0905"-"\u0939",
         "\u093c"-"\u094d",
         "\u0950"-"\u0954",
         "\u0958"-"\u0963",
         "\u0966"-"\u096f",
         "\u0981"-"\u0983",
         "\u0985"-"\u098c",
         "\u098f"-"\u0990",
         "\u0993"-"\u09a8",
         "\u09aa"-"\u09b0",
         "\u09b2",
         "\u09b6"-"\u09b9",
         "\u09bc",
         "\u09be"-"\u09c4",
         "\u09c7"-"\u09c8",
         "\u09cb"-"\u09cd",
         "\u09d7",
         "\u09dc"-"\u09dd",
         "\u09df"-"\u09e3",
         "\u09e6"-"\u09f3",
         "\u0a02",
         "\u0a05"-"\u0a0a",
         "\u0a0f"-"\u0a10",
         "\u0a13"-"\u0a28",
         "\u0a2a"-"\u0a30",
         "\u0a32"-"\u0a33",
         "\u0a35"-"\u0a36",
         "\u0a38"-"\u0a39",
         "\u0a3c",
         "\u0a3e"-"\u0a42",
         "\u0a47"-"\u0a48",
         "\u0a4b"-"\u0a4d",
         "\u0a59"-"\u0a5c",
         "\u0a5e",
         "\u0a66"-"\u0a74",
         "\u0a81"-"\u0a83",
         "\u0a85"-"\u0a8b",
         "\u0a8d",
         "\u0a8f"-"\u0a91",
         "\u0a93"-"\u0aa8",
         "\u0aaa"-"\u0ab0",
         "\u0ab2"-"\u0ab3",
         "\u0ab5"-"\u0ab9",
         "\u0abc"-"\u0ac5",
         "\u0ac7"-"\u0ac9",
         "\u0acb"-"\u0acd",
         "\u0ad0",
         "\u0ae0",
         "\u0ae6"-"\u0aef",
         "\u0b01"-"\u0b03",
         "\u0b05"-"\u0b0c",
         "\u0b0f"-"\u0b10",
         "\u0b13"-"\u0b28",
         "\u0b2a"-"\u0b30",
         "\u0b32"-"\u0b33",
         "\u0b36"-"\u0b39",
         "\u0b3c"-"\u0b43",
         "\u0b47"-"\u0b48",
         "\u0b4b"-"\u0b4d",
         "\u0b56"-"\u0b57",
         "\u0b5c"-"\u0b5d",
         "\u0b5f"-"\u0b61",
         "\u0b66"-"\u0b6f",
         "\u0b82"-"\u0b83",
         "\u0b85"-"\u0b8a",
         "\u0b8e"-"\u0b90",
         "\u0b92"-"\u0b95",
         "\u0b99"-"\u0b9a",
         "\u0b9c",
         "\u0b9e"-"\u0b9f",
         "\u0ba3"-"\u0ba4",
         "\u0ba8"-"\u0baa",
         "\u0bae"-"\u0bb5",
         "\u0bb7"-"\u0bb9",
         "\u0bbe"-"\u0bc2",
         "\u0bc6"-"\u0bc8",
         "\u0bca"-"\u0bcd",
         "\u0bd7",
         "\u0be7"-"\u0bef",
         "\u0c01"-"\u0c03",
         "\u0c05"-"\u0c0c",
         "\u0c0e"-"\u0c10",
         "\u0c12"-"\u0c28",
         "\u0c2a"-"\u0c33",
         "\u0c35"-"\u0c39",
         "\u0c3e"-"\u0c44",
         "\u0c46"-"\u0c48",
         "\u0c4a"-"\u0c4d",
         "\u0c55"-"\u0c56",
         "\u0c60"-"\u0c61",
         "\u0c66"-"\u0c6f",
         "\u0c82"-"\u0c83",
         "\u0c85"-"\u0c8c",
         "\u0c8e"-"\u0c90",
         "\u0c92"-"\u0ca8",
         "\u0caa"-"\u0cb3",
         "\u0cb5"-"\u0cb9",
         "\u0cbe"-"\u0cc4",
         "\u0cc6"-"\u0cc8",
         "\u0cca"-"\u0ccd",
         "\u0cd5"-"\u0cd6",
         "\u0cde",
         "\u0ce0"-"\u0ce1",
         "\u0ce6"-"\u0cef",
         "\u0d02"-"\u0d03",
         "\u0d05"-"\u0d0c",
         "\u0d0e"-"\u0d10",
         "\u0d12"-"\u0d28",
         "\u0d2a"-"\u0d39",
         "\u0d3e"-"\u0d43",
         "\u0d46"-"\u0d48",
         "\u0d4a"-"\u0d4d",
         "\u0d57",
         "\u0d60"-"\u0d61",
         "\u0d66"-"\u0d6f",
         "\u0d82"-"\u0d83",
         "\u0d85"-"\u0d96",
         "\u0d9a"-"\u0db1",
         "\u0db3"-"\u0dbb",
         "\u0dbd",
         "\u0dc0"-"\u0dc6",
         "\u0dca",
         "\u0dcf"-"\u0dd4",
         "\u0dd6",
         "\u0dd8"-"\u0ddf",
         "\u0df2"-"\u0df3",
         "\u0e01"-"\u0e3a",
         "\u0e3f"-"\u0e4e",
         "\u0e50"-"\u0e59",
         "\u0e81"-"\u0e82",
         "\u0e84",
         "\u0e87"-"\u0e88",
         "\u0e8a",
         "\u0e8d",
         "\u0e94"-"\u0e97",
         "\u0e99"-"\u0e9f",
         "\u0ea1"-"\u0ea3",
         "\u0ea5",
         "\u0ea7",
         "\u0eaa"-"\u0eab",
         "\u0ead"-"\u0eb9",
         "\u0ebb"-"\u0ebd",
         "\u0ec0"-"\u0ec4",
         "\u0ec6",
         "\u0ec8"-"\u0ecd",
         "\u0ed0"-"\u0ed9",
         "\u0edc"-"\u0edd",
         "\u0f00",
         "\u0f18"-"\u0f19",
         "\u0f20"-"\u0f29",
         "\u0f35",
         "\u0f37",
         "\u0f39",
         "\u0f3e"-"\u0f47",
         "\u0f49"-"\u0f6a",
         "\u0f71"-"\u0f84",
         "\u0f86"-"\u0f8b",
         "\u0f90"-"\u0f97",
         "\u0f99"-"\u0fbc",
         "\u0fc6",
         "\u1000"-"\u1021",
         "\u1023"-"\u1027",
         "\u1029"-"\u102a",
         "\u102c"-"\u1032",
         "\u1036"-"\u1039",
         "\u1040"-"\u1049",
         "\u1050"-"\u1059",
         "\u10a0"-"\u10c5",
         "\u10d0"-"\u10f6",
         "\u1100"-"\u1159",
         "\u115f"-"\u11a2",
         "\u11a8"-"\u11f9",
         "\u1200"-"\u1206",
         "\u1208"-"\u1246",
         "\u1248",
         "\u124a"-"\u124d",
         "\u1250"-"\u1256",
         "\u1258",
         "\u125a"-"\u125d",
         "\u1260"-"\u1286",
         "\u1288",
         "\u128a"-"\u128d",
         "\u1290"-"\u12ae",
         "\u12b0",
         "\u12b2"-"\u12b5",
         "\u12b8"-"\u12be",
         "\u12c0",
         "\u12c2"-"\u12c5",
         "\u12c8"-"\u12ce",
         "\u12d0"-"\u12d6",
         "\u12d8"-"\u12ee",
         "\u12f0"-"\u130e",
         "\u1310",
         "\u1312"-"\u1315",
         "\u1318"-"\u131e",
         "\u1320"-"\u1346",
         "\u1348"-"\u135a",
         "\u1369"-"\u1371",
         "\u13a0"-"\u13f4",
         "\u1401"-"\u166c",
         "\u166f"-"\u1676",
         "\u1681"-"\u169a",
         "\u16a0"-"\u16ea",
         "\u1780"-"\u17d3",
         "\u17db",
         "\u17e0"-"\u17e9",
         "\u180b"-"\u180e",
         "\u1810"-"\u1819",
         "\u1820"-"\u1877",
         "\u1880"-"\u18a9",
         "\u1e00"-"\u1e9b",
         "\u1ea0"-"\u1ef9",
         "\u1f00"-"\u1f15",
         "\u1f18"-"\u1f1d",
         "\u1f20"-"\u1f45",
         "\u1f48"-"\u1f4d",
         "\u1f50"-"\u1f57",
         "\u1f59",
         "\u1f5b",
         "\u1f5d",
         "\u1f5f"-"\u1f7d",
         "\u1f80"-"\u1fb4",
         "\u1fb6"-"\u1fbc",
         "\u1fbe",
         "\u1fc2"-"\u1fc4",
         "\u1fc6"-"\u1fcc",
         "\u1fd0"-"\u1fd3",
         "\u1fd6"-"\u1fdb",
         "\u1fe0"-"\u1fec",
         "\u1ff2"-"\u1ff4",
         "\u1ff6"-"\u1ffc",
         "\u200c"-"\u200f",
         "\u202a"-"\u202e",
         "\u203f"-"\u2040",
         "\u206a"-"\u206f",
         "\u207f",
         "\u20a0"-"\u20af",
         "\u20d0"-"\u20dc",
         "\u20e1",
         "\u2102",
         "\u2107",
         "\u210a"-"\u2113",
         "\u2115",
         "\u2119"-"\u211d",
         "\u2124",
         "\u2126",
         "\u2128",
         "\u212a"-"\u212d",
         "\u212f"-"\u2131",
         "\u2133"-"\u2139",
         "\u2160"-"\u2183",
         "\u3005"-"\u3007",
         "\u3021"-"\u302f",
         "\u3031"-"\u3035",
         "\u3038"-"\u303a",
         "\u3041"-"\u3094",
         "\u3099"-"\u309a",
         "\u309d"-"\u309e",
         "\u30a1"-"\u30fe",
         "\u3105"-"\u312c",
         "\u3131"-"\u318e",
         "\u31a0"-"\u31b7",
         "\u3400"-"\u4db5",
         "\u4e00"-"\u9fa5",
         "\ua000"-"\ua48c",
         "\uac00"-"\ud7a3",
         "\uf900"-"\ufa2d",
         "\ufb00"-"\ufb06",
         "\ufb13"-"\ufb17",
         "\ufb1d"-"\ufb28",
         "\ufb2a"-"\ufb36",
         "\ufb38"-"\ufb3c",
         "\ufb3e",
         "\ufb40"-"\ufb41",
         "\ufb43"-"\ufb44",
         "\ufb46"-"\ufbb1",
         "\ufbd3"-"\ufd3d",
         "\ufd50"-"\ufd8f",
         "\ufd92"-"\ufdc7",
         "\ufdf0"-"\ufdfb",
         "\ufe20"-"\ufe23",
         "\ufe33"-"\ufe34",
         "\ufe4d"-"\ufe4f",
         "\ufe69",
         "\ufe70"-"\ufe72",
         "\ufe74",
         "\ufe76"-"\ufefc",
         "\ufeff",
         "\uff04",
         "\uff10"-"\uff19",
         "\uff21"-"\uff3a",
         "\uff3f",
         "\uff41"-"\uff5a",
         "\uff65"-"\uffbe",
         "\uffc2"-"\uffc7",
         "\uffca"-"\uffcf",
         "\uffd2"-"\uffd7",
         "\uffda"-"\uffdc",
         "\uffe0"-"\uffe1",
         "\uffe5"-"\uffe6",
         "\ufff9"-"\ufffb"
      ]
  >
}

/* SEPARATORS */

TOKEN :
{
  < LPAREN: "(" >
| < RPAREN: ")" >
| < LBRACE: "{" >
| < RBRACE: "}" >
| < LBRACK: "[" >
| < RBRACK: "]" >
| < COLON:  ":" >
| < SEMICOLON: ";" >
| < COMMA: "," >
| < AT: "@" >
| < EQUALS: "=" >
| < DOT: "." >
| < DASH: "-" >
}

TOKEN :
{
  < LT: "<" >
| < GT: ">" >
| < TICK: "`" >
}


/********************************************
 * THE AVRO IDL LANGUAGE GRAMMAR STARTS HERE *
 ********************************************/

/**
 * The input to Idl is a CompilationUnit, which is currently
 * just a single Protocol.
 */
Protocol CompilationUnit():
{
  Protocol p;
}
{
  p = ProtocolDeclaration()
  ( < "\u001a" > )?
  ( <STUFF_TO_IGNORE: ~[]> )?
  <EOF>
  { return SchemaResolver.resolve(p); }
}

/*
 * Declaration syntax follows.
 */
private Schema NamedSchemaDeclaration(Map<String, JsonNode> props):
{
  Schema s;
  String savedSpace = this.namespace;
}
{
  {
    if (props.containsKey("namespace"))
      this.namespace = getTextProp("namespace", props, token);
  }
 (
     s = FixedDeclaration()
   | s = EnumDeclaration()
   | s = RecordDeclaration()
 )
 {
   this.namespace = savedSpace;

   for (String key : props.keySet())
     if ("namespace".equals(key)) {               // already handled: ignore
     } else if ("aliases".equals(key)) {          // aliases
       for (String alias : getTextProps("aliases", props, token))
         s.addAlias(alias);
     } else {                                     // add all other props
       Accessor.addProp(s, key, props.get(key));
     }
   LogicalType logicalType = LogicalTypes.fromSchemaIgnoreInvalid(s);
   if (logicalType != null)
     logicalType.addToSchema(s);

   return s;
 }
}

Schema UnionDefinition():
{
  Schema s;
  List<Schema> schemata = new ArrayList<Schema>();
}
{
  // Don't disallow unions here: its constructor disallows nested unions and throws a descriptive exception.
  "union"
  "{"
  s = Type()
  { schemata.add(s); }

  (
    ","
    s = Type()
    { schemata.add(s); }
  )*
  "}"
  {
    return Schema.createUnion(schemata);
  }
}


Protocol ProtocolDeclaration():
{
  String name;
  Protocol p;
  Map<String, JsonNode> props = new LinkedHashMap<String, JsonNode>();
}
{
  ( SchemaProperty(props) )*
  {
    if (props.containsKey("namespace"))
      namespace = getTextProp("namespace", props, token);
  }
 "protocol"
   name = Identifier()
 {
   p = new Protocol(name, getDoc(), namespace);
   for (String key : props.keySet())
     if ("namespace".equals(key)) {               // already handled: ignore
     } else {                                     // add all other props
       Accessor.addProp(p, key, props.get(key));
     }
 }
 ProtocolBody(p)
 {
   return p;
 }
}


Schema EnumDeclaration():
{
  String name;
  List<String> symbols;
  String defaultSymbol = null;
}
{
  "enum" {   String doc = getDoc(); }
  name = Identifier()
  symbols = EnumBody()
      [ <EQUALS> defaultSymbol=Identifier() <SEMICOLON>]
  {
    Schema s = Schema.createEnum(name, doc, this.namespace, symbols,
                                 defaultSymbol);
    names.put(s.getFullName(), s);
    return s;
  }
}

List<String> EnumBody():
{
  List<String> symbols = new ArrayList<String>();
}
{
  "{"
  [ EnumConstant(symbols) ( "," EnumConstant(symbols) )* ]
  "}"
  {
    return symbols;
  }
}

void EnumConstant(List<String> symbols):
{
  String sym;
}
{
  sym = Identifier() { symbols.add(sym); }
}

void ProtocolBody(Protocol p):
{
  Schema schema;
  Message message;
  Protocol importProtocol;
  Map<String, JsonNode> props = new LinkedHashMap<String, JsonNode>();
}
{
  "{"
  (
   <IMPORT>
   ((( importProtocol = ImportIdl() | importProtocol = ImportProtocol()) {
       for (Schema s : importProtocol.getTypes())
         names.put(s.getFullName(), s);
       p.getMessages().putAll(importProtocol.getMessages());
     })
     | schema = ImportSchema()
     )
   |
   ( SchemaProperty(props) )*
   (
     schema = NamedSchemaDeclaration(props)
     |
     message = MessageDeclaration(p, props) {
       p.getMessages().put(message.getName(), message);
     }
    )  { props.clear(); }
  ) *
  "}"

  {
    p.setTypes(names.values());
  }
}


Protocol ImportIdl() : {
  String importFile;
}
{
  <IDL> importFile = JsonString() ";"
    {
      try {
        Idl idl = new Idl(findFile(importFile), this);
        try {
          return idl.CompilationUnit();
        } finally {
          idl.close();
        }
      } catch (IOException e) {
        throw error("Error importing "+importFile+": "+e, token);
      }
    }
}

Protocol ImportProtocol() : {
  String importFile;
}
{
  <PROTOCOL> importFile = JsonString() ";"
    {

      try {
        InputStream stream = findFile(importFile).openStream();
        try {
          return Protocol.parse(stream);
        } finally {
          stream.close();
        }
      } catch (IOException e) {
        throw error("Error importing "+importFile+": "+e, token);
      }
    }
}

Schema ImportSchema() : {
  String importFile;
}
{
  <SCHEMA> importFile = JsonString() ";"
    {
      try {
        Parser parser = new Schema.Parser();
        parser.addTypes(names);                   // inherit names
        InputStream stream = findFile(importFile).openStream();
        try {
          Schema value = parser.parse(stream);
          names = parser.getTypes();                // update names
          return value;
        } finally {
          stream.close();
        }
      } catch (IOException e) {
        throw error("Error importing "+importFile+": "+e, token);
      }
    }
}

Schema FixedDeclaration():
{
  String name;
  Token sizeTok;
}
{
  "fixed" name = Identifier() "(" sizeTok = <INTEGER_LITERAL> ")"
  ";"
  {
    Schema s = Schema.createFixed(name, getDoc(), this.namespace,
                                  Integer.parseInt(sizeTok.image));
    names.put(s.getFullName(), s);
    return s;
  }
}

Schema RecordDeclaration():
{
  String name;
  List<Field> fields = new ArrayList<Field>();
  boolean isError;
}
{
  (
    "record" { isError = false; }
    | "error" { isError = true; }
  )
  name = Identifier()
  {
    Schema result = Schema.createRecord(
      name, getDoc(), this.namespace, isError);
    names.put(result.getFullName(), result);
  }
  "{"
    ( FieldDeclaration(fields) )*
  "}"
  {
    result.setFields(fields);
    return result;
  }
}

private void SchemaProperty(Map<String, JsonNode> properties):
{
  String key;
  JsonNode val;
}
{
  "@" key = PropertyName() "(" val = Json() ")"
  {
    if (properties.containsKey(key))
      throw error("Property '" + key + "' already specified", token);
    properties.put(key, val);
  }
}


void FieldDeclaration(List<Field> fields):
{
  Schema type;
}
{
  type = Type()
  VariableDeclarator(type, fields) ( "," VariableDeclarator(type, fields) )*
  ";"
}

void VariableDeclarator(Schema type, List<Field> fields):
{
  String name;
  JsonNode defaultValue = null;
  Map<String, JsonNode> props = new LinkedHashMap<String, JsonNode>();
}
{
    ( SchemaProperty(props) )*

  name = Identifier()

    [ <EQUALS> defaultValue=Json() ]

  {
    Field.Order order = Field.Order.ASCENDING;
    for (String key : props.keySet())
      if ("order".equals(key))
        order = Field.Order.valueOf(getTextProp(key,props,token).toUpperCase());

    boolean validate = !SchemaResolver.isUnresolvedSchema(type);
    Field field = Accessor.createField(name, type, getDoc(), defaultValue, validate, order);
    for (String key : props.keySet())
      if ("order".equals(key)) {                  // already handled: ignore
      } else if ("aliases".equals(key)) {         // aliases
        for (String alias : getTextProps("aliases", props, token))
          field.addAlias(alias);
      } else {                                    // add all other props
        Accessor.addProp(field, key, props.get(key));
      }
    fields.add(field);
  }
}


String MessageDocumentation():
{}
{
   // Don't parse anything, just return the doc string
   {
       return getDoc();
   }
}

private Message MessageDeclaration(Protocol p, Map<String, JsonNode> props):
{
  String msgDoc;
  String name;
  Schema request;
  Schema response;
  boolean oneWay = false;
  List<Schema> errorSchemata = new ArrayList<Schema>();
  errorSchemata.add(Protocol.SYSTEM_ERROR);
}
{
  msgDoc = MessageDocumentation()
  response = ResultType()
  name = Identifier()
  request = FormalParameters()
  [ "oneway" {oneWay = true; } | "throws" ErrorList(errorSchemata) ]
  ";"
  {
    Schema errors = Schema.createUnion(errorSchemata);
    if (oneWay && response.getType() != Type.NULL)
      throw error("One-way message'"+name+"' must return void", token);
    return oneWay
    ? p.createMessage(name, msgDoc, props, request)
    : p.createMessage(name, msgDoc, props, request, response, errors);

  }
}

void ErrorList(List<Schema> errors):
{
  Schema s;
}
{
  s = ReferenceType() { errors.add(s); }
  ( "," s = ReferenceType() { errors.add(s); } )*
}

Schema FormalParameters():
{
  List<Field> fields = new ArrayList<Field>();
}
{
  (
    "(" [ FormalParameter(fields) ( "," FormalParameter(fields) )* ] ")"
  )
  {
    return Schema.createRecord(fields);
  }
}

void FormalParameter(List<Field> fields):
{
  Schema type;
}
{
  type = Type()
  VariableDeclarator(type, fields)
}

Schema Type():
{
  Schema s;
  Map<String, JsonNode> props = new LinkedHashMap<String, JsonNode>();
}
{
    ( SchemaProperty(props) )*
  s = UnannotatedType(props)
  {
    for (String key : props.keySet())
      Accessor.addProp(s, key, props.get(key));
    return s;
  }
}

Schema UnannotatedType(Map<String, JsonNode> props):
{
  Schema s;
}
{
  (
      s = ReferenceType() { if (!props.isEmpty()) { throw error("Type references may not be annotated", token); } }
    | s = PrimitiveType()
    | s = UnionDefinition()
    | s = ArrayType()
    | s = MapType()
  )
  {
<<<<<<< HEAD
    for (String key : props.keySet())
      Accessor.addProp(s, key, props.get(key));
    LogicalType logicalType = LogicalTypes.fromSchemaIgnoreInvalid(s);
    if (logicalType != null)
      logicalType.addToSchema(s);
=======
>>>>>>> 527221ae
    return s;
  }
}

Schema ArrayType():
{
  Schema elemSchema;
}
{
  "array" "<" elemSchema = Type() ">"
  {
    return Schema.createArray(elemSchema);
  }
}

Schema MapType():
{
  Schema elemSchema;
}
{
  "map" "<" elemSchema = Type() ">"
  {
    return Schema.createMap(elemSchema);
  }
}

/**
 * A reference to some other existing type
 */
Schema ReferenceType():
{
  String part;
  Token tok;
  StringBuilder sb = new StringBuilder();
}
{
  (
    part = Identifier() { sb.append(part); }
    ("." tok = AnyIdentifier() { sb.append(".").append(tok.image); })*
    )
  {
    String name = sb.toString();
    if ((name.indexOf('.') == -1) && namespace != null)
      name = namespace + "." + name;
    Schema type = names.get(name);
    if (type == null)
    {
      type = SchemaResolver.unresolvedSchema(name);
    }
    return type;
  }
}

Schema PrimitiveType():
{}
{
  "boolean" { return Schema.create(Type.BOOLEAN); }
| "bytes" { return Schema.create(Type.BYTES); }
| "int" { return Schema.create(Type.INT); }
| "string" { return Schema.create(Type.STRING); }
| "float" { return Schema.create(Type.FLOAT); }
| "double" { return Schema.create(Type.DOUBLE); }
| "long" { return Schema.create(Type.LONG); }
| "null" { return Schema.create(Type.NULL); }
| "date" { return LogicalTypes.date().addToSchema(Schema.create(Type.INT)); }
| "time_ms" { return LogicalTypes.timeMillis().addToSchema(Schema.create(Type.INT)); }
| "timestamp_ms" { return LogicalTypes.timestampMillis().addToSchema(Schema.create(Type.LONG)); }
| "local_timestamp_ms" { return LogicalTypes.localTimestampMillis().addToSchema(Schema.create(Type.LONG)); }
| "decimal" { return DecimalTypeProperties(); }
| "uuid" {return LogicalTypes.uuid().addToSchema(Schema.create(Type.STRING));}
}

Schema DecimalTypeProperties():
{
  int precision;
  int scale;
}
{
  "(" {precision = Json().asInt();} "," {scale = Json().asInt();} ")"
  {
    return LogicalTypes.decimal(precision, scale).addToSchema(Schema.create(Type.BYTES)); 
  }
}

/**
 * Result types are like other types, except we provide "void" as
 * an alias of "null"
 */
Schema ResultType():
{
  Schema schema;
}
{
    "void"          { return Schema.create(Type.NULL); }
  | schema = UnannotatedType(Collections.emptyMap()) { return schema; }
}

String PropertyName():
{
  Token t;
  String s;
  StringBuilder name = new StringBuilder();
}
{
  s = Identifier()   { name.append(s); }
  ( t = <DASH>       { name.append(t.image); }
    s = Identifier() { name.append(s); } |
    t = <DOT>        { name.append(t.image); }
    s = Identifier() { name.append(s); }
  ) *
  { return name.toString(); }
}

String Identifier():
{
  Token t;
}
{
  ( t = <IDENTIFIER> { return t.image; } )
| ( "`" t = AnyIdentifier() "`" {
    return t.image;
  })
}

Token AnyIdentifier():
{
  Token t;
}
{
  (t = <ARRAY> |
   t = <BOOLEAN> |
   t = <DOUBLE> |
   t = <ENUM> |
   t = <ERROR> |
   t = <FALSE> |
   t = <FIXED> |
   t = <FLOAT> |
   t = <INT> |
   t = <LONG> |
   t = <MAP> |
   t = <BYTES> |
   t = <STRING> |
   t = <PROTOCOL> |
   t = <RECORD> |
   t = <SCHEMA> |
   t = <THROWS> |
   t = <TRUE> |
   t = <UNION> |
   t = <VOID> |
   t = <DATE> |
   t = <TIME> |
   t = <TIMESTAMP> |
   t = <LOCAL_TIMESTAMP> |
   t = <DECIMAL> |
   t = <IDENTIFIER>)
  {
    return t;
  }
}

private JsonNode Json() :
{ String s; Token t; JsonNode n; }
{ 
( s = JsonString() { n = new TextNode(s); }
| (t=<INTEGER_LITERAL> {
  long longValue = Long.parseLong(t.image);
  int intValue = (int)longValue;
  if (intValue == longValue)
    n = new IntNode(intValue);
  else
    n = new LongNode(longValue);
})
| (t=<FLOATING_POINT_LITERAL> {n=new DoubleNode(Double.parseDouble(t.image));})
| n=JsonObject()
| n=JsonArray()
| ( "true" { n = BooleanNode.TRUE; } )
| ( "false" { n = BooleanNode.FALSE; } )
| ( "null" { n = NullNode.instance; } )
 )
  { return n; }
}

String JsonString() :
{ Token t; }
{
  t = <STRING_LITERAL>
  {
    String betweenQuotes = t.image.substring(1, t.image.length() - 1);
    return StringEscapeUtils.unescapeJava(betweenQuotes);
  }
}

private JsonNode JsonObject() :
{ 
  ObjectNode o = FACTORY.objectNode();
}
{
  "{" [ JsonFields(o) ] "}"
  { return o; }
}

private void JsonFields(ObjectNode o) :
{}
{
  JsonPair(o) [ "," JsonFields(o) ]
}

private void JsonPair(ObjectNode o) :
{
  String name;
  JsonNode value;
}
{
  name=JsonString() <COLON> value=Json()
    { o.set(name, value); }
}

private JsonNode JsonArray() :
{ ArrayNode a = FACTORY.arrayNode(); }
{
  <LBRACK> [ JsonElements(a) ] <RBRACK>
    { return a; }
}

private void JsonElements(ArrayNode a) :
{ JsonNode element; }
{
  element=Json() { a.add(element); } [ "," JsonElements(a) ]
}<|MERGE_RESOLUTION|>--- conflicted
+++ resolved
@@ -1438,6 +1438,9 @@
   {
     for (String key : props.keySet())
       Accessor.addProp(s, key, props.get(key));
+    LogicalType logicalType = LogicalTypes.fromSchemaIgnoreInvalid(s);
+    if (logicalType != null)
+      logicalType.addToSchema(s);
     return s;
   }
 }
@@ -1455,14 +1458,6 @@
     | s = MapType()
   )
   {
-<<<<<<< HEAD
-    for (String key : props.keySet())
-      Accessor.addProp(s, key, props.get(key));
-    LogicalType logicalType = LogicalTypes.fromSchemaIgnoreInvalid(s);
-    if (logicalType != null)
-      logicalType.addToSchema(s);
-=======
->>>>>>> 527221ae
     return s;
   }
 }
