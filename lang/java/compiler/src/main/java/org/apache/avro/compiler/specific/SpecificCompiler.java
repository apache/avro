/*
 * Licensed to the Apache Software Foundation (ASF) under one
 * or more contributor license agreements.  See the NOTICE file
 * distributed with this work for additional information
 * regarding copyright ownership.  The ASF licenses this file
 * to you under the Apache License, Version 2.0 (the
 * "License"); you may not use this file except in compliance
 * with the License.  You may obtain a copy of the License at
 *
 *     https://www.apache.org/licenses/LICENSE-2.0
 *
 * Unless required by applicable law or agreed to in writing, software
 * distributed under the License is distributed on an "AS IS" BASIS,
 * WITHOUT WARRANTIES OR CONDITIONS OF ANY KIND, either express or implied.
 * See the License for the specific language governing permissions and
 * limitations under the License.
 */
package org.apache.avro.compiler.specific;

import java.io.File;
import java.io.FileOutputStream;
import java.io.IOException;
import java.io.OutputStreamWriter;
import java.io.StringWriter;
import java.io.Writer;
import java.lang.reflect.InvocationTargetException;
import java.nio.file.Files;
import java.util.ArrayList;
import java.util.Collection;
import java.util.Collections;
import java.util.HashMap;
import java.util.HashSet;
import java.util.LinkedHashMap;
import java.util.LinkedHashSet;
import java.util.List;
import java.util.Map;
import java.util.Set;
import java.util.stream.Collectors;

import org.apache.avro.Conversion;
import org.apache.avro.Conversions;
import org.apache.avro.JsonProperties;
import org.apache.avro.LogicalType;
import org.apache.avro.LogicalTypes;
import org.apache.avro.Protocol;
import org.apache.avro.Protocol.Message;
import org.apache.avro.Schema;
import org.apache.avro.Schema.Field;
import org.apache.avro.SchemaNormalization;
import org.apache.avro.data.TimeConversions;
import org.apache.avro.generic.GenericData;
import org.apache.avro.generic.GenericData.StringType;
import org.apache.avro.specific.SpecificData;
import org.apache.velocity.Template;
import org.apache.velocity.VelocityContext;
import org.apache.velocity.app.VelocityEngine;
import org.slf4j.Logger;
import org.slf4j.LoggerFactory;

import static java.nio.charset.StandardCharsets.UTF_8;
<<<<<<< HEAD
=======
import static org.apache.avro.specific.SpecificData.RESERVED_WORDS;
import static org.apache.avro.specific.SpecificData.RESERVED_WORD_ESCAPE_CHAR;
>>>>>>> 5c850608

/**
 * Generate specific Java interfaces and classes for protocols and schemas.
 * <p>
 * Java reserved keywords are mangled to preserve compilation.
 */
public class SpecificCompiler {

  /*
   * From Section 4.10 of the Java VM Specification: A method descriptor is valid
   * only if it represents method parameters with a total length of 255 or less,
   * where that length includes the contribution for this in the case of instance
   * or interface method invocations. The total length is calculated by summing
   * the contributions of the individual parameters, where a parameter of type
   * long or double contributes two units to the length and a parameter of any
   * other type contributes one unit.
   *
   * Arguments of type Double/Float contribute 2 "parameter units" to this limit,
   * all other types contribute 1 "parameter unit". All instance methods for a
   * class are passed a reference to the instance (`this), and hence, they are
   * permitted at most `JVM_METHOD_ARG_LIMIT-1` "parameter units" for their
   * arguments.
   *
   * @see <a href=
   * "https://docs.oracle.com/javase/specs/jvms/se7/html/jvms-4.html#jvms-4.10">
   * JVM Spec: Section 4.10</a>
   */
  private static final int JVM_METHOD_ARG_LIMIT = 255;

  /*
   * Note: This is protected instead of private only so it's visible for testing.
   */
  protected static final int MAX_FIELD_PARAMETER_UNIT_COUNT = JVM_METHOD_ARG_LIMIT - 1;

  public enum FieldVisibility {
    PUBLIC, PRIVATE
  }

  void addLogicalTypeConversions(SpecificData specificData) {
    specificData.addLogicalTypeConversion(new TimeConversions.DateConversion());
    specificData.addLogicalTypeConversion(new TimeConversions.TimeMillisConversion());
    specificData.addLogicalTypeConversion(new TimeConversions.TimeMicrosConversion());
    specificData.addLogicalTypeConversion(new TimeConversions.TimestampMillisConversion());
    specificData.addLogicalTypeConversion(new TimeConversions.TimestampMicrosConversion());
    specificData.addLogicalTypeConversion(new TimeConversions.TimestampNanosConversion());
    specificData.addLogicalTypeConversion(new TimeConversions.LocalTimestampMicrosConversion());
    specificData.addLogicalTypeConversion(new TimeConversions.LocalTimestampMillisConversion());
    specificData.addLogicalTypeConversion(new TimeConversions.LocalTimestampNanosConversion());
    specificData.addLogicalTypeConversion(new Conversions.UUIDConversion());
  }

  private final SpecificData specificData = new SpecificData();

  private final Set<Schema> queue = new HashSet<>();
  private Protocol protocol;
  private VelocityEngine velocityEngine;
  private String templateDir;
  private FieldVisibility fieldVisibility = FieldVisibility.PRIVATE;
  private boolean createOptionalGetters = false;
  private boolean gettersReturnOptional = false;
  private boolean optionalGettersForNullableFieldsOnly = false;
  private boolean createSetters = true;
  private boolean createNullSafeAnnotations = false;
  private boolean createAllArgsConstructor = true;
  private String outputCharacterEncoding;
  private boolean enableDecimalLogicalType = false;
  private String suffix = ".java";
  private List<Object> additionalVelocityTools = Collections.emptyList();

  private String recordSpecificClass = "org.apache.avro.specific.SpecificRecordBase";

  private String errorSpecificClass = "org.apache.avro.specific.SpecificExceptionBase";

  /*
   * Used in the record.vm template.
   */
  public boolean isCreateAllArgsConstructor() {
    return createAllArgsConstructor;
  }

  private static final String FILE_HEADER = "/**\n" + " * Autogenerated by Avro\n" + " *\n"
      + " * DO NOT EDIT DIRECTLY\n" + " */\n";

  public SpecificCompiler(Protocol protocol) {
    this();
    // enqueue all types
    for (Schema s : protocol.getTypes()) {
      enqueue(s);
    }
    this.protocol = protocol;
  }

  public SpecificCompiler(Schema schema) {
    this(Collections.singleton(schema));
  }

  public SpecificCompiler(Collection<Schema> schemas) {
    this();
    for (Schema schema : schemas) {
      enqueue(schema);
    }
    this.protocol = null;
  }

  public SpecificCompiler(Iterable<Schema> schemas) {
    this();
    schemas.forEach(this::enqueue);
    this.protocol = null;
  }

  /**
   * Creates a specific compiler with the given type to use for date/time related
   * logical types.
   */
  SpecificCompiler() {
    this.templateDir = System.getProperty("org.apache.avro.specific.templates",
        "/org/apache/avro/compiler/specific/templates/java/classic/");
    initializeVelocity();
    initializeSpecificData();
  }

  /**
   * Set additional Velocity tools (simple POJOs) to be injected into the Velocity
   * template context.
   */
  public void setAdditionalVelocityTools(List<Object> additionalVelocityTools) {
    this.additionalVelocityTools = additionalVelocityTools;
  }

  /**
   * Set the resource directory where templates reside. First, the compiler checks
   * the system path for the specified file, if not it is assumed that it is
   * present on the classpath.
   */
  public void setTemplateDir(String templateDir) {
    this.templateDir = templateDir;
  }

  /**
   * Set the resource file suffix, .java or .xxx
   */
  public void setSuffix(String suffix) {
    this.suffix = suffix;
  }

  /**
   * @return true if the record fields should be public
   */
  public boolean publicFields() {
    return this.fieldVisibility == FieldVisibility.PUBLIC;
  }

  /**
   * @return true if the record fields should be private
   */
  public boolean privateFields() {
    return this.fieldVisibility == FieldVisibility.PRIVATE;
  }

  /**
   * Sets the field visibility option.
   */
  public void setFieldVisibility(FieldVisibility fieldVisibility) {
    this.fieldVisibility = fieldVisibility;
  }

  public boolean isCreateSetters() {
    return this.createSetters;
  }

  /**
   * Set to false to not create setter methods for the fields of the record.
   */
  public void setCreateSetters(boolean createSetters) {
    this.createSetters = createSetters;
  }

  public boolean isCreateNullSafeAnnotations() {
    return this.createNullSafeAnnotations;
  }

  /**
   * Set to true to add jetbrains @Nullable and @NotNull annotations
   */
  public void setCreateNullSafeAnnotations(boolean createNullSafeAnnotations) {
    this.createNullSafeAnnotations = createNullSafeAnnotations;
  }

  public boolean isCreateOptionalGetters() {
    return this.createOptionalGetters;
  }

  /**
   * Set to false to not create the getters that return an Optional.
   */
  public void setCreateOptionalGetters(boolean createOptionalGetters) {
    this.createOptionalGetters = createOptionalGetters;
  }

  public boolean isGettersReturnOptional() {
    return this.gettersReturnOptional;
  }

  /**
   * Set to false to not create the getters that return an Optional.
   */
  public void setGettersReturnOptional(boolean gettersReturnOptional) {
    this.gettersReturnOptional = gettersReturnOptional;
  }

  public boolean isOptionalGettersForNullableFieldsOnly() {
    return optionalGettersForNullableFieldsOnly;
  }

  /**
   * Set to true to create the Optional getters only for nullable fields.
   */
  public void setOptionalGettersForNullableFieldsOnly(boolean optionalGettersForNullableFieldsOnly) {
    this.optionalGettersForNullableFieldsOnly = optionalGettersForNullableFieldsOnly;
  }

  /**
   * Set to true to use {@link java.math.BigDecimal} instead of
   * {@link java.nio.ByteBuffer} for logical type "decimal"
   */
  public void setEnableDecimalLogicalType(boolean enableDecimalLogicalType) {
    this.enableDecimalLogicalType = enableDecimalLogicalType;
  }

  public void addCustomConversion(Class<?> conversionClass) {
    try {
      final Conversion<?> conversion = (Conversion<?>) conversionClass.getDeclaredConstructor().newInstance();
      specificData.addLogicalTypeConversion(conversion);
    } catch (IllegalAccessException | InstantiationException | NoSuchMethodException | InvocationTargetException e) {
      throw new RuntimeException("Failed to instantiate conversion class " + conversionClass, e);
    }
  }

  public Collection<String> getUsedConversionClasses(Schema schema) {
    Collection<String> result = new HashSet<>();
    for (Conversion<?> conversion : getUsedConversions(schema)) {
      result.add(conversion.getClass().getCanonicalName());
    }
    return result;
  }

  public Map<String, String> getUsedCustomLogicalTypeFactories(Schema schema) {
    final Set<String> logicalTypeNames = getUsedLogicalTypes(schema).stream().map(LogicalType::getName)
        .collect(Collectors.toSet());

    return LogicalTypes.getCustomRegisteredTypes().entrySet().stream()
        .filter(entry -> logicalTypeNames.contains(entry.getKey()))
        .collect(Collectors.toMap(Map.Entry::getKey, entry -> entry.getValue().getClass().getCanonicalName()));
  }

  private void collectUsedTypes(Schema schema, Set<Conversion<?>> conversionResults,
      Set<LogicalType> logicalTypeResults, Set<Schema> seenSchemas) {
    if (seenSchemas.contains(schema)) {
      return;
    }

    final LogicalType logicalType = LogicalTypes.fromSchemaIgnoreInvalid(schema);
    if (logicalTypeResults != null && logicalType != null)
      logicalTypeResults.add(logicalType);

    final Conversion<?> conversion = specificData.getConversionFor(logicalType);
    if (conversionResults != null && conversion != null)
      conversionResults.add(conversion);

    seenSchemas.add(schema);
    switch (schema.getType()) {
    case RECORD:
      for (Schema.Field field : schema.getFields()) {
        collectUsedTypes(field.schema(), conversionResults, logicalTypeResults, seenSchemas);
      }
      break;
    case MAP:
      collectUsedTypes(schema.getValueType(), conversionResults, logicalTypeResults, seenSchemas);
      break;
    case ARRAY:
      collectUsedTypes(schema.getElementType(), conversionResults, logicalTypeResults, seenSchemas);
      break;
    case UNION:
      for (Schema s : schema.getTypes())
        collectUsedTypes(s, conversionResults, logicalTypeResults, seenSchemas);
      break;
    case NULL:
    case ENUM:
    case FIXED:
    case STRING:
    case BYTES:
    case INT:
    case LONG:
    case FLOAT:
    case DOUBLE:
    case BOOLEAN:
      break;
    default:
      throw new RuntimeException("Unknown type: " + schema);
    }
  }

  private Set<Conversion<?>> getUsedConversions(Schema schema) {
    final Set<Conversion<?>> conversionResults = new HashSet<>();
    collectUsedTypes(schema, conversionResults, null, new HashSet<>());
    return conversionResults;
  }

  private Set<LogicalType> getUsedLogicalTypes(Schema schema) {
    final Set<LogicalType> logicalTypeResults = new HashSet<>();
    collectUsedTypes(schema, null, logicalTypeResults, new HashSet<>());
    return logicalTypeResults;
  }

  private void initializeVelocity() {
    this.velocityEngine = new VelocityEngine();

    // These properties tell Velocity to use its own classpath-based
    // loader, then drop down to check the root and the current folder
    velocityEngine.addProperty("resource.loaders", "class, file");
    velocityEngine.addProperty("resource.loader.class.class",
        "org.apache.velocity.runtime.resource.loader.ClasspathResourceLoader");
    velocityEngine.addProperty("resource.loader.file.class",
        "org.apache.velocity.runtime.resource.loader.FileResourceLoader");
    velocityEngine.addProperty("resource.loader.file.path", "/, ., ");
    velocityEngine.setProperty("runtime.strict_mode.enable", true);

    // Set whitespace gobbling to Backward Compatible (BC)
    // https://velocity.apache.org/engine/2.0/developer-guide.html#space-gobbling
    velocityEngine.setProperty("parser.space_gobbling", "bc");
  }

  private void initializeSpecificData() {
    addLogicalTypeConversions(specificData);
    specificData.addLogicalTypeConversion(new Conversions.DecimalConversion());
  }

  /**
   * Captures output file path and contents.
   */
  static class OutputFile {
    String path;
    String contents;
    String outputCharacterEncoding;

    /**
     * Writes output to path destination directory when it is newer than src,
     * creating directories as necessary. Returns the created file.
     */
    File writeToDestination(File src, File destDir) throws IOException {
      File f = new File(destDir, path);
      if (src != null && f.exists() && f.lastModified() >= src.lastModified())
        return f; // already up to date: ignore
      f.getParentFile().mkdirs();
      Writer fw = null;
      FileOutputStream fos = null;
      try {
        if (outputCharacterEncoding != null) {
          fos = new FileOutputStream(f);
          fw = new OutputStreamWriter(fos, outputCharacterEncoding);
        } else {
          fw = Files.newBufferedWriter(f.toPath(), UTF_8);
        }
        fw.write(FILE_HEADER);
        fw.write(contents);
      } finally {
        if (fw != null)
          fw.close();
        if (fos != null)
          fos.close();
      }
      return f;
    }
  }

  /**
   * Generates Java interface and classes for a protocol.
   *
   * @param src  the source Avro protocol file
   * @param dest the directory to place generated files in
   */
  public static void compileProtocol(File src, File dest) throws IOException {
    compileProtocol(new File[] { src }, dest);
  }

  /**
   * Generates Java interface and classes for a number of protocol files.
   *
   * @param srcFiles the source Avro protocol files
   * @param dest     the directory to place generated files in
   */
  public static void compileProtocol(File[] srcFiles, File dest) throws IOException {
    for (File src : srcFiles) {
      Protocol protocol = Protocol.parse(src);
      SpecificCompiler compiler = new SpecificCompiler(protocol);
      compiler.compileToDestination(src, dest);
    }
  }

  /**
   * Generates Java classes for a schema.
   */
  public static void compileSchema(File src, File dest) throws IOException {
    compileSchema(new File[] { src }, dest);
  }

  /**
   * Generates Java classes for a number of schema files.
   */
  public static void compileSchema(File[] srcFiles, File dest) throws IOException {
    Schema.Parser parser = new Schema.Parser();

    for (File src : srcFiles) {
      Schema schema = parser.parse(src);
      SpecificCompiler compiler = new SpecificCompiler(schema);
      compiler.compileToDestination(src, dest);
    }
  }

  /**
   * Recursively enqueue schemas that need a class generated.
   */
  private void enqueue(Schema schema) {
    if (queue.contains(schema))
      return;
    switch (schema.getType()) {
    case RECORD:
      queue.add(schema);
      for (Schema.Field field : schema.getFields())
        enqueue(field.schema());
      break;
    case MAP:
      enqueue(schema.getValueType());
      break;
    case ARRAY:
      enqueue(schema.getElementType());
      break;
    case UNION:
      for (Schema s : schema.getTypes())
        enqueue(s);
      break;
    case ENUM:
    case FIXED:
      queue.add(schema);
      break;
    case STRING:
    case BYTES:
    case INT:
    case LONG:
    case FLOAT:
    case DOUBLE:
    case BOOLEAN:
    case NULL:
      break;
    default:
      throw new RuntimeException("Unknown type: " + schema);
    }
  }

  /**
   * Generate java classes for enqueued schemas.
   */
  Collection<OutputFile> compile() {
    List<OutputFile> out = new ArrayList<>(queue.size() + 1);
    for (Schema schema : queue) {
      out.add(compile(schema));
    }
    if (protocol != null) {
      out.add(compileInterface(protocol));
    }
    return out;
  }

  /**
   * Generate output under dst, unless existing file is newer than src.
   */
  public void compileToDestination(File src, File dst) throws IOException {
    for (Schema schema : queue) {
      OutputFile o = compile(schema);
      o.writeToDestination(src, dst);
    }
    if (protocol != null) {
      compileInterface(protocol).writeToDestination(src, dst);
    }
  }

  private String renderTemplate(String templateName, VelocityContext context) {
    Template template;
    try {
      template = this.velocityEngine.getTemplate(templateName);
    } catch (Exception e) {
      throw new RuntimeException(e);
    }
    StringWriter writer = new StringWriter();
    template.merge(context, writer);
    return writer.toString();
  }

  OutputFile compileInterface(Protocol protocol) {
    protocol = addStringType(protocol); // annotate protocol as needed
    VelocityContext context = new VelocityContext();
    context.put("protocol", protocol);
    context.put("this", this);
    for (Object velocityTool : additionalVelocityTools) {
      String toolName = velocityTool.getClass().getSimpleName().toLowerCase();
      context.put(toolName, velocityTool);
    }
    String out = renderTemplate(templateDir + "protocol.vm", context);

    OutputFile outputFile = new OutputFile();
    String mangledName = mangleTypeIdentifier(protocol.getName());
    outputFile.path = makePath(mangledName, mangle(protocol.getNamespace()));
    outputFile.contents = out;
    outputFile.outputCharacterEncoding = outputCharacterEncoding;
    return outputFile;
  }

  // package private for testing purposes
  String makePath(String name, String space) {
    if (space == null || space.isEmpty()) {
      return name + suffix;
    } else {
      return space.replace('.', File.separatorChar) + File.separatorChar + name + suffix;
    }
  }

  /**
   * Returns the number of parameter units required by fields for the
   * AllArgsConstructor.
   *
   * @param record a Record schema
   */
  protected int calcAllArgConstructorParameterUnits(Schema record) {

    if (record.getType() != Schema.Type.RECORD)
      throw new RuntimeException("This method must only be called for record schemas.");

    return record.getFields().size();
  }

  protected void validateRecordForCompilation(Schema record) {
    this.createAllArgsConstructor = calcAllArgConstructorParameterUnits(record) <= MAX_FIELD_PARAMETER_UNIT_COUNT;

    if (!this.createAllArgsConstructor) {
      Logger logger = LoggerFactory.getLogger(SpecificCompiler.class);
      logger.warn("Record '" + record.getFullName() + "' contains more than " + MAX_FIELD_PARAMETER_UNIT_COUNT
          + " parameters which exceeds the JVM "
          + "spec for the number of permitted constructor arguments. Clients must "
          + "rely on the builder pattern to create objects instead. For more info " + "see JIRA ticket AVRO-1642.");
    }
  }

  OutputFile compile(Schema schema) {
    schema = addStringType(schema); // annotate schema as needed
    String output = "";
    VelocityContext context = new VelocityContext();
    context.put("this", this);
    context.put("schema", schema);
    for (Object velocityTool : additionalVelocityTools) {
      String toolName = velocityTool.getClass().getSimpleName().toLowerCase();
      context.put(toolName, velocityTool);
    }

    switch (schema.getType()) {
    case RECORD:
      validateRecordForCompilation(schema);
      output = renderTemplate(templateDir + "record.vm", context);
      break;
    case ENUM:
      output = renderTemplate(templateDir + "enum.vm", context);
      break;
    case FIXED:
      output = renderTemplate(templateDir + "fixed.vm", context);
      break;
    case BOOLEAN:
    case NULL:
      break;
    default:
      throw new RuntimeException("Unknown type: " + schema);
    }

    OutputFile outputFile = new OutputFile();
    String name = mangleTypeIdentifier(schema.getName());
    outputFile.path = makePath(name, mangle(schema.getNamespace()));
    outputFile.contents = output;
    outputFile.outputCharacterEncoding = outputCharacterEncoding;
    return outputFile;
  }

  private StringType stringType = StringType.CharSequence;

  /**
   * Set the Java type to be emitted for string schemas.
   */
  public void setStringType(StringType t) {
    this.stringType = t;
  }

  // annotate map and string schemas with string type
  private Protocol addStringType(Protocol p) {
    if (stringType != StringType.String)
      return p;

    Protocol newP = new Protocol(p.getName(), p.getDoc(), p.getNamespace());
    Map<Schema, Schema> types = new LinkedHashMap<>();

    p.forEachProperty(newP::addProp);

    // annotate types
    Collection<Schema> namedTypes = new LinkedHashSet<>();
    for (Schema s : p.getTypes())
      namedTypes.add(addStringType(s, types));
    newP.setTypes(namedTypes);

    // annotate messages
    Map<String, Message> newM = newP.getMessages();
    for (Message m : p.getMessages().values())
      newM.put(m.getName(),
          m.isOneWay() ? newP.createMessage(m, addStringType(m.getRequest(), types))
              : newP.createMessage(m, addStringType(m.getRequest(), types), addStringType(m.getResponse(), types),
                  addStringType(m.getErrors(), types)));
    return newP;
  }

  private Schema addStringType(Schema s) {
    if (stringType != StringType.String)
      return s;
    return addStringType(s, new HashMap<>());
  }

  // annotate map and string schemas with string type
  private Schema addStringType(Schema s, Map<Schema, Schema> seen) {
    if (seen.containsKey(s))
      return seen.get(s); // break loops
    Schema result = s;
    switch (s.getType()) {
    case STRING:
      result = Schema.create(Schema.Type.STRING);
      if (s.getLogicalType() == null) {
        GenericData.setStringType(result, stringType);
      }
      break;
    case RECORD:
      result = Schema.createRecord(s.getFullName(), s.getDoc(), null, s.isError());
      for (String alias : s.getAliases())
        result.addAlias(alias, null); // copy aliases
      seen.put(s, result);
      List<Field> newFields = new ArrayList<>(s.getFields().size());
      for (Field f : s.getFields()) {
        Schema fSchema = addStringType(f.schema(), seen);
        Field newF = new Field(f, fSchema);
        newFields.add(newF);
      }
      result.setFields(newFields);
      break;
    case ARRAY:
      Schema e = addStringType(s.getElementType(), seen);
      result = Schema.createArray(e);
      break;
    case MAP:
      Schema v = addStringType(s.getValueType(), seen);
      result = Schema.createMap(v);
      GenericData.setStringType(result, stringType);
      break;
    case UNION:
      List<Schema> types = new ArrayList<>(s.getTypes().size());
      for (Schema branch : s.getTypes())
        types.add(addStringType(branch, seen));
      result = Schema.createUnion(types);
      break;
    }
    result.addAllProps(s);
    if (s.getLogicalType() != null) {
      s.getLogicalType().addToSchema(result);
    }
    seen.put(s, result);
    return result;
  }

  /**
   * Utility for template use (and also internal use). Returns a string giving the
   * FQN of the Java type to be used for a string schema or for the key of a map
   * schema. (It's an error to call this on a schema other than a string or map.)
   */
  public String getStringType(Schema s) {
    String prop;
    switch (s.getType()) {
    case MAP:
      prop = SpecificData.KEY_CLASS_PROP;
      break;
    case STRING:
      prop = SpecificData.CLASS_PROP;
      break;
    default:
      throw new IllegalArgumentException("Can't check string-type of non-string/map type: " + s);
    }
    return getStringType(s.getObjectProp(prop));
  }

  private String getStringType(Object overrideClassProperty) {
    if (overrideClassProperty != null)
      return overrideClassProperty.toString();
    switch (stringType) {
    case String:
      return "java.lang.String";
    case Utf8:
      return "org.apache.avro.util.Utf8";
    case CharSequence:
      return "java.lang.CharSequence";
    default:
      throw new RuntimeException("Unknown string type: " + stringType);
    }
  }

  /**
   * Utility for template use. Returns true iff a STRING-schema or the key of a
   * MAP-schema is what SpecificData defines as "stringable" (which means we need
   * to call toString on it before before writing it).
   */
  public boolean isStringable(Schema schema) {
    String t = getStringType(schema);
    return !(t.equals("java.lang.String") || t.equals("java.lang.CharSequence")
        || t.equals("org.apache.avro.util.Utf8"));
  }

  private static final Schema NULL_SCHEMA = Schema.create(Schema.Type.NULL);

  /**
   * Utility for template use. Returns the java type for a Schema.
   */
  public String javaType(Schema schema) {
    return javaType(schema, true);
  }

  private String javaType(Schema schema, boolean checkConvertedLogicalType) {
    if (checkConvertedLogicalType) {
      String convertedLogicalType = getConvertedLogicalType(schema);
      if (convertedLogicalType != null) {
        return convertedLogicalType;
      }
    }

    switch (schema.getType()) {
    case RECORD:
    case ENUM:
    case FIXED:
      return SpecificData.mangleFullyQualified(schema.getFullName());
    case ARRAY:
      return "java.util.List<" + javaType(schema.getElementType()) + ">";
    case MAP:
      return "java.util.Map<" + getStringType(schema.getObjectProp(SpecificData.KEY_CLASS_PROP)) + ","
          + javaType(schema.getValueType()) + ">";
    case UNION:
      List<Schema> types = schema.getTypes(); // elide unions with null
      if ((types.size() == 2) && types.contains(NULL_SCHEMA))
        return javaType(types.get(types.get(0).equals(NULL_SCHEMA) ? 1 : 0));
      return "java.lang.Object";
    case STRING:
      return getStringType(schema.getObjectProp(SpecificData.CLASS_PROP));
    case BYTES:
      return "java.nio.ByteBuffer";
    case INT:
      return "java.lang.Integer";
    case LONG:
      return "java.lang.Long";
    case FLOAT:
      return "java.lang.Float";
    case DOUBLE:
      return "java.lang.Double";
    case BOOLEAN:
      return "java.lang.Boolean";
    case NULL:
      return "java.lang.Void";
    default:
      throw new RuntimeException("Unknown type: " + schema);
    }
  }

  private LogicalType getLogicalType(Schema schema) {
    if (enableDecimalLogicalType || !(schema.getLogicalType() instanceof LogicalTypes.Decimal)) {
      return schema.getLogicalType();
    }
    return null;
  }

  private String getConvertedLogicalType(Schema schema) {
    final Conversion<?> conversion = specificData.getConversionFor(getLogicalType(schema));
    if (conversion != null) {
      return conversion.getConvertedType().getName();
    }
    return null;
  }

  /**
   * Utility for template use.
   */
  public String generateSetterCode(Schema schema, String name, String pname) {
    Conversion<?> conversion = specificData.getConversionFor(schema.getLogicalType());
    if (conversion != null) {
      return conversion.adjustAndSetValue("this." + name, pname);
    }
    return "this." + name + " = " + pname + ";";
  }

  /**
   * Utility for template use. Returns the unboxed java type for a Schema.
   *
   * @deprecated use javaUnbox(Schema, boolean), kept for backward compatibility
   *             of custom templates
   */
  @Deprecated
  public String javaUnbox(Schema schema) {
    return javaUnbox(schema, false);
  }

  /**
   * Utility for template use. Returns the unboxed java type for a Schema
   * including the void type.
   */
  public String javaUnbox(Schema schema, boolean unboxNullToVoid) {
    String convertedLogicalType = getConvertedLogicalType(schema);
    if (convertedLogicalType != null) {
      return convertedLogicalType;
    }

    switch (schema.getType()) {
    case INT:
      return "int";
    case LONG:
      return "long";
    case FLOAT:
      return "float";
    case DOUBLE:
      return "double";
    case BOOLEAN:
      return "boolean";
    case NULL:
      if (unboxNullToVoid) {
        // Used for preventing unnecessary returns for RPC methods without response but
        // with error(s)
        return "void";
      }
    default:
      return javaType(schema, false);
    }
  }

  /**
   * Utility for template use. Return a string with a given number of spaces to be
   * used for indentation purposes.
   */
  public String indent(int n) {
    return new String(new char[n]).replace('\0', ' ');
  }

  /**
   * Utility for template use. For a two-branch union type with one null branch,
   * returns the index of the null branch. It's an error to use on anything other
   * than a two-branch union with on null branch.
   */
  public int getNonNullIndex(Schema s) {
    if (s.getType() != Schema.Type.UNION || s.getTypes().size() != 2 || !s.getTypes().contains(NULL_SCHEMA))
      throw new IllegalArgumentException("Can only be used on 2-branch union with a null branch: " + s);
    return (s.getTypes().get(0).equals(NULL_SCHEMA) ? 1 : 0);
  }

  /**
   * Utility for template use. Returns true if the encode/decode logic in
   * record.vm can handle the schema being presented.
   */
  public boolean isCustomCodable(Schema schema) {
    return isCustomCodable(schema, new HashSet<>());
  }

  private boolean isCustomCodable(Schema schema, Set<Schema> seen) {
    if (!seen.add(schema))
      // Recursive call: assume custom codable until a caller on the call stack proves
      // otherwise.
      return true;
    if (schema.getLogicalType() != null)
      return false;
    boolean result = true;
    switch (schema.getType()) {
    case RECORD:
      if (schema.isError())
        return false;
      for (Schema.Field f : schema.getFields())
        result &= isCustomCodable(f.schema(), seen);
      break;
    case MAP:
      result = isCustomCodable(schema.getValueType(), seen);
      break;
    case ARRAY:
      result = isCustomCodable(schema.getElementType(), seen);
      break;
    case UNION:
      List<Schema> types = schema.getTypes();
      // Only know how to handle "nulling" unions for now
      if (types.size() != 2 || !types.contains(NULL_SCHEMA))
        return false;
      for (Schema s : types)
        result &= isCustomCodable(s, seen);
      break;
    default:
    }
    return result;
  }

  public boolean hasLogicalTypeField(Schema schema) {
    for (Schema.Field field : schema.getFields()) {
      if (field.schema().getLogicalType() != null) {
        return true;
      }
    }
    return false;
  }

  public String conversionInstance(Schema schema) {
    if (schema == null || schema.getLogicalType() == null) {
      return "null";
    }

    if (LogicalTypes.Decimal.class.equals(schema.getLogicalType().getClass()) && !enableDecimalLogicalType) {
      return "null";
    }

    final Conversion<Object> conversion = specificData.getConversionFor(schema.getLogicalType());
    if (conversion != null) {
      return "new " + conversion.getClass().getCanonicalName() + "()";
    }

    return "null";
  }

  /**
   * Utility for template use. Returns the java annotations for a schema.
   */
  public String[] javaAnnotations(JsonProperties props) {
    final Object value = props.getObjectProp("javaAnnotation");
    if (value == null)
      return new String[0];
    if (value instanceof String)
      return new String[] { value.toString() };
    if (value instanceof List) {
      final List<?> list = (List<?>) value;
      final List<String> annots = new ArrayList<>(list.size());
      for (Object o : list) {
        annots.add(o.toString());
      }
      return annots.toArray(new String[0]);
    }
    return new String[0];
  }

  // maximum size for string constants, to avoid javac limits
  int maxStringChars = 8192;

  /**
   * Utility for template use. Takes a (potentially overly long) string and splits
   * it into a quoted, comma-separted sequence of escaped strings.
   *
   * @param s The string to split
   * @return A sequence of quoted, comma-separated, escaped strings
   */
  public String javaSplit(String s) throws IOException {
    StringBuilder b = new StringBuilder(s.length());
    b.append("\""); // initial quote
    for (int i = 0; i < s.length(); i += maxStringChars) {
      if (i != 0)
        b.append("\",\""); // insert quote-comma-quote
      String chunk = s.substring(i, Math.min(s.length(), i + maxStringChars));
      b.append(javaEscape(chunk)); // escape chunks
    }
    b.append("\""); // final quote
    return b.toString();
  }

  /**
   * Utility for template use. Escapes quotes and backslashes.
   */
  public static String javaEscape(String o) {
    return o.replace("\\", "\\\\").replace("\"", "\\\"");
  }

  /**
   * Utility for template use. Escapes comment end with HTML entities.
   */
  public static String escapeForJavadoc(String s) {
    return s.replace("*/", "*&#47;").replace("<", "&lt;").replace(">", "&gt;");
  }

  /**
   * Utility for template use. Returns empty string for null.
   */
  public static String nullToEmpty(String x) {
    return x == null ? "" : x;
  }

  /**
   * Utility for template use. Adds a dollar sign to reserved words.
   */
  public static String mangle(String word) {
    return SpecificData.mangle(word, false);
  }

  /**
   * Utility for template use. Adds a dollar sign to reserved words.
   */
  public static String mangle(String word, boolean isError) {
    return SpecificData.mangle(word, isError);
  }

  /**
   * Utility for template use. Adds a dollar sign to reserved words in type
   * identifiers.
   */
  public static String mangleTypeIdentifier(String word) {
    return SpecificData.mangleTypeIdentifier(word, false);
  }

  /**
   * Utility for template use. Adds a dollar sign to reserved words in type
   * identifiers.
   */
  public static String mangleTypeIdentifier(String word, boolean isError) {
    return SpecificData.mangle(word, isError);
  }

  /**
   * Utility for template use. Adds a dollar sign to reserved words.
   */
  public static String mangle(String word, Set<String> reservedWords) {
    return SpecificData.mangle(word, reservedWords, false);
  }

  /**
   * Utility for template use. Adds a dollar sign to reserved words.
   */
  public static String mangle(String word, Set<String> reservedWords, boolean isMethod) {
<<<<<<< HEAD
    return SpecificData.mangle(word, reservedWords, isMethod);
=======
    if (StringUtils.isBlank(word)) {
      return word;
    }
    if (word.contains(".")) {
      // If the 'word' is really a full path of a class we must mangle just the
      String[] packageWords = word.split("\\.");
      String[] newPackageWords = new String[packageWords.length];

      for (int i = 0; i < packageWords.length; i++) {
        String oldName = packageWords[i];
        newPackageWords[i] = mangle(oldName, reservedWords, false);
      }

      return String.join(".", newPackageWords);
    }
    if (reservedWords.contains(word) || (isMethod && reservedWords
        .contains(Character.toLowerCase(word.charAt(0)) + ((word.length() > 1) ? word.substring(1) : "")))) {
      return word + RESERVED_WORD_ESCAPE_CHAR;
    }
    return word;
>>>>>>> 5c850608
  }

  /**
   * Utility for use by templates. Return schema fingerprint as a long.
   */
  public static long fingerprint64(Schema schema) {
    return SchemaNormalization.parsingFingerprint64(schema);
  }

  /**
   * Generates the name of a field accessor method.
   *
   * @param schema the schema in which the field is defined.
   * @param field  the field for which to generate the accessor name.
   * @return the name of the accessor method for the given field.
   */
  public static String generateGetMethod(Schema schema, Field field) {
    return generateMethodName(schema, field, "get", "");
  }

  /**
   * Generates the name of a field accessor method that returns a Java 8 Optional.
   *
   * @param schema the schema in which the field is defined.
   * @param field  the field for which to generate the accessor name.
   * @return the name of the accessor method for the given field.
   */
  public static String generateGetOptionalMethod(Schema schema, Field field) {
    return generateMethodName(schema, field, "getOptional", "");
  }

  /**
   * Generates the name of a field mutator method.
   *
   * @param schema the schema in which the field is defined.
   * @param field  the field for which to generate the mutator name.
   * @return the name of the mutator method for the given field.
   */
  public static String generateSetMethod(Schema schema, Field field) {
    return generateMethodName(schema, field, "set", "");
  }

  /**
   * Generates the name of a field "has" method.
   *
   * @param schema the schema in which the field is defined.
   * @param field  the field for which to generate the "has" method name.
   * @return the name of the has method for the given field.
   */
  public static String generateHasMethod(Schema schema, Field field) {
    return generateMethodName(schema, field, "has", "");
  }

  /**
   * Generates the name of a field "clear" method.
   *
   * @param schema the schema in which the field is defined.
   * @param field  the field for which to generate the accessor name.
   * @return the name of the has method for the given field.
   */
  public static String generateClearMethod(Schema schema, Field field) {
    return generateMethodName(schema, field, "clear", "");
  }

  /**
   * Utility for use by templates. Does this schema have a Builder method?
   */
  public static boolean hasBuilder(Schema schema) {
    switch (schema.getType()) {
    case RECORD:
      return true;

    case UNION:
      List<Schema> types = schema.getTypes(); // elide unions with null
      if ((types.size() == 2) && types.contains(NULL_SCHEMA)) {
        return hasBuilder(types.get(types.get(0).equals(NULL_SCHEMA) ? 1 : 0));
      }
      return false;

    default:
      return false;
    }
  }

  /**
   * Generates the name of a field Builder accessor method.
   *
   * @param schema the schema in which the field is defined.
   * @param field  the field for which to generate the Builder accessor name.
   * @return the name of the Builder accessor method for the given field.
   */
  public static String generateGetBuilderMethod(Schema schema, Field field) {
    return generateMethodName(schema, field, "get", "Builder");
  }

  /**
   * Generates the name of a field Builder mutator method.
   *
   * @param schema the schema in which the field is defined.
   * @param field  the field for which to generate the Builder mutator name.
   * @return the name of the Builder mutator method for the given field.
   */
  public static String generateSetBuilderMethod(Schema schema, Field field) {
    return generateMethodName(schema, field, "set", "Builder");
  }

  /**
   * Generates the name of a field Builder "has" method.
   *
   * @param schema the schema in which the field is defined.
   * @param field  the field for which to generate the "has" Builder method name.
   * @return the name of the "has" Builder method for the given field.
   */
  public static String generateHasBuilderMethod(Schema schema, Field field) {
    return generateMethodName(schema, field, "has", "Builder");
  }

  /**
   * Generates a method name from a field name.
   *
   * @param schema  the schema in which the field is defined.
   * @param field   the field for which to generate the accessor name.
   * @param prefix  method name prefix, e.g. "get" or "set".
   * @param postfix method name postfix, e.g. "" or "Builder".
   * @return the generated method name.
   */
  private static String generateMethodName(Schema schema, Field field, String prefix, String postfix) {

    // Check for the special case in which the schema defines two fields whose
    // names are identical except for the case of the first character:
    int indexNameConflict = calcNameIndex(field.name(), schema);

    StringBuilder methodBuilder = new StringBuilder(prefix);
    String fieldName = SpecificData.mangleMethod(field.name(), schema.isError());

    boolean nextCharToUpper = true;
    for (int ii = 0; ii < fieldName.length(); ii++) {
      if (fieldName.charAt(ii) == '_') {
        nextCharToUpper = true;
      } else if (nextCharToUpper) {
        methodBuilder.append(Character.toUpperCase(fieldName.charAt(ii)));
        nextCharToUpper = false;
      } else {
        methodBuilder.append(fieldName.charAt(ii));
      }
    }
    methodBuilder.append(postfix);

    // If there is a field name conflict append $0 or $1
    if (indexNameConflict >= 0) {
      if (methodBuilder.charAt(methodBuilder.length() - 1) != '$') {
        methodBuilder.append('$');
      }
      methodBuilder.append(indexNameConflict);
    }

    return methodBuilder.toString();
  }

  /**
   * Calc name index for getter / setter field in case of conflict as example,
   * having a schema with fields __X, _X, _x, X, x should result with indexes __X:
   * 3, _X: 2, _x: 1, X: 0 x: None (-1)
   *
   * @param fieldName : field name.
   * @param schema    : schema.
   * @return index for field.
   */
  private static int calcNameIndex(String fieldName, Schema schema) {
    // get name without underscore at start
    // and calc number of other similar fields with same subname.
    int countSimilar = 0;
    String pureFieldName = fieldName;
    while (!pureFieldName.isEmpty() && pureFieldName.charAt(0) == '_') {
      pureFieldName = pureFieldName.substring(1);
      if (schema.getField(pureFieldName) != null) {
        countSimilar++;
      }
      String reversed = reverseFirstLetter(pureFieldName);
      if (schema.getField(reversed) != null) {
        countSimilar++;
      }
    }
    // field name start with upper have +1
    String reversed = reverseFirstLetter(fieldName);
    if (!pureFieldName.isEmpty() && Character.isUpperCase(pureFieldName.charAt(0))
        && schema.getField(reversed) != null) {
      countSimilar++;
    }

    int ret = -1; // if no similar name, no index.
    if (countSimilar > 0) {
      ret = countSimilar - 1; // index is count similar -1 (start with $0)
    }

    return ret;
  }

  /**
   * Reverse first letter upper <=> lower. __Name <=> __name
   *
   * @param name : input name.
   * @return name with change case of first letter.
   */
  private static String reverseFirstLetter(String name) {
    StringBuilder builder = new StringBuilder(name);
    int index = 0;
    while (builder.length() > index && builder.charAt(index) == '_') {
      index++;
    }
    if (builder.length() > index) {
      char c = builder.charAt(index);
      char inverseC = Character.isLowerCase(c) ? Character.toUpperCase(c) : Character.toLowerCase(c);
      builder.setCharAt(index, inverseC);
    }
    return builder.toString();
  }

  /**
   * Tests whether an unboxed Java type can be set to null
   */
  public static boolean isUnboxedJavaTypeNullable(Schema schema) {
    switch (schema.getType()) {
    // Primitives can't be null; assume anything else can
    case INT:
    case LONG:
    case FLOAT:
    case DOUBLE:
    case BOOLEAN:
      return false;
    default:
      return true;
    }
  }

  public static void main(String[] args) throws Exception {
    // compileSchema(new File(args[0]), new File(args[1]));
    compileProtocol(new File(args[0]), new File(args[1]));
  }

  /**
   * Sets character encoding for generated java file
   *
   * @param outputCharacterEncoding Character encoding for output files (defaults
   *                                to system encoding)
   */
  public void setOutputCharacterEncoding(String outputCharacterEncoding) {
    this.outputCharacterEncoding = outputCharacterEncoding;
  }

  public String getSchemaParentClass(boolean isError) {
    if (isError) {
      return this.errorSpecificClass;
    } else {
      return this.recordSpecificClass;
    }
  }

  public void setRecordSpecificClass(final String recordSpecificClass) {
    this.recordSpecificClass = recordSpecificClass;
  }

  public void setErrorSpecificClass(final String errorSpecificClass) {
    this.errorSpecificClass = errorSpecificClass;
  }
}<|MERGE_RESOLUTION|>--- conflicted
+++ resolved
@@ -58,11 +58,6 @@
 import org.slf4j.LoggerFactory;
 
 import static java.nio.charset.StandardCharsets.UTF_8;
-<<<<<<< HEAD
-=======
-import static org.apache.avro.specific.SpecificData.RESERVED_WORDS;
-import static org.apache.avro.specific.SpecificData.RESERVED_WORD_ESCAPE_CHAR;
->>>>>>> 5c850608
 
 /**
  * Generate specific Java interfaces and classes for protocols and schemas.
@@ -1102,30 +1097,7 @@
    * Utility for template use. Adds a dollar sign to reserved words.
    */
   public static String mangle(String word, Set<String> reservedWords, boolean isMethod) {
-<<<<<<< HEAD
     return SpecificData.mangle(word, reservedWords, isMethod);
-=======
-    if (StringUtils.isBlank(word)) {
-      return word;
-    }
-    if (word.contains(".")) {
-      // If the 'word' is really a full path of a class we must mangle just the
-      String[] packageWords = word.split("\\.");
-      String[] newPackageWords = new String[packageWords.length];
-
-      for (int i = 0; i < packageWords.length; i++) {
-        String oldName = packageWords[i];
-        newPackageWords[i] = mangle(oldName, reservedWords, false);
-      }
-
-      return String.join(".", newPackageWords);
-    }
-    if (reservedWords.contains(word) || (isMethod && reservedWords
-        .contains(Character.toLowerCase(word.charAt(0)) + ((word.length() > 1) ? word.substring(1) : "")))) {
-      return word + RESERVED_WORD_ESCAPE_CHAR;
-    }
-    return word;
->>>>>>> 5c850608
   }
 
   /**
