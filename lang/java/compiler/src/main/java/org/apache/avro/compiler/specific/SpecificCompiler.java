/*
 * Licensed to the Apache Software Foundation (ASF) under one
 * or more contributor license agreements.  See the NOTICE file
 * distributed with this work for additional information
 * regarding copyright ownership.  The ASF licenses this file
 * to you under the Apache License, Version 2.0 (the
 * "License"); you may not use this file except in compliance
 * with the License.  You may obtain a copy of the License at
 *
 *     https://www.apache.org/licenses/LICENSE-2.0
 *
 * Unless required by applicable law or agreed to in writing, software
 * distributed under the License is distributed on an "AS IS" BASIS,
 * WITHOUT WARRANTIES OR CONDITIONS OF ANY KIND, either express or implied.
 * See the License for the specific language governing permissions and
 * limitations under the License.
 */
package org.apache.avro.compiler.specific;

import java.io.File;
import java.io.FileOutputStream;
import java.io.IOException;
import java.io.OutputStreamWriter;
import java.io.StringWriter;
import java.io.Writer;
import java.lang.reflect.InvocationTargetException;
import java.nio.file.Files;
import java.util.ArrayList;
import java.util.Arrays;
import java.util.Collection;
import java.util.Collections;
import java.util.HashMap;
import java.util.HashSet;
import java.util.LinkedHashMap;
import java.util.LinkedHashSet;
import java.util.List;
import java.util.Map;
import java.util.Set;
import java.util.stream.Collectors;

import org.apache.avro.Conversion;
import org.apache.avro.Conversions;
import org.apache.avro.JsonProperties;
import org.apache.avro.LogicalType;
import org.apache.avro.LogicalTypes;
import org.apache.avro.Protocol;
import org.apache.avro.Protocol.Message;
import org.apache.avro.Schema;
import org.apache.avro.Schema.Field;
import org.apache.avro.SchemaNormalization;
import org.apache.avro.data.TimeConversions;
import org.apache.avro.generic.GenericData;
import org.apache.avro.generic.GenericData.StringType;
<<<<<<< HEAD
import org.apache.commons.lang3.ArrayUtils;
=======
import org.apache.avro.specific.SpecificData;
>>>>>>> e42a570f
import org.apache.commons.lang3.StringUtils;
import org.apache.velocity.Template;
import org.apache.velocity.VelocityContext;
import org.apache.velocity.app.VelocityEngine;
import org.slf4j.Logger;
import org.slf4j.LoggerFactory;

import static java.nio.charset.StandardCharsets.UTF_8;
import static org.apache.avro.specific.SpecificData.RESERVED_WORDS;

/**
 * Generate specific Java interfaces and classes for protocols and schemas.
 * <p>
 * Java reserved keywords are mangled to preserve compilation.
 */
public class SpecificCompiler {

  /*
   * From Section 4.10 of the Java VM Specification: A method descriptor is valid
   * only if it represents method parameters with a total length of 255 or less,
   * where that length includes the contribution for this in the case of instance
   * or interface method invocations. The total length is calculated by summing
   * the contributions of the individual parameters, where a parameter of type
   * long or double contributes two units to the length and a parameter of any
   * other type contributes one unit.
   *
   * Arguments of type Double/Float contribute 2 "parameter units" to this limit,
   * all other types contribute 1 "parameter unit". All instance methods for a
   * class are passed a reference to the instance (`this), and hence, they are
   * permitted at most `JVM_METHOD_ARG_LIMIT-1` "parameter units" for their
   * arguments.
   *
   * @see <a href=
   * "https://docs.oracle.com/javase/specs/jvms/se7/html/jvms-4.html#jvms-4.10">
   * JVM Spec: Section 4.10</a>
   */
  private static final int JVM_METHOD_ARG_LIMIT = 255;

  /*
   * Note: This is protected instead of private only so it's visible for testing.
   */
  protected static final int MAX_FIELD_PARAMETER_UNIT_COUNT = JVM_METHOD_ARG_LIMIT - 1;

  public enum FieldVisibility {
    PUBLIC, PRIVATE
  }

  void addLogicalTypeConversions(SpecificData specificData) {
    specificData.addLogicalTypeConversion(new TimeConversions.DateConversion());
    specificData.addLogicalTypeConversion(new TimeConversions.TimeMillisConversion());
    specificData.addLogicalTypeConversion(new TimeConversions.TimeMicrosConversion());
    specificData.addLogicalTypeConversion(new TimeConversions.TimestampMillisConversion());
    specificData.addLogicalTypeConversion(new TimeConversions.TimestampMicrosConversion());
    specificData.addLogicalTypeConversion(new TimeConversions.LocalTimestampMicrosConversion());
    specificData.addLogicalTypeConversion(new TimeConversions.LocalTimestampMillisConversion());
    specificData.addLogicalTypeConversion(new Conversions.UUIDConversion());
  }

  private final SpecificData specificData = new SpecificData();

  private final Set<Schema> queue = new HashSet<>();
  private Protocol protocol;
  private VelocityEngine velocityEngine;
  private String templateDir;
  private FieldVisibility fieldVisibility = FieldVisibility.PRIVATE;
  private boolean createOptionalGetters = false;
  private boolean gettersReturnOptional = false;
  private boolean optionalGettersForNullableFieldsOnly = false;
  private boolean createSetters = true;
  private boolean createAllArgsConstructor = true;
  private String outputCharacterEncoding;
  private boolean enableDecimalLogicalType = false;
  private String suffix = ".java";
  private List<Object> additionalVelocityTools = Collections.emptyList();

  /*
   * Used in the record.vm template.
   */
  public boolean isCreateAllArgsConstructor() {
    return createAllArgsConstructor;
  }

  /* Reserved words for accessor/mutator methods */
  protected static final Set<String> ACCESSOR_MUTATOR_RESERVED_WORDS = new HashSet<>(
      Arrays.asList("class", "schema", "classSchema"));

  static {
    // Add reserved words to accessor/mutator reserved words
    ACCESSOR_MUTATOR_RESERVED_WORDS.addAll(RESERVED_WORDS);
  }

  /* Reserved words for type identifiers */
  protected static final Set<String> TYPE_IDENTIFIER_RESERVED_WORDS = new HashSet<>(
      Arrays.asList("var", "yield", "record"));

  static {
    // Add reserved words to type identifier reserved words
    TYPE_IDENTIFIER_RESERVED_WORDS.addAll(RESERVED_WORDS);
  }

  /* Reserved words for error types */
  protected static final Set<String> ERROR_RESERVED_WORDS = new HashSet<>(Arrays.asList("message", "cause"));

  static {
    // Add accessor/mutator reserved words to error reserved words
    ERROR_RESERVED_WORDS.addAll(ACCESSOR_MUTATOR_RESERVED_WORDS);
  }

  private static final String FILE_HEADER = "/**\n" + " * Autogenerated by Avro\n" + " *\n"
      + " * DO NOT EDIT DIRECTLY\n" + " */\n";

  public SpecificCompiler(Protocol protocol) {
    this();
    // enqueue all types
    for (Schema s : protocol.getTypes()) {
      enqueue(s);
    }
    this.protocol = protocol;
  }

  public SpecificCompiler(Schema schema) {
    this();
    enqueue(schema);
    this.protocol = null;
  }

  /**
   * Creates a specific compiler with the given type to use for date/time related
   * logical types.
   */
  SpecificCompiler() {
    this.templateDir = System.getProperty("org.apache.avro.specific.templates",
        "/org/apache/avro/compiler/specific/templates/java/classic/");
    initializeVelocity();
    initializeSpecificData();
  }

  /**
   * Set additional Velocity tools (simple POJOs) to be injected into the Velocity
   * template context.
   */
  public void setAdditionalVelocityTools(List<Object> additionalVelocityTools) {
    this.additionalVelocityTools = additionalVelocityTools;
  }

  /**
   * Set the resource directory where templates reside. First, the compiler checks
   * the system path for the specified file, if not it is assumed that it is
   * present on the classpath.
   */
  public void setTemplateDir(String templateDir) {
    this.templateDir = templateDir;
  }

  /**
   * Set the resource file suffix, .java or .xxx
   */
  public void setSuffix(String suffix) {
    this.suffix = suffix;
  }

  /**
   * @return true if the record fields should be public
   */
  public boolean publicFields() {
    return this.fieldVisibility == FieldVisibility.PUBLIC;
  }

  /**
   * @return true if the record fields should be private
   */
  public boolean privateFields() {
    return this.fieldVisibility == FieldVisibility.PRIVATE;
  }

  /**
   * Sets the field visibility option.
   */
  public void setFieldVisibility(FieldVisibility fieldVisibility) {
    this.fieldVisibility = fieldVisibility;
  }

  public boolean isCreateSetters() {
    return this.createSetters;
  }

  /**
   * Set to false to not create setter methods for the fields of the record.
   */
  public void setCreateSetters(boolean createSetters) {
    this.createSetters = createSetters;
  }

  public boolean isCreateOptionalGetters() {
    return this.createOptionalGetters;
  }

  /**
   * Set to false to not create the getters that return an Optional.
   */
  public void setCreateOptionalGetters(boolean createOptionalGetters) {
    this.createOptionalGetters = createOptionalGetters;
  }

  public boolean isGettersReturnOptional() {
    return this.gettersReturnOptional;
  }

  /**
   * Set to false to not create the getters that return an Optional.
   */
  public void setGettersReturnOptional(boolean gettersReturnOptional) {
    this.gettersReturnOptional = gettersReturnOptional;
  }

  public boolean isOptionalGettersForNullableFieldsOnly() {
    return optionalGettersForNullableFieldsOnly;
  }

  /**
   * Set to true to create the Optional getters only for nullable fields.
   */
  public void setOptionalGettersForNullableFieldsOnly(boolean optionalGettersForNullableFieldsOnly) {
    this.optionalGettersForNullableFieldsOnly = optionalGettersForNullableFieldsOnly;
  }

  /**
   * Set to true to use {@link java.math.BigDecimal} instead of
   * {@link java.nio.ByteBuffer} for logical type "decimal"
   */
  public void setEnableDecimalLogicalType(boolean enableDecimalLogicalType) {
    this.enableDecimalLogicalType = enableDecimalLogicalType;
  }

  public void addCustomConversion(Class<?> conversionClass) {
    try {
      final Conversion<?> conversion = (Conversion<?>) conversionClass.getDeclaredConstructor().newInstance();
      specificData.addLogicalTypeConversion(conversion);
    } catch (IllegalAccessException | InstantiationException | NoSuchMethodException | InvocationTargetException e) {
      throw new RuntimeException("Failed to instantiate conversion class " + conversionClass, e);
    }
  }

  public Collection<String> getUsedConversionClasses(Schema schema) {
    Collection<String> result = new HashSet<>();
    for (Conversion<?> conversion : getUsedConversions(schema)) {
      result.add(conversion.getClass().getCanonicalName());
    }
    return result;
  }

  public Map<String, String> getUsedCustomLogicalTypeFactories(Schema schema) {
    final Set<String> logicalTypeNames = getUsedLogicalTypes(schema).stream().map(LogicalType::getName)
        .collect(Collectors.toSet());

    return LogicalTypes.getCustomRegisteredTypes().entrySet().stream()
        .filter(entry -> logicalTypeNames.contains(entry.getKey()))
        .collect(Collectors.toMap(Map.Entry::getKey, entry -> entry.getValue().getClass().getCanonicalName()));
  }

  private void collectUsedTypes(Schema schema, Set<Conversion<?>> conversionResults,
      Set<LogicalType> logicalTypeResults, Set<Schema> seenSchemas) {
    if (seenSchemas.contains(schema)) {
      return;
    }

    final LogicalType logicalType = LogicalTypes.fromSchemaIgnoreInvalid(schema);
    if (logicalTypeResults != null && logicalType != null)
      logicalTypeResults.add(logicalType);

    final Conversion<?> conversion = specificData.getConversionFor(logicalType);
    if (conversionResults != null && conversion != null)
      conversionResults.add(conversion);

    seenSchemas.add(schema);
    switch (schema.getType()) {
    case RECORD:
      for (Schema.Field field : schema.getFields()) {
        collectUsedTypes(field.schema(), conversionResults, logicalTypeResults, seenSchemas);
      }
      break;
    case MAP:
      collectUsedTypes(schema.getValueType(), conversionResults, logicalTypeResults, seenSchemas);
      break;
    case ARRAY:
      collectUsedTypes(schema.getElementType(), conversionResults, logicalTypeResults, seenSchemas);
      break;
    case UNION:
      for (Schema s : schema.getTypes())
        collectUsedTypes(s, conversionResults, logicalTypeResults, seenSchemas);
      break;
    case NULL:
    case ENUM:
    case FIXED:
    case STRING:
    case BYTES:
    case INT:
    case LONG:
    case FLOAT:
    case DOUBLE:
    case BOOLEAN:
      break;
    default:
      throw new RuntimeException("Unknown type: " + schema);
    }
  }

  private Set<Conversion<?>> getUsedConversions(Schema schema) {
    final Set<Conversion<?>> conversionResults = new HashSet<>();
    collectUsedTypes(schema, conversionResults, null, new HashSet<>());
    return conversionResults;
  }

  private Set<LogicalType> getUsedLogicalTypes(Schema schema) {
    final Set<LogicalType> logicalTypeResults = new HashSet<>();
    collectUsedTypes(schema, null, logicalTypeResults, new HashSet<>());
    return logicalTypeResults;
  }

  private void initializeVelocity() {
    this.velocityEngine = new VelocityEngine();

    // These properties tell Velocity to use its own classpath-based
    // loader, then drop down to check the root and the current folder
    velocityEngine.addProperty("resource.loaders", "class, file");
    velocityEngine.addProperty("resource.loader.class.class",
        "org.apache.velocity.runtime.resource.loader.ClasspathResourceLoader");
    velocityEngine.addProperty("resource.loader.file.class",
        "org.apache.velocity.runtime.resource.loader.FileResourceLoader");
    velocityEngine.addProperty("resource.loader.file.path", "/, ., ");
    velocityEngine.setProperty("runtime.strict_mode.enable", true);

    // Set whitespace gobbling to Backward Compatible (BC)
    // https://velocity.apache.org/engine/2.0/developer-guide.html#space-gobbling
    velocityEngine.setProperty("parser.space_gobbling", "bc");
  }

  private void initializeSpecificData() {
    addLogicalTypeConversions(specificData);
    specificData.addLogicalTypeConversion(new Conversions.DecimalConversion());
  }

  /**
   * Captures output file path and contents.
   */
  static class OutputFile {
    String path;
    String contents;
    String outputCharacterEncoding;

    /**
     * Writes output to path destination directory when it is newer than src,
     * creating directories as necessary. Returns the created file.
     */
    File writeToDestination(File src, File destDir) throws IOException {
      File f = new File(destDir, path);
      if (src != null && f.exists() && f.lastModified() >= src.lastModified())
        return f; // already up to date: ignore
      f.getParentFile().mkdirs();
      Writer fw = null;
      FileOutputStream fos = null;
      try {
        if (outputCharacterEncoding != null) {
          fos = new FileOutputStream(f);
          fw = new OutputStreamWriter(fos, outputCharacterEncoding);
        } else {
          fw = Files.newBufferedWriter(f.toPath(), UTF_8);
        }
        fw.write(FILE_HEADER);
        fw.write(contents);
      } finally {
        if (fw != null)
          fw.close();
        if (fos != null)
          fos.close();
      }
      return f;
    }
  }

  /**
   * Generates Java interface and classes for a protocol.
   *
   * @param src  the source Avro protocol file
   * @param dest the directory to place generated files in
   */
  public static void compileProtocol(File src, File dest) throws IOException {
    compileProtocol(new File[] { src }, dest);
  }

  /**
   * Generates Java interface and classes for a number of protocol files.
   *
   * @param srcFiles the source Avro protocol files
   * @param dest     the directory to place generated files in
   */
  public static void compileProtocol(File[] srcFiles, File dest) throws IOException {
    for (File src : srcFiles) {
      Protocol protocol = Protocol.parse(src);
      SpecificCompiler compiler = new SpecificCompiler(protocol);
      compiler.compileToDestination(src, dest);
    }
  }

  /**
   * Generates Java classes for a schema.
   */
  public static void compileSchema(File src, File dest) throws IOException {
    compileSchema(new File[] { src }, dest);
  }

  /**
   * Generates Java classes for a number of schema files.
   */
  public static void compileSchema(File[] srcFiles, File dest) throws IOException {
    Schema.Parser parser = new Schema.Parser();

    for (File src : srcFiles) {
      Schema schema = parser.parse(src);
      SpecificCompiler compiler = new SpecificCompiler(schema);
      compiler.compileToDestination(src, dest);
    }
  }

  /**
   * Recursively enqueue schemas that need a class generated.
   */
  private void enqueue(Schema schema) {
    if (queue.contains(schema))
      return;
    switch (schema.getType()) {
    case RECORD:
      queue.add(schema);
      for (Schema.Field field : schema.getFields())
        enqueue(field.schema());
      break;
    case MAP:
      enqueue(schema.getValueType());
      break;
    case ARRAY:
      enqueue(schema.getElementType());
      break;
    case UNION:
      for (Schema s : schema.getTypes())
        enqueue(s);
      break;
    case ENUM:
    case FIXED:
      queue.add(schema);
      break;
    case STRING:
    case BYTES:
    case INT:
    case LONG:
    case FLOAT:
    case DOUBLE:
    case BOOLEAN:
    case NULL:
      break;
    default:
      throw new RuntimeException("Unknown type: " + schema);
    }
  }

  /**
   * Generate java classes for enqueued schemas.
   */
  Collection<OutputFile> compile() {
    List<OutputFile> out = new ArrayList<>(queue.size() + 1);
    for (Schema schema : queue) {
      out.add(compile(schema));
    }
    if (protocol != null) {
      out.add(compileInterface(protocol));
    }
    return out;
  }

  /**
   * Generate output under dst, unless existing file is newer than src.
   */
  public void compileToDestination(File src, File dst) throws IOException {
    for (Schema schema : queue) {
      OutputFile o = compile(schema);
      o.writeToDestination(src, dst);
    }
    if (protocol != null) {
      compileInterface(protocol).writeToDestination(src, dst);
    }
  }

  private String renderTemplate(String templateName, VelocityContext context) {
    Template template;
    try {
      template = this.velocityEngine.getTemplate(templateName);
    } catch (Exception e) {
      throw new RuntimeException(e);
    }
    StringWriter writer = new StringWriter();
    template.merge(context, writer);
    return writer.toString();
  }

  OutputFile compileInterface(Protocol protocol) {
    protocol = addStringType(protocol); // annotate protocol as needed
    VelocityContext context = new VelocityContext();
    context.put("protocol", protocol);
    context.put("this", this);
    for (Object velocityTool : additionalVelocityTools) {
      String toolName = velocityTool.getClass().getSimpleName().toLowerCase();
      context.put(toolName, velocityTool);
    }
    String out = renderTemplate(templateDir + "protocol.vm", context);

    OutputFile outputFile = new OutputFile();
    String mangledName = mangleTypeIdentifier(protocol.getName());
    outputFile.path = makePath(mangledName, mangle(protocol.getNamespace()));
    outputFile.contents = out;
    outputFile.outputCharacterEncoding = outputCharacterEncoding;
    return outputFile;
  }

  // package private for testing purposes
  String makePath(String name, String space) {
    if (space == null || space.isEmpty()) {
      return name + suffix;
    } else {
      return space.replace('.', File.separatorChar) + File.separatorChar + name + suffix;
    }
  }

  /**
   * Returns the number of parameter units required by fields for the
   * AllArgsConstructor.
   *
   * @param record a Record schema
   */
  protected int calcAllArgConstructorParameterUnits(Schema record) {

    if (record.getType() != Schema.Type.RECORD)
      throw new RuntimeException("This method must only be called for record schemas.");

    return record.getFields().size();
  }

  protected void validateRecordForCompilation(Schema record) {
    this.createAllArgsConstructor = calcAllArgConstructorParameterUnits(record) <= MAX_FIELD_PARAMETER_UNIT_COUNT;

    if (!this.createAllArgsConstructor) {
      Logger logger = LoggerFactory.getLogger(SpecificCompiler.class);
      logger.warn("Record '" + record.getFullName() + "' contains more than " + MAX_FIELD_PARAMETER_UNIT_COUNT
          + " parameters which exceeds the JVM "
          + "spec for the number of permitted constructor arguments. Clients must "
          + "rely on the builder pattern to create objects instead. For more info " + "see JIRA ticket AVRO-1642.");
    }
  }

  OutputFile compile(Schema schema) {
    schema = addStringType(schema); // annotate schema as needed
    String output = "";
    VelocityContext context = new VelocityContext();
    context.put("this", this);
    context.put("schema", schema);
    for (Object velocityTool : additionalVelocityTools) {
      String toolName = velocityTool.getClass().getSimpleName().toLowerCase();
      context.put(toolName, velocityTool);
    }

    switch (schema.getType()) {
    case RECORD:
      validateRecordForCompilation(schema);
      output = renderTemplate(templateDir + "record.vm", context);
      break;
    case ENUM:
      output = renderTemplate(templateDir + "enum.vm", context);
      break;
    case FIXED:
      output = renderTemplate(templateDir + "fixed.vm", context);
      break;
    case BOOLEAN:
    case NULL:
      break;
    default:
      throw new RuntimeException("Unknown type: " + schema);
    }

    OutputFile outputFile = new OutputFile();
    String name = mangleTypeIdentifier(schema.getName());
    outputFile.path = makePath(name, mangle(schema.getNamespace()));
    outputFile.contents = output;
    outputFile.outputCharacterEncoding = outputCharacterEncoding;
    return outputFile;
  }

  private StringType stringType = StringType.CharSequence;

  /**
   * Set the Java type to be emitted for string schemas.
   */
  public void setStringType(StringType t) {
    this.stringType = t;
  }

  // annotate map and string schemas with string type
  private Protocol addStringType(Protocol p) {
    if (stringType != StringType.String)
      return p;

    Protocol newP = new Protocol(p.getName(), p.getDoc(), p.getNamespace());
    Map<Schema, Schema> types = new LinkedHashMap<>();

    for (Map.Entry<String, Object> a : p.getObjectProps().entrySet()) {
      newP.addProp(a.getKey(), a.getValue());
    }

    // annotate types
    Collection<Schema> namedTypes = new LinkedHashSet<>();
    for (Schema s : p.getTypes())
      namedTypes.add(addStringType(s, types));
    newP.setTypes(namedTypes);

    // annotate messages
    Map<String, Message> newM = newP.getMessages();
    for (Message m : p.getMessages().values())
      newM.put(m.getName(),
          m.isOneWay() ? newP.createMessage(m, addStringType(m.getRequest(), types))
              : newP.createMessage(m, addStringType(m.getRequest(), types), addStringType(m.getResponse(), types),
                  addStringType(m.getErrors(), types)));
    return newP;
  }

  private Schema addStringType(Schema s) {
    if (stringType != StringType.String)
      return s;
    return addStringType(s, new HashMap<>());
  }

  // annotate map and string schemas with string type
  private Schema addStringType(Schema s, Map<Schema, Schema> seen) {
    if (seen.containsKey(s))
      return seen.get(s); // break loops
    Schema result = s;
    switch (s.getType()) {
    case STRING:
      result = Schema.create(Schema.Type.STRING);
      if (s.getLogicalType() == null) {
        GenericData.setStringType(result, stringType);
      }
      break;
    case RECORD:
      result = Schema.createRecord(s.getFullName(), s.getDoc(), null, s.isError());
      for (String alias : s.getAliases())
        result.addAlias(alias, null); // copy aliases
      seen.put(s, result);
      List<Field> newFields = new ArrayList<>(s.getFields().size());
      for (Field f : s.getFields()) {
        Schema fSchema = addStringType(f.schema(), seen);
        Field newF = new Field(f, fSchema);
        newFields.add(newF);
      }
      result.setFields(newFields);
      break;
    case ARRAY:
      Schema e = addStringType(s.getElementType(), seen);
      result = Schema.createArray(e);
      break;
    case MAP:
      Schema v = addStringType(s.getValueType(), seen);
      result = Schema.createMap(v);
      GenericData.setStringType(result, stringType);
      break;
    case UNION:
      List<Schema> types = new ArrayList<>(s.getTypes().size());
      for (Schema branch : s.getTypes())
        types.add(addStringType(branch, seen));
      result = Schema.createUnion(types);
      break;
    }
    result.addAllProps(s);
    if (s.getLogicalType() != null) {
      s.getLogicalType().addToSchema(result);
    }
    seen.put(s, result);
    return result;
  }

  /**
   * Utility for template use (and also internal use). Returns a string giving the
   * FQN of the Java type to be used for a string schema or for the key of a map
   * schema. (It's an error to call this on a schema other than a string or map.)
   */
  public String getStringType(Schema s) {
    String prop;
    switch (s.getType()) {
    case MAP:
      prop = SpecificData.KEY_CLASS_PROP;
      break;
    case STRING:
      prop = SpecificData.CLASS_PROP;
      break;
    default:
      throw new IllegalArgumentException("Can't check string-type of non-string/map type: " + s);
    }
    return getStringType(s.getObjectProp(prop));
  }

  private String getStringType(Object overrideClassProperty) {
    if (overrideClassProperty != null)
      return overrideClassProperty.toString();
    switch (stringType) {
    case String:
      return "java.lang.String";
    case Utf8:
      return "org.apache.avro.util.Utf8";
    case CharSequence:
      return "java.lang.CharSequence";
    default:
      throw new RuntimeException("Unknown string type: " + stringType);
    }
  }

  /**
   * Utility for template use. Returns true iff a STRING-schema or the key of a
   * MAP-schema is what SpecificData defines as "stringable" (which means we need
   * to call toString on it before before writing it).
   */
  public boolean isStringable(Schema schema) {
    String t = getStringType(schema);
    return !(t.equals("java.lang.String") || t.equals("java.lang.CharSequence")
        || t.equals("org.apache.avro.util.Utf8"));
  }

  private static final Schema NULL_SCHEMA = Schema.create(Schema.Type.NULL);

  /**
   * Utility for template use. Returns the java type for a Schema.
   */
  public String javaType(Schema schema) {
    return javaType(schema, true);
  }

  private String javaType(Schema schema, boolean checkConvertedLogicalType) {
    if (checkConvertedLogicalType) {
      String convertedLogicalType = getConvertedLogicalType(schema);
      if (convertedLogicalType != null) {
        return convertedLogicalType;
      }
    }

    switch (schema.getType()) {
    case RECORD:
    case ENUM:
    case FIXED:
      return mangleFullyQualified(schema.getFullName());
    case ARRAY:
      return "java.util.List<" + javaType(schema.getElementType()) + ">";
    case MAP:
      return "java.util.Map<" + getStringType(schema.getObjectProp(SpecificData.KEY_CLASS_PROP)) + ","
          + javaType(schema.getValueType()) + ">";
    case UNION:
      List<Schema> types = schema.getTypes(); // elide unions with null
      if ((types.size() == 2) && types.contains(NULL_SCHEMA))
        return javaType(types.get(types.get(0).equals(NULL_SCHEMA) ? 1 : 0));
      return "java.lang.Object";
    case STRING:
      return getStringType(schema.getObjectProp(SpecificData.CLASS_PROP));
    case BYTES:
      return "java.nio.ByteBuffer";
    case INT:
      return "java.lang.Integer";
    case LONG:
      return "java.lang.Long";
    case FLOAT:
      return "java.lang.Float";
    case DOUBLE:
      return "java.lang.Double";
    case BOOLEAN:
      return "java.lang.Boolean";
    case NULL:
      return "java.lang.Void";
    default:
      throw new RuntimeException("Unknown type: " + schema);
    }
  }

  private String mangleFullyQualified(String fullName) {
    int lastDot = fullName.lastIndexOf('.');

    if (lastDot < 0) {
      return mangleTypeIdentifier(fullName);
    } else {
      String namespace = fullName.substring(0, lastDot);
      String typeName = fullName.substring(lastDot + 1);

      return mangle(namespace) + "." + mangleTypeIdentifier(typeName);
    }
  }

  private LogicalType getLogicalType(Schema schema) {
    if (enableDecimalLogicalType || !(schema.getLogicalType() instanceof LogicalTypes.Decimal)) {
      return schema.getLogicalType();
    }
    return null;
  }

  private String getConvertedLogicalType(Schema schema) {
    final Conversion<?> conversion = specificData.getConversionFor(getLogicalType(schema));
    if (conversion != null) {
      return conversion.getConvertedType().getName();
    }
    return null;
  }

  /**
   * Utility for template use.
   */
  public String generateSetterCode(Schema schema, String name, String pname) {
    Conversion<?> conversion = specificData.getConversionFor(schema.getLogicalType());
    if (conversion != null) {
      return conversion.adjustAndSetValue("this." + name, pname);
    }
    return "this." + name + " = " + pname + ";";
  }

  /**
   * Utility for template use. Returns the unboxed java type for a Schema.
   *
   * @deprecated use javaUnbox(Schema, boolean), kept for backward compatibility
   *             of custom templates
   */
  @Deprecated
  public String javaUnbox(Schema schema) {
    return javaUnbox(schema, false);
  }

  /**
   * Utility for template use. Returns the unboxed java type for a Schema
   * including the void type.
   */
  public String javaUnbox(Schema schema, boolean unboxNullToVoid) {
    String convertedLogicalType = getConvertedLogicalType(schema);
    if (convertedLogicalType != null) {
      return convertedLogicalType;
    }

    switch (schema.getType()) {
    case INT:
      return "int";
    case LONG:
      return "long";
    case FLOAT:
      return "float";
    case DOUBLE:
      return "double";
    case BOOLEAN:
      return "boolean";
    case NULL:
      if (unboxNullToVoid) {
        // Used for preventing unnecessary returns for RPC methods without response but
        // with error(s)
        return "void";
      }
    default:
      return javaType(schema, false);
    }
  }

  /**
   * Utility for template use. Return a string with a given number of spaces to be
   * used for indentation purposes.
   */
  public String indent(int n) {
    return new String(new char[n]).replace('\0', ' ');
  }

  /**
   * Utility for template use. For a two-branch union type with one null branch,
   * returns the index of the null branch. It's an error to use on anything other
   * than a two-branch union with on null branch.
   */
  public int getNonNullIndex(Schema s) {
    if (s.getType() != Schema.Type.UNION || s.getTypes().size() != 2 || !s.getTypes().contains(NULL_SCHEMA))
      throw new IllegalArgumentException("Can only be used on 2-branch union with a null branch: " + s);
    return (s.getTypes().get(0).equals(NULL_SCHEMA) ? 1 : 0);
  }

  /**
   * Utility for template use. Returns true if the encode/decode logic in
   * record.vm can handle the schema being presented.
   */
  public boolean isCustomCodable(Schema schema) {
    if (schema.isError())
      return false;
    return isCustomCodable(schema, new HashSet<>());
  }

  private boolean isCustomCodable(Schema schema, Set<Schema> seen) {
    if (!seen.add(schema))
      return true;
    if (schema.getLogicalType() != null)
      return false;
    boolean result = true;
    switch (schema.getType()) {
    case RECORD:
      for (Schema.Field f : schema.getFields())
        result &= isCustomCodable(f.schema(), seen);
      break;
    case MAP:
      result = isCustomCodable(schema.getValueType(), seen);
      break;
    case ARRAY:
      result = isCustomCodable(schema.getElementType(), seen);
      break;
    case UNION:
      List<Schema> types = schema.getTypes();
      // Only know how to handle "nulling" unions for now
      if (types.size() != 2 || !types.contains(NULL_SCHEMA))
        return false;
      for (Schema s : types)
        result &= isCustomCodable(s, seen);
      break;
    default:
    }
    return result;
  }

  public boolean hasLogicalTypeField(Schema schema) {
    for (Schema.Field field : schema.getFields()) {
      if (field.schema().getLogicalType() != null) {
        return true;
      }
    }
    return false;
  }

  public String conversionInstance(Schema schema) {
    if (schema == null || schema.getLogicalType() == null) {
      return "null";
    }

    if (LogicalTypes.Decimal.class.equals(schema.getLogicalType().getClass()) && !enableDecimalLogicalType) {
      return "null";
    }

    final Conversion<Object> conversion = specificData.getConversionFor(schema.getLogicalType());
    if (conversion != null) {
      return "new " + conversion.getClass().getCanonicalName() + "()";
    }

    return "null";
  }

  /**
   * Utility for template use. Returns the java annotations for a schema.
   */
  public String[] javaAnnotations(JsonProperties props) {
    final Object value = props.getObjectProp("javaAnnotation");
    if (value == null)
      return new String[0];
    if (value instanceof String)
      return new String[] { value.toString() };
    if (value instanceof List) {
      final List<?> list = (List<?>) value;
      final List<String> annots = new ArrayList<>(list.size());
      for (Object o : list) {
        annots.add(o.toString());
      }
      return annots.toArray(new String[0]);
    }
    return new String[0];
  }

  // maximum size for string constants, to avoid javac limits
  int maxStringChars = 8192;

  /**
   * Utility for template use. Takes a (potentially overly long) string and splits
   * it into a quoted, comma-separted sequence of escaped strings.
   *
   * @param s The string to split
   * @return A sequence of quoted, comma-separated, escaped strings
   */
  public String javaSplit(String s) throws IOException {
    StringBuilder b = new StringBuilder(s.length());
    b.append("\""); // initial quote
    for (int i = 0; i < s.length(); i += maxStringChars) {
      if (i != 0)
        b.append("\",\""); // insert quote-comma-quote
      String chunk = s.substring(i, Math.min(s.length(), i + maxStringChars));
      b.append(javaEscape(chunk)); // escape chunks
    }
    b.append("\""); // final quote
    return b.toString();
  }

  /**
   * Utility for template use. Escapes quotes and backslashes.
   */
  public static String javaEscape(String o) {
    return o.replace("\\", "\\\\").replace("\"", "\\\"");
  }

  /**
   * Utility for template use. Escapes comment end with HTML entities.
   */
  public static String escapeForJavadoc(String s) {
    return s.replace("*/", "*&#47;");
  }

  /**
   * Utility for template use. Returns empty string for null.
   */
  public static String nullToEmpty(String x) {
    return x == null ? "" : x;
  }

  /**
   * Utility for template use. Adds a dollar sign to reserved words.
   */
  public static String mangle(String word) {
    return mangle(word, false);
  }

  /**
   * Utility for template use. Adds a dollar sign to reserved words.
   */
  public static String mangle(String word, boolean isError) {
    return mangle(word, isError ? ERROR_RESERVED_WORDS : RESERVED_WORDS);
  }

  /**
   * Utility for template use. Adds a dollar sign to reserved words in type
   * identifiers.
   */
  public static String mangleTypeIdentifier(String word) {
    return mangleTypeIdentifier(word, false);
  }

  /**
   * Utility for template use. Adds a dollar sign to reserved words in type
   * identifiers.
   */
  public static String mangleTypeIdentifier(String word, boolean isError) {
    return mangle(word, isError ? ERROR_RESERVED_WORDS : TYPE_IDENTIFIER_RESERVED_WORDS);
  }

  /**
   * Utility for template use. Adds a dollar sign to reserved words.
   */
  public static String mangle(String word, Set<String> reservedWords) {
    return mangle(word, reservedWords, false);
  }

  /**
   * Utility for template use. Adds a dollar sign to reserved words.
   */
  public static String mangle(String word, Set<String> reservedWords, boolean isMethod) {
    if (StringUtils.isBlank(word)) {
      return word;
    }
    if (word.contains(".")) {
      // If the 'word' is really a full path of a class we must mangle just the
      String[] packageWords = word.split("\\.");
      String[] newPackageWords = new String[packageWords.length];

      for (int i = 0; i < packageWords.length; i++) {
        String oldName = packageWords[i];
        newPackageWords[i] = mangle(oldName, reservedWords, false);
      }

      return String.join(".", newPackageWords);
    }
    if (reservedWords.contains(word) || (isMethod && reservedWords
        .contains(Character.toLowerCase(word.charAt(0)) + ((word.length() > 1) ? word.substring(1) : "")))) {
      return word + "$";
    }
    return word;
  }

  /**
   * Utility for use by templates. Return schema fingerprint as a long.
   */
  public static long fingerprint64(Schema schema) {
    return SchemaNormalization.parsingFingerprint64(schema);
  }

  /**
   * Generates the name of a field accessor method.
   *
   * @param schema the schema in which the field is defined.
   * @param field  the field for which to generate the accessor name.
   * @return the name of the accessor method for the given field.
   */
  public static String generateGetMethod(Schema schema, Field field) {
    return generateMethodName(schema, field, "get", "");
  }

  /**
   * Generates the name of a field accessor method that returns a Java 8 Optional.
   *
   * @param schema the schema in which the field is defined.
   * @param field  the field for which to generate the accessor name.
   * @return the name of the accessor method for the given field.
   */
  public static String generateGetOptionalMethod(Schema schema, Field field) {
    return generateMethodName(schema, field, "getOptional", "");
  }

  /**
   * Generates the name of a field mutator method.
   *
   * @param schema the schema in which the field is defined.
   * @param field  the field for which to generate the mutator name.
   * @return the name of the mutator method for the given field.
   */
  public static String generateSetMethod(Schema schema, Field field) {
    return generateMethodName(schema, field, "set", "");
  }

  /**
   * Generates the name of a field "has" method.
   *
   * @param schema the schema in which the field is defined.
   * @param field  the field for which to generate the "has" method name.
   * @return the name of the has method for the given field.
   */
  public static String generateHasMethod(Schema schema, Field field) {
    return generateMethodName(schema, field, "has", "");
  }

  /**
   * Generates the name of a field "clear" method.
   *
   * @param schema the schema in which the field is defined.
   * @param field  the field for which to generate the accessor name.
   * @return the name of the has method for the given field.
   */
  public static String generateClearMethod(Schema schema, Field field) {
    return generateMethodName(schema, field, "clear", "");
  }

  /**
   * Utility for use by templates. Does this schema have a Builder method?
   */
  public static boolean hasBuilder(Schema schema) {
    switch (schema.getType()) {
    case RECORD:
      return true;

    case UNION:
      List<Schema> types = schema.getTypes(); // elide unions with null
      if ((types.size() == 2) && types.contains(NULL_SCHEMA)) {
        return hasBuilder(types.get(types.get(0).equals(NULL_SCHEMA) ? 1 : 0));
      }
      return false;

    default:
      return false;
    }
  }

  /**
   * Generates the name of a field Builder accessor method.
   *
   * @param schema the schema in which the field is defined.
   * @param field  the field for which to generate the Builder accessor name.
   * @return the name of the Builder accessor method for the given field.
   */
  public static String generateGetBuilderMethod(Schema schema, Field field) {
    return generateMethodName(schema, field, "get", "Builder");
  }

  /**
   * Generates the name of a field Builder mutator method.
   *
   * @param schema the schema in which the field is defined.
   * @param field  the field for which to generate the Builder mutator name.
   * @return the name of the Builder mutator method for the given field.
   */
  public static String generateSetBuilderMethod(Schema schema, Field field) {
    return generateMethodName(schema, field, "set", "Builder");
  }

  /**
   * Generates the name of a field Builder "has" method.
   *
   * @param schema the schema in which the field is defined.
   * @param field  the field for which to generate the "has" Builder method name.
   * @return the name of the "has" Builder method for the given field.
   */
  public static String generateHasBuilderMethod(Schema schema, Field field) {
    return generateMethodName(schema, field, "has", "Builder");
  }

  /**
   * Generates a method name from a field name.
   *
   * @param schema  the schema in which the field is defined.
   * @param field   the field for which to generate the accessor name.
   * @param prefix  method name prefix, e.g. "get" or "set".
   * @param postfix method name postfix, e.g. "" or "Builder".
   * @return the generated method name.
   */
  private static String generateMethodName(Schema schema, Field field, String prefix, String postfix) {

    // Check for the special case in which the schema defines two fields whose
    // names are identical except for the case of the first character:
    char firstChar = field.name().charAt(0);
    String conflictingFieldName = (Character.isLowerCase(firstChar) ? Character.toUpperCase(firstChar)
        : Character.toLowerCase(firstChar)) + (field.name().length() > 1 ? field.name().substring(1) : "");
    boolean fieldNameConflict = schema.getField(conflictingFieldName) != null;

    StringBuilder methodBuilder = new StringBuilder(prefix);
    String fieldName = mangle(field.name(), schema.isError() ? ERROR_RESERVED_WORDS : ACCESSOR_MUTATOR_RESERVED_WORDS,
        true);

    if (prefix.isEmpty()) {
      methodBuilder.append(camelize(fieldName, false));
    } else {
      methodBuilder.append(camelize(fieldName, true));
    }
    methodBuilder.append(postfix);

    // If there is a field name conflict append $0 or $1
    if (fieldNameConflict) {
      if (methodBuilder.charAt(methodBuilder.length() - 1) != '$') {
        methodBuilder.append('$');
      }
      methodBuilder.append(Character.isLowerCase(firstChar) ? '0' : '1');
    }

    return methodBuilder.toString();
  }

  /**
<<<<<<< HEAD
   * CamelCase the incoming string, using underscores as the word hints
   *
   * @param s     string to camel-case. Must contain only [a-zA-Z0-9_]
   * @param upper should the first letter be capitalized
   */
  static String camelize(String s, boolean upper) {
    if (StringUtils.contains(s, '_')) {
      // use underscores as hints where the capitals go
      StringBuilder builder = new StringBuilder();
      for (String part : StringUtils.split(StringUtils.lowerCase(s), '_')) {
        builder.append(StringUtils.capitalize(part));
      }
      s = builder.toString();

      // fixup first character
      if (upper) {
        return StringUtils.capitalize(s);
      } else {
        return StringUtils.uncapitalize(s);
      }
    }

    // probably camelcase, split by camel to reassemble
    StringBuilder builder = new StringBuilder();
    String[] parts = StringUtils.splitByCharacterTypeCamelCase(s);

    // subsections should retain their casing if all upper
    // unless they're in the first section, then their casing should be modified to
    // match the starting case
    if (StringUtils.isAllUpperCase(parts[0]) && upper) {
      builder.append(parts[0]);
    } else if (upper) {
      builder.append(StringUtils.capitalize(StringUtils.lowerCase(parts[0])));
    } else {
      builder.append(StringUtils.lowerCase(parts[0]));
    }

    for (String part : ArrayUtils.subarray(parts, 1, parts.length)) {
      if (StringUtils.isAllUpperCase(part)) {
        builder.append(part);
      } else {
        builder.append(StringUtils.capitalize(StringUtils.lowerCase(part)));
      }
    }
    return builder.toString();
  }

  /** Tests whether an unboxed Java type can be set to null */
=======
   * Tests whether an unboxed Java type can be set to null
   */
>>>>>>> e42a570f
  public static boolean isUnboxedJavaTypeNullable(Schema schema) {
    switch (schema.getType()) {
    // Primitives can't be null; assume anything else can
    case INT:
    case LONG:
    case FLOAT:
    case DOUBLE:
    case BOOLEAN:
      return false;
    default:
      return true;
    }
  }

  public static void main(String[] args) throws Exception {
    // compileSchema(new File(args[0]), new File(args[1]));
    compileProtocol(new File(args[0]), new File(args[1]));
  }

  /**
   * Sets character encoding for generated java file
   *
   * @param outputCharacterEncoding Character encoding for output files (defaults
   *                                to system encoding)
   */
  public void setOutputCharacterEncoding(String outputCharacterEncoding) {
    this.outputCharacterEncoding = outputCharacterEncoding;
  }
}<|MERGE_RESOLUTION|>--- conflicted
+++ resolved
@@ -51,11 +51,8 @@
 import org.apache.avro.data.TimeConversions;
 import org.apache.avro.generic.GenericData;
 import org.apache.avro.generic.GenericData.StringType;
-<<<<<<< HEAD
 import org.apache.commons.lang3.ArrayUtils;
-=======
 import org.apache.avro.specific.SpecificData;
->>>>>>> e42a570f
 import org.apache.commons.lang3.StringUtils;
 import org.apache.velocity.Template;
 import org.apache.velocity.VelocityContext;
@@ -1291,7 +1288,6 @@
   }
 
   /**
-<<<<<<< HEAD
    * CamelCase the incoming string, using underscores as the word hints
    *
    * @param s     string to camel-case. Must contain only [a-zA-Z0-9_]
@@ -1340,10 +1336,6 @@
   }
 
   /** Tests whether an unboxed Java type can be set to null */
-=======
-   * Tests whether an unboxed Java type can be set to null
-   */
->>>>>>> e42a570f
   public static boolean isUnboxedJavaTypeNullable(Schema schema) {
     switch (schema.getType()) {
     // Primitives can't be null; assume anything else can
