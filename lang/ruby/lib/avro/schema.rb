# Licensed to the Apache Software Foundation (ASF) under one
# or more contributor license agreements.  See the NOTICE file
# distributed with this work for additional information
# regarding copyright ownership.  The ASF licenses this file
# to you under the Apache License, Version 2.0 (the
# "License"); you may not use this file except in compliance
# with the License.  You may obtain a copy of the License at
#
# https://www.apache.org/licenses/LICENSE-2.0
#
# Unless required by applicable law or agreed to in writing, software
# distributed under the License is distributed on an "AS IS" BASIS,
# WITHOUT WARRANTIES OR CONDITIONS OF ANY KIND, either express or implied.
# See the License for the specific language governing permissions and
# limitations under the License.

require 'avro/logical_types'

module Avro
  class Schema
    # Sets of strings, for backwards compatibility. See below for sets of symbols,
    # for better performance.
    PRIMITIVE_TYPES = Set.new(%w[null boolean string bytes int long float double])
    NAMED_TYPES =     Set.new(%w[fixed enum record error])

    VALID_TYPES = PRIMITIVE_TYPES + NAMED_TYPES + Set.new(%w[array map union request])

    PRIMITIVE_TYPES_SYM = Set.new(PRIMITIVE_TYPES.map(&:to_sym))
    NAMED_TYPES_SYM     = Set.new(NAMED_TYPES.map(&:to_sym))
    VALID_TYPES_SYM     = Set.new(VALID_TYPES.map(&:to_sym))

    NAME_REGEX = /^([A-Za-z_][A-Za-z0-9_]*)(\.([A-Za-z_][A-Za-z0-9_]*))*$/

    INT_MIN_VALUE = -(1 << 31)
    INT_MAX_VALUE = (1 << 31) - 1
    LONG_MIN_VALUE = -(1 << 63)
    LONG_MAX_VALUE = (1 << 63) - 1

    def self.parse(json_string)
      real_parse(MultiJson.load(json_string), {})
    end

    # Build Avro Schema from data parsed out of JSON string.
    def self.real_parse(json_obj, names=nil, default_namespace=nil)
      if json_obj.is_a? Hash
        type = json_obj['type']
        logical_type = json_obj['logicalType']
        raise SchemaParseError, %Q(No "type" property: #{json_obj}) if type.nil?

        # Check that the type is valid before calling #to_sym, since symbols are never garbage
        # collected (important to avoid DoS if we're accepting schemas from untrusted clients)
        unless VALID_TYPES.include?(type)
          raise SchemaParseError, "Unknown type: #{type}"
        end

        type_sym = type.to_sym
        if PRIMITIVE_TYPES_SYM.include?(type_sym)
          case type_sym
          when :bytes
            precision = json_obj['precision']
            scale = json_obj['scale']
            return BytesSchema.new(type_sym, logical_type, precision, scale)
          else
            return PrimitiveSchema.new(type_sym, logical_type)
          end
        elsif NAMED_TYPES_SYM.include? type_sym
          name = json_obj['name']
          if !Avro.disable_schema_name_validation && name !~ NAME_REGEX
            raise SchemaParseError, "Name #{name} is invalid for type #{type}!"
          end
          namespace = json_obj.include?('namespace') ? json_obj['namespace'] : default_namespace
          case type_sym
          when :fixed
            size = json_obj['size']
            return FixedSchema.new(name, namespace, size, names, logical_type)
          when :enum
            symbols = json_obj['symbols']
            doc     = json_obj['doc']
            default = json_obj['default']
            return EnumSchema.new(name, namespace, symbols, names, doc, default)
          when :record, :error
            fields = json_obj['fields']
            doc    = json_obj['doc']
            return RecordSchema.new(name, namespace, fields, names, type_sym, doc)
          else
            raise SchemaParseError.new("Unknown named type: #{type}")
          end

        else
          case type_sym
          when :array
            return ArraySchema.new(json_obj['items'], names, default_namespace)
          when :map
            return MapSchema.new(json_obj['values'], names, default_namespace)
          else
            raise SchemaParseError.new("Unknown Valid Type: #{type}")
          end
        end

      elsif json_obj.is_a? Array
        # JSON array (union)
        return UnionSchema.new(json_obj, names, default_namespace)
      elsif PRIMITIVE_TYPES.include? json_obj
        return PrimitiveSchema.new(json_obj)
      else
        raise UnknownSchemaError.new(json_obj)
      end
    end

    # Determine if a ruby datum is an instance of a schema
    def self.validate(expected_schema, logical_datum, options = { recursive: true, encoded: false })
      SchemaValidator.validate!(expected_schema, logical_datum, options)
      true
    rescue SchemaValidator::ValidationError
      false
    end

    def initialize(type, logical_type=nil)
      @type_sym = type.is_a?(Symbol) ? type : type.to_sym
      @logical_type = logical_type
    end

    attr_reader :type_sym
    attr_reader :logical_type

    # Returns the type as a string (rather than a symbol), for backwards compatibility.
    # Deprecated in favor of {#type_sym}.
    def type; @type_sym.to_s; end

    def type_adapter
      @type_adapter ||= LogicalTypes.type_adapter(type, logical_type) || LogicalTypes::Identity
    end

    # Returns the MD5 fingerprint of the schema as an Integer.
    def md5_fingerprint
      parsing_form = SchemaNormalization.to_parsing_form(self)
      Digest::MD5.hexdigest(parsing_form).to_i(16)
    end

    # Returns the SHA-256 fingerprint of the schema as an Integer.
    def sha256_fingerprint
      parsing_form = SchemaNormalization.to_parsing_form(self)
      Digest::SHA256.hexdigest(parsing_form).to_i(16)
    end

    CRC_EMPTY = 0xc15d213aa4d7a795

    # The java library caches this value after initialized, so this pattern
    # mimics that.
    @@fp_table = nil
    def initFPTable
      @@fp_table = Array.new(256)
      256.times do |i|
        fp = i
        8.times do
          fp = (fp >> 1) ^ ( CRC_EMPTY & -( fp & 1 ) )
        end
        @@fp_table[i] = fp
      end
    end

    def crc_64_avro_fingerprint
      parsing_form = Avro::SchemaNormalization.to_parsing_form(self)
      data_bytes = parsing_form.unpack("C*")

      initFPTable unless @@fp_table

      fp = CRC_EMPTY
      data_bytes.each do |b|
        fp = (fp >> 8) ^ @@fp_table[ (fp ^ b) & 0xff ]
      end
      fp
    end

    SINGLE_OBJECT_MAGIC_NUMBER = [0xC3, 0x01]
    def single_object_encoding_header
      [SINGLE_OBJECT_MAGIC_NUMBER, single_object_schema_fingerprint].flatten
    end
    def single_object_schema_fingerprint
      working = crc_64_avro_fingerprint
      bytes = Array.new(8)
      8.times do |i|
        bytes[7 - i] = (working & 0xff)
        working = working >> 8
      end
      bytes
    end

    def read?(writers_schema)
      SchemaCompatibility.can_read?(writers_schema, self)
    end

    def be_read?(other_schema)
      other_schema.read?(self)
    end

    def mutual_read?(other_schema)
      SchemaCompatibility.mutual_read?(other_schema, self)
    end

    def ==(other, _seen=nil)
      other.is_a?(Schema) && type_sym == other.type_sym
    end

    def hash(_seen=nil)
      type_sym.hash
    end

    def subparse(json_obj, names=nil, namespace=nil)
      if json_obj.is_a?(String) && names
        fullname = Name.make_fullname(json_obj, namespace)
        return names[fullname] if names.include?(fullname)
      end

      begin
        Schema.real_parse(json_obj, names, namespace)
      rescue => e
        raise e if e.is_a? SchemaParseError
        raise SchemaParseError, "Sub-schema for #{self.class.name} not a valid Avro schema. Bad schema: #{json_obj}"
      end
    end

    def to_avro(_names=nil)
      props = {'type' => type}
      props['logicalType'] = logical_type if logical_type
      props
    end

    def to_s
      MultiJson.dump to_avro
    end

    class NamedSchema < Schema
      attr_reader :name, :namespace

      def initialize(type, name, namespace=nil, names=nil, doc=nil, logical_type=nil)
        super(type, logical_type)
        @name, @namespace = Name.extract_namespace(name, namespace)
        @doc  = doc
        Name.add_name(names, self)
      end

      def to_avro(names=Set.new)
        if @name
          return fullname if names.include?(fullname)
          names << fullname
        end
        props = {'name' => @name}
        props.merge!('namespace' => @namespace) if @namespace
        props.merge!('doc' => @doc) if @doc
        super.merge props
      end

      def fullname
        @fullname ||= Name.make_fullname(@name, @namespace)
      end
    end

    class RecordSchema < NamedSchema
      attr_reader :fields, :doc

      def self.make_field_objects(field_data, names, namespace=nil)
        field_objects, field_names = [], Set.new
        field_data.each do |field|
          if field.respond_to?(:[]) # TODO(jmhodges) wtffffff
            type = field['type']
            name = field['name']
            default = field.key?('default') ? field['default'] : :no_default
            order = field['order']
            doc = field['doc']
            new_field = Field.new(type, name, default, order, names, namespace, doc)
            # make sure field name has not been used yet
            if field_names.include?(new_field.name)
              raise SchemaParseError, "Field name #{new_field.name.inspect} is already in use"
            end
            field_names << new_field.name
          else
            raise SchemaParseError, "Not a valid field: #{field}"
          end
          field_objects << new_field
        end
        field_objects
      end

      def initialize(name, namespace, fields, names=nil, schema_type=:record, doc=nil)
        if schema_type == :request || schema_type == 'request'
          @type_sym = schema_type.to_sym
          @namespace = namespace
          @name = nil
          @doc = nil
        else
          super(schema_type, name, namespace, names, doc)
        end
        @fields = if fields
                    RecordSchema.make_field_objects(fields, names, self.namespace)
                  else
                    {}
                  end
      end

      def fields_hash
        @fields_hash ||= fields.inject({}){|hsh, field| hsh[field.name] = field; hsh }
      end

      def to_avro(names=Set.new)
        hsh = super
        return hsh unless hsh.is_a?(Hash)
        hsh['fields'] = @fields.map {|f| f.to_avro(names) }
        if type_sym == :request
          hsh['fields']
        else
          hsh
        end
      end
    end

    class ArraySchema < Schema
      attr_reader :items

      def initialize(items, names=nil, default_namespace=nil)
        super(:array)
        @items = subparse(items, names, default_namespace)
      end

      def to_avro(names=Set.new)
        super.merge('items' => items.to_avro(names))
      end
    end

    class MapSchema < Schema
      attr_reader :values

      def initialize(values, names=nil, default_namespace=nil)
        super(:map)
        @values = subparse(values, names, default_namespace)
      end

      def to_avro(names=Set.new)
        super.merge('values' => values.to_avro(names))
      end
    end

    class UnionSchema < Schema
      attr_reader :schemas

      def initialize(schemas, names=nil, default_namespace=nil)
        super(:union)

        @schemas = schemas.each_with_object([]) do |schema, schema_objects|
          new_schema = subparse(schema, names, default_namespace)
          ns_type = new_schema.type_sym

          if VALID_TYPES_SYM.include?(ns_type) &&
              !NAMED_TYPES_SYM.include?(ns_type) &&
              schema_objects.any?{|o| o.type_sym == ns_type }
            raise SchemaParseError, "#{ns_type} is already in Union"
          elsif ns_type == :union
            raise SchemaParseError, "Unions cannot contain other unions"
          else
            schema_objects << new_schema
          end
        end
      end

      def to_avro(names=Set.new)
        schemas.map {|schema| schema.to_avro(names) }
      end
    end

    class EnumSchema < NamedSchema
<<<<<<< HEAD
      SYMBOL_REGEX = /^[A-Za-z_][A-Za-z0-9_]*$/

      attr_reader :symbols, :doc
=======
      attr_reader :symbols, :doc, :default
>>>>>>> 5f7b0686

      def initialize(name, space, symbols, names=nil, doc=nil, default=nil)
        if symbols.uniq.length < symbols.length
          fail_msg = "Duplicate symbol: #{symbols}"
          raise Avro::SchemaParseError, fail_msg
        end
<<<<<<< HEAD

        if !Avro.disable_enum_symbol_validation
          invalid_symbols = symbols.select { |symbol| symbol !~ SYMBOL_REGEX }

          if invalid_symbols.any?
            raise SchemaParseError,
              "Invalid symbols for #{name}: #{invalid_symbols.join(', ')} don't match #{SYMBOL_REGEX.inspect}"
          end
        end

=======
        if default && !symbols.include?(default)
          raise Avro::SchemaParseError, "Default '#{default}' is not a valid symbol for enum #{name}"
        end
>>>>>>> 5f7b0686
        super(:enum, name, space, names, doc)
        @default = default
        @symbols = symbols
      end

      def to_avro(_names=Set.new)
        avro = super
        if avro.is_a?(Hash)
          avro['symbols'] = symbols
          avro['default'] = default if default
        end
        avro
      end
    end

    # Valid primitive types are in PRIMITIVE_TYPES.
    class PrimitiveSchema < Schema
      def initialize(type, logical_type=nil)
        if PRIMITIVE_TYPES_SYM.include?(type)
          super(type, logical_type)
        elsif PRIMITIVE_TYPES.include?(type)
          super(type.to_sym, logical_type)
        else
          raise AvroError.new("#{type} is not a valid primitive type.")
        end
      end

      def to_avro(names=nil)
        hsh = super
        hsh.size == 1 ? type : hsh
      end
    end

    class BytesSchema < PrimitiveSchema
      attr_reader :precision, :scale
      def initialize(type, logical_type=nil, precision=nil, scale=nil)
        super(type.to_sym, logical_type)
        @precision = precision
        @scale = scale
      end

      def to_avro(names=nil)
        avro = super
        return avro if avro.is_a?(String)

        avro['precision'] = precision if precision
        avro['scale'] = scale if scale
        avro
      end
    end

    class FixedSchema < NamedSchema
      attr_reader :size
      def initialize(name, space, size, names=nil, logical_type=nil)
        # Ensure valid cto args
        unless size.is_a?(Integer)
          raise AvroError, 'Fixed Schema requires a valid integer for size property.'
        end
        super(:fixed, name, space, names, nil, logical_type)
        @size = size
      end

      def to_avro(names=Set.new)
        avro = super
        avro.is_a?(Hash) ? avro.merge('size' => size) : avro
      end
    end

    class Field < Schema
      attr_reader :type, :name, :default, :order, :doc

      def initialize(type, name, default=:no_default, order=nil, names=nil, namespace=nil, doc=nil)
        @type = subparse(type, names, namespace)
        @name = name
        @default = default
        @order = order
        @doc = doc
        validate_default! if default? && !Avro.disable_field_default_validation
      end

      def default?
        @default != :no_default
      end

      def to_avro(names=Set.new)
        {'name' => name, 'type' => type.to_avro(names)}.tap do |avro|
          avro['default'] = default if default?
          avro['order'] = order if order
          avro['doc'] = doc if doc
        end
      end

      private

      def validate_default!
        type_for_default = if type.type_sym == :union
                             type.schemas.first
                           else
                             type
                           end

        Avro::SchemaValidator.validate!(type_for_default, default)
      rescue Avro::SchemaValidator::ValidationError => e
        raise Avro::SchemaParseError, "Error validating default for #{name}: #{e.message}"
      end
    end
  end

  class SchemaParseError < AvroError; end

  class UnknownSchemaError < SchemaParseError
    attr_reader :type_name

    def initialize(type)
      @type_name = type
      super("#{type.inspect} is not a schema we know about.")
    end
  end

  module Name
    def self.extract_namespace(name, namespace)
      parts = name.split('.')
      if parts.size > 1
        namespace, name = parts[0..-2].join('.'), parts.last
      end
      return name, namespace
    end

    # Add a new schema object to the names dictionary (in place).
    def self.add_name(names, new_schema)
      new_fullname = new_schema.fullname
      if Avro::Schema::VALID_TYPES.include?(new_fullname)
        raise SchemaParseError, "#{new_fullname} is a reserved type name."
      elsif names.nil?
        names = {}
      elsif names.has_key?(new_fullname)
        raise SchemaParseError, "The name \"#{new_fullname}\" is already in use."
      end

      names[new_fullname] = new_schema
      names
    end

    def self.make_fullname(name, namespace)
      if !name.include?('.') && !namespace.nil?
        namespace + '.' + name
      else
        name
      end
    end
  end
end<|MERGE_RESOLUTION|>--- conflicted
+++ resolved
@@ -368,20 +368,15 @@
     end
 
     class EnumSchema < NamedSchema
-<<<<<<< HEAD
       SYMBOL_REGEX = /^[A-Za-z_][A-Za-z0-9_]*$/
 
-      attr_reader :symbols, :doc
-=======
       attr_reader :symbols, :doc, :default
->>>>>>> 5f7b0686
 
       def initialize(name, space, symbols, names=nil, doc=nil, default=nil)
         if symbols.uniq.length < symbols.length
           fail_msg = "Duplicate symbol: #{symbols}"
           raise Avro::SchemaParseError, fail_msg
         end
-<<<<<<< HEAD
 
         if !Avro.disable_enum_symbol_validation
           invalid_symbols = symbols.select { |symbol| symbol !~ SYMBOL_REGEX }
@@ -392,11 +387,10 @@
           end
         end
 
-=======
         if default && !symbols.include?(default)
           raise Avro::SchemaParseError, "Default '#{default}' is not a valid symbol for enum #{name}"
         end
->>>>>>> 5f7b0686
+
         super(:enum, name, space, names, doc)
         @default = default
         @symbols = symbols
