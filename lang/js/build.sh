#!/bin/bash

# Licensed to the Apache Software Foundation (ASF) under one or more
# contributor license agreements.  See the NOTICE file distributed with
# this work for additional information regarding copyright ownership.
# The ASF licenses this file to You under the Apache License, Version 2.0
# (the "License"); you may not use this file except in compliance with
# the License.  You may obtain a copy of the License at
#
#     https://www.apache.org/licenses/LICENSE-2.0
#
# Unless required by applicable law or agreed to in writing, software
# distributed under the License is distributed on an "AS IS" BASIS,
# WITHOUT WARRANTIES OR CONDITIONS OF ANY KIND, either express or implied.
# See the License for the specific language governing permissions and
# limitations under the License.

set -e

cd `dirname "$0"`

<<<<<<< HEAD
for target in "$@"
do
  case "$target" in
    lint)
      echo 'This is a stub where someone can provide linting.'
      ;;
    test)
      npm install
      npm run cover
      ;;
    dist)
      npm pack
      mkdir -p ../../dist/js
      mv avro-js-*.tgz ../../dist/js
      ;;
    clean)
      rm -rf coverage
      ;;
    *)
      echo "Usage: $0 {lint|test|dist|clean}" >&2
      exit 1
  esac
done
=======
case "$1" in
  lint)
    npm run lint
    ;;
  test)
    npm install
    npm run cover
    ;;
  dist)
    npm pack
    mkdir -p ../../dist/js
    mv avro-js-*.tgz ../../dist/js
    ;;
  clean)
    rm -rf coverage
    ;;
  *)
    echo "Usage: $0 {lint|test|dist|clean}" >&2
    exit 1
esac
>>>>>>> eda43593
<|MERGE_RESOLUTION|>--- conflicted
+++ resolved
@@ -19,12 +19,11 @@
 
 cd `dirname "$0"`
 
-<<<<<<< HEAD
 for target in "$@"
 do
   case "$target" in
     lint)
-      echo 'This is a stub where someone can provide linting.'
+      npm run lint
       ;;
     test)
       npm install
@@ -42,26 +41,4 @@
       echo "Usage: $0 {lint|test|dist|clean}" >&2
       exit 1
   esac
-done
-=======
-case "$1" in
-  lint)
-    npm run lint
-    ;;
-  test)
-    npm install
-    npm run cover
-    ;;
-  dist)
-    npm pack
-    mkdir -p ../../dist/js
-    mv avro-js-*.tgz ../../dist/js
-    ;;
-  clean)
-    rm -rf coverage
-    ;;
-  *)
-    echo "Usage: $0 {lint|test|dist|clean}" >&2
-    exit 1
-esac
->>>>>>> eda43593
+done