--- conflicted
+++ resolved
@@ -220,12 +220,9 @@
             return true;
         }
 
-<<<<<<< HEAD
-=======
         return false;
     }
 
->>>>>>> 322ba39e
     /**
      * Checks equivalence of the given attributes of the two given schemas.
      *
