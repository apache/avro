#!/bin/bash

# Licensed to the Apache Software Foundation (ASF) under one or more
# contributor license agreements.  See the NOTICE file distributed with
# this work for additional information regarding copyright ownership.
# The ASF licenses this file to You under the Apache License, Version 2.0
# (the "License"); you may not use this file except in compliance with
# the License.  You may obtain a copy of the License at
#
#     https://www.apache.org/licenses/LICENSE-2.0
#
# Unless required by applicable law or agreed to in writing, software
# distributed under the License is distributed on an "AS IS" BASIS,
# WITHOUT WARRANTIES OR CONDITIONS OF ANY KIND, either express or implied.
# See the License for the specific language governing permissions and
# limitations under the License.

set -e

cd `dirname "$0"`

dist_dir="../../dist/php"
build_dir="pkg"
version=$(cat ../../share/VERSION.txt)
libname="avro-php-$version"
lib_dir="$build_dir/$libname"
tarball="$libname.tar.bz2"

test_tmp_dir="test/tmp"

function clean {
    rm -rf "$test_tmp_dir"
    rm -rf "$build_dir"
}

function dist {
    mkdir -p "$build_dir/$libname" "$lib_dir/examples"
    cp -pr lib "$lib_dir"
    cp -pr examples/*.php "$lib_dir/examples"
    cp README.txt LICENSE NOTICE "$lib_dir"
    cd "$build_dir"
    tar -cjf "$tarball" "$libname"
    mkdir -p "../$dist_dir"
    cp "$tarball" "../$dist_dir"
}

for target in "$@"
do
  case "$target" in
    interop-data-generate)
      php test/generate_interop_data.php
      ;;

    test-interop)
      composer install -d "../.."
      vendor/bin/phpunit test/InterOpTest.php
      ;;

    lint)
<<<<<<< HEAD
      vendor/bin/phpcs --standard=PSR12 lib
=======
      find . -name "*.php" -print0 | xargs -0 -n1 -P8 php -l
>>>>>>> 3c8a4d45
      ;;

    test)
      composer install -d "../.."
      vendor/bin/phpunit -v
      ;;

    dist)
      dist
      ;;

    clean)
      clean
      ;;

    *)
      echo "Usage: $0 {interop-data-generate|test-interop|lint|test|dist|clean}"
  esac
done

exit 0<|MERGE_RESOLUTION|>--- conflicted
+++ resolved
@@ -57,11 +57,8 @@
       ;;
 
     lint)
-<<<<<<< HEAD
+      find . -name "*.php" -print0 | xargs -0 -n1 -P8 php -l
       vendor/bin/phpcs --standard=PSR12 lib
-=======
-      find . -name "*.php" -print0 | xargs -0 -n1 -P8 php -l
->>>>>>> 3c8a4d45
       ;;
 
     test)
