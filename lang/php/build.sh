--- conflicted
+++ resolved
@@ -55,30 +55,20 @@
       phpunit test/InterOpTest.php
       ;;
 
-     lint)
-       echo 'This is a stub where someone can provide linting.'
-       ;;
+    lint)
+      echo 'This is a stub where someone can provide linting.'
+      ;;
 
-<<<<<<< HEAD
     test)
-      phpunit test/AllTests.php
+      phpunit -v test/AllTests.php
+
+      # Check backward compatibility with PHP 5.x if both PHP 5.6 and PHPUnit 5.7 are installed.
+      # TODO: remove this check when we drop PHP 5.x support in the future
+      if command -v php5.6 > /dev/null && phpunit --version | grep -q 'PHPUnit 5.7'; then
+        echo 'Checking backward compatibility with PHP 5.x'
+        php5.6 $(which phpunit) -v test/AllTests.php
+      fi
       ;;
-=======
-     test)
-       phpunit -v test/AllTests.php
-
-       # Check backward compatibility with PHP 5.x if both PHP 5.6 and PHPUnit 5.7 are installed.
-       # TODO: remove this check when we drop PHP 5.x support in the future
-       if command -v php5.6 > /dev/null && phpunit --version | grep -q 'PHPUnit 5.7'; then
-         echo 'Checking backward compatibility with PHP 5.x'
-         php5.6 $(which phpunit) -v test/AllTests.php
-       fi
-       ;;
-
-     dist)
-       dist
-       ;;
->>>>>>> fd80ae59
 
     dist)
       dist
