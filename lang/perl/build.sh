--- conflicted
+++ resolved
@@ -18,11 +18,7 @@
 set -e # exit on error
 
 function usage {
-<<<<<<< HEAD
-  echo "Usage: $0 {test|dist|clean|interop-data-generate|interop-data-test}"
-=======
-  echo "Usage: $0 {lint|test|dist|clean}"
->>>>>>> ad9614ac
+  echo "Usage: $0 {lint|test|dist|clean|interop-data-generate|interop-data-test}"
   exit 1
 }
 
@@ -51,6 +47,7 @@
   lint)
     echo 'This is a stub where someone can provide linting.'
     ;;
+
   test)
     perl ./Makefile.PL && make test
     ;;
