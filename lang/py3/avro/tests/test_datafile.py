#!/usr/bin/env python3
# -*- mode: python -*-
# -*- coding: utf-8 -*-

# Licensed to the Apache Software Foundation (ASF) under one
# or more contributor license agreements.  See the NOTICE file
# distributed with this work for additional information
# regarding copyright ownership.  The ASF licenses this file
# to you under the Apache License, Version 2.0 (the
# "License"); you may not use this file except in compliance
# with the License.  You may obtain a copy of the License at
#
#     https://www.apache.org/licenses/LICENSE-2.0
#
# Unless required by applicable law or agreed to in writing, software
# distributed under the License is distributed on an "AS IS" BASIS,
# WITHOUT WARRANTIES OR CONDITIONS OF ANY KIND, either express or implied.
# See the License for the specific language governing permissions and
# limitations under the License.

import logging
import os
import tempfile
import unittest

from avro import datafile
from avro import io
from avro import schema


# ------------------------------------------------------------------------------


SCHEMAS_TO_VALIDATE = (
  ('"null"', None),
  ('"boolean"', True),
  ('"string"', 'adsfasdf09809dsf-=adsf'),
  ('"bytes"', b'12345abcd'),
  ('"int"', 1234),
  ('"long"', 1234),
  ('"float"', 1234.0),
  ('"double"', 1234.0),
  ('{"type": "fixed", "name": "Test", "size": 1}', b'B'),
  ('{"type": "enum", "name": "Test", "symbols": ["A", "B"]}', 'B'),
  ('{"type": "array", "items": "long"}', [1, 3, 2]),
  ('{"type": "map", "values": "long"}', {'a': 1, 'b': 3, 'c': 2}),
  ('["string", "null", "long"]', None),

  ("""
   {
     "type": "record",
     "name": "Test",
     "fields": [{"name": "f", "type": "long"}]
   }
   """,
   {'f': 5}),

  ("""
   {
     "type": "record",
     "name": "Lisp",
     "fields": [{
        "name": "value",
        "type": [
          "null",
          "string",
          {
            "type": "record",
            "name": "Cons",
            "fields": [{"name": "car", "type": "Lisp"},
                       {"name": "cdr", "type": "Lisp"}]
          }
        ]
     }]
   }
   """,
   {'value': {'car': {'value': 'head'}, 'cdr': {'value': None}}}),
)

<<<<<<< HEAD
def get_codecs_to_validate():
  codecs = ('null', 'deflate')
  try:
    import snappy
    codecs += ('snappy',)
  except ImportError:
    logging.warning('Snappy not present, will skip testing it.')
  return codecs
=======
CODECS_TO_VALIDATE = ('null', 'deflate')

try:
  import snappy
  CODECS_TO_VALIDATE += ('snappy',)
except ImportError:
  logging.warning('Snappy not present, will skip testing it.')
>>>>>>> 9beb79de

try:
  import zstandard
  CODECS_TO_VALIDATE += ('zstandard',)
except ImportError:
  logging.warning('Zstandard not present, will skip testing it.')

# ------------------------------------------------------------------------------


class TestDataFile(unittest.TestCase):

  @classmethod
  def setUpClass(cls):
    cls._temp_dir = (
        tempfile.TemporaryDirectory(prefix=cls.__name__, suffix='.tmp'))
    logging.debug('Created temporary directory: %s', cls._temp_dir.name)

  @classmethod
  def tearDownClass(cls):
    logging.debug('Cleaning up temporary directory: %s', cls._temp_dir.name)
    cls._temp_dir.cleanup()

  def NewTempFile(self):
    """Creates a new temporary file.

    File is automatically cleaned up after test.

    Returns:
      The path of the new temporary file.
    """
    temp_file = tempfile.NamedTemporaryFile(
        dir=self._temp_dir.name,
        prefix='test',
        suffix='.avro',
        delete=False,
    )
    return temp_file.name

  def testRoundTrip(self):
    correct = 0
    codecs_to_validate = get_codecs_to_validate()
    for iexample, (writer_schema, datum) in enumerate(SCHEMAS_TO_VALIDATE):
      for codec in codecs_to_validate:
        file_path = self.NewTempFile()

        # Write the datum this many times in the data file:
        nitems = 10

        logging.debug(
            'Performing round-trip with codec %r in file %s for example #%d\n'
            'Writing datum: %r using writer schema:\n%s',
            codec, file_path, iexample,
            datum, writer_schema)

        logging.debug('Creating data file %r', file_path)
        with open(file_path, 'wb') as writer:
          datum_writer = io.DatumWriter()
          schema_object = schema.Parse(writer_schema)
          with datafile.DataFileWriter(
              writer=writer,
              datum_writer=datum_writer,
              writer_schema=schema_object,
              codec=codec,
          ) as dfw:
            for _ in range(nitems):
              dfw.append(datum)

        logging.debug('Reading data from %r', file_path)
        with open(file_path, 'rb') as reader:
          datum_reader = io.DatumReader()
          with datafile.DataFileReader(reader, datum_reader) as dfr:
            round_trip_data = list(dfr)

        logging.debug(
            'Round-trip data has %d items: %r',
            len(round_trip_data), round_trip_data)

        if ([datum] * nitems) == round_trip_data:
          correct += 1
        else:
          logging.error(
              'Round-trip data does not match:\n'
              'Expect: %r\n'
              'Actual: %r',
              [datum] * nitems,
              round_trip_data)

    self.assertEqual(
        correct,
        len(codecs_to_validate) * len(SCHEMAS_TO_VALIDATE))

  def testAppend(self):
    correct = 0
    codecs_to_validate = get_codecs_to_validate()
    for iexample, (writer_schema, datum) in enumerate(SCHEMAS_TO_VALIDATE):
      for codec in codecs_to_validate:
        file_path = self.NewTempFile()

        logging.debug(
            'Performing append with codec %r in file %s for example #%d\n'
            'Writing datum: %r using writer schema:\n%s',
            codec, file_path, iexample,
            datum, writer_schema)

        logging.debug('Creating data file %r', file_path)
        with open(file_path, 'wb') as writer:
          datum_writer = io.DatumWriter()
          schema_object = schema.Parse(writer_schema)
          with datafile.DataFileWriter(
              writer=writer,
              datum_writer=datum_writer,
              writer_schema=schema_object,
              codec=codec,
          ) as dfw:
            dfw.append(datum)

        logging.debug('Appending data to %r', file_path)
        for i in range(9):
          with open(file_path, 'ab+') as writer:
            with datafile.DataFileWriter(writer, io.DatumWriter()) as dfw:
              dfw.append(datum)

        logging.debug('Reading appended data from %r', file_path)
        with open(file_path, 'rb') as reader:
          datum_reader = io.DatumReader()
          with datafile.DataFileReader(reader, datum_reader) as dfr:
            appended_data = list(dfr)

        logging.debug(
            'Appended data has %d items: %r',
            len(appended_data), appended_data)

        if ([datum] * 10) == appended_data:
          correct += 1
        else:
          logging.error(
              'Appended data does not match:\n'
              'Expect: %r\n'
              'Actual: %r',
              [datum] * 10,
              appended_data)

    self.assertEqual(
        correct,
        len(codecs_to_validate) * len(SCHEMAS_TO_VALIDATE))

  def testContextManager(self):
    file_path = self.NewTempFile()

    # Test the writer with a 'with' statement.
    with open(file_path, 'wb') as writer:
      datum_writer = io.DatumWriter()
      sample_schema, sample_datum = SCHEMAS_TO_VALIDATE[1]
      schema_object = schema.Parse(sample_schema)
      with datafile.DataFileWriter(writer, datum_writer, schema_object) as dfw:
        dfw.append(sample_datum)
      self.assertTrue(writer.closed)

    # Test the reader with a 'with' statement.
    datums = []
    with open(file_path, 'rb') as reader:
      datum_reader = io.DatumReader()
      with datafile.DataFileReader(reader, datum_reader) as dfr:
        for datum in dfr:
          datums.append(datum)
      self.assertTrue(reader.closed)

  def testMetadata(self):
    file_path = self.NewTempFile()

    # Test the writer with a 'with' statement.
    with open(file_path, 'wb') as writer:
      datum_writer = io.DatumWriter()
      sample_schema, sample_datum = SCHEMAS_TO_VALIDATE[1]
      schema_object = schema.Parse(sample_schema)
      with datafile.DataFileWriter(writer, datum_writer, schema_object) as dfw:
        dfw.SetMeta('test.string', 'foo')
        dfw.SetMeta('test.number', '1')
        dfw.append(sample_datum)
      self.assertTrue(writer.closed)

    # Test the reader with a 'with' statement.
    datums = []
    with open(file_path, 'rb') as reader:
      datum_reader = io.DatumReader()
      with datafile.DataFileReader(reader, datum_reader) as dfr:
        self.assertEqual(b'foo', dfr.GetMeta('test.string'))
        self.assertEqual(b'1', dfr.GetMeta('test.number'))
        for datum in dfr:
          datums.append(datum)
      self.assertTrue(reader.closed)


# ------------------------------------------------------------------------------


if __name__ == '__main__':
  raise Exception('Use run_tests.py')<|MERGE_RESOLUTION|>--- conflicted
+++ resolved
@@ -77,30 +77,22 @@
    {'value': {'car': {'value': 'head'}, 'cdr': {'value': None}}}),
 )
 
-<<<<<<< HEAD
 def get_codecs_to_validate():
   codecs = ('null', 'deflate')
+
   try:
     import snappy
     codecs += ('snappy',)
   except ImportError:
     logging.warning('Snappy not present, will skip testing it.')
+
+  try:
+    import zstandard
+    codecs += ('zstandard',)
+  except ImportError:
+    logging.warning('Zstandard not present, will skip testing it.')
+
   return codecs
-=======
-CODECS_TO_VALIDATE = ('null', 'deflate')
-
-try:
-  import snappy
-  CODECS_TO_VALIDATE += ('snappy',)
-except ImportError:
-  logging.warning('Snappy not present, will skip testing it.')
->>>>>>> 9beb79de
-
-try:
-  import zstandard
-  CODECS_TO_VALIDATE += ('zstandard',)
-except ImportError:
-  logging.warning('Zstandard not present, will skip testing it.')
 
 # ------------------------------------------------------------------------------
 
