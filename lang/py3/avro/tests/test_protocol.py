#!/usr/bin/env python3
# -*- mode: python -*-
# -*- coding: utf-8 -*-

# Licensed to the Apache Software Foundation (ASF) under one
# or more contributor license agreements.  See the NOTICE file
# distributed with this work for additional information
# regarding copyright ownership.  The ASF licenses this file
# to you under the Apache License, Version 2.0 (the
# "License"); you may not use this file except in compliance
# with the License.  You may obtain a copy of the License at
#
# https://www.apache.org/licenses/LICENSE-2.0
#
# Unless required by applicable law or agreed to in writing, software
# distributed under the License is distributed on an "AS IS" BASIS,
# WITHOUT WARRANTIES OR CONDITIONS OF ANY KIND, either express or implied.
# See the License for the specific language governing permissions and
# limitations under the License.
"""
Test the protocol parsing logic.
"""

import logging
import traceback
import unittest
import unittest.mock

from avro import protocol

# ------------------------------------------------------------------------------


class ExampleProtocol(object):
  def __init__(
      self,
      protocol_string,
      valid=True,
  ):
    self._protocol_string = protocol_string
    self._valid = valid

  @property
  def protocol_string(self):
    return self._protocol_string

  @property
  def valid(self):
    return self._valid


# ------------------------------------------------------------------------------
# Protocol test cases:

HELLO_WORLD = ExampleProtocol("""
{
  "namespace": "com.acme",
  "protocol": "HelloWorld",
  "types": [
    {
      "name": "Greeting",
      "type": "record",
      "fields": [{"name": "message", "type": "string"}]
    },
    {
      "name": "Curse",
      "type": "error",
      "fields": [{"name": "message", "type": "string"}]
    }
  ],
  "messages": {
    "hello": {
      "request": [{"name": "greeting", "type": "Greeting" }],
      "response": "Greeting",
      "errors": ["Curse"]
    }
  }
}
""")

EXAMPLES = [
  HELLO_WORLD,

  ExampleProtocol(
  """
  {
    "namespace": "org.apache.avro.test",
    "protocol": "Simple",
    "types": [
      {"name": "Kind", "type": "enum", "symbols": ["FOO","BAR","BAZ"]},
      {"name": "MD5", "type": "fixed", "size": 16},
      {"name": "TestRecord", "type": "record",
       "fields": [
         {"name": "name", "type": "string", "order": "ignore"},
         {"name": "kind", "type": "Kind", "order": "descending"},
         {"name": "hash", "type": "MD5"}
       ]
      },
      {"name": "TestError", "type": "error",
       "fields": [
         {"name": "message", "type": "string"}
       ]
      }
    ],
    "messages": {
      "hello": {
        "request": [{"name": "greeting", "type": "string"}],
        "response": "string"
      },
      "echo": {
        "request": [{"name": "record", "type": "TestRecord"}],
        "response": "TestRecord"
      },
      "add": {
        "request": [{"name": "arg1", "type": "int"},
                    {"name": "arg2", "type": "int"}],
        "response": "int"
      },
      "echoBytes": {
        "request": [{"name": "data", "type": "bytes"}],
        "response": "bytes"
      },
      "error": {
        "request": [],
        "response": "null",
        "errors": ["TestError"]
      }
    }
  }
  """),

  ExampleProtocol(
  """
  {
    "namespace": "org.apache.avro.test.namespace",
    "protocol": "TestNamespace",
    "types": [
      {"name": "org.apache.avro.test.util.MD5", "type": "fixed", "size": 16},
      {
        "name": "TestRecord",
        "type": "record",
        "fields": [{"name": "hash", "type": "org.apache.avro.test.util.MD5"}]
      },
      {
        "name": "TestError",
        "namespace": "org.apache.avro.test.errors",
        "type": "error",
        "fields": [{"name": "message", "type": "string"}]
      }
    ],
    "messages": {
      "echo": {
        "request": [{"name": "record", "type": "TestRecord"}],
        "response": "TestRecord"
      },
      "error": {
        "request": [],
        "response": "null",
        "errors": ["org.apache.avro.test.errors.TestError"]
      }
    }
  }
  """),

  ExampleProtocol(
  """
  {
    "namespace": "org.apache.avro.test.namespace",
    "protocol": "TestImplicitNamespace",
    "types": [
      {"name": "org.apache.avro.test.util.MD5", "type": "fixed", "size": 16},
      {
        "name": "ReferencedRecord",
        "type": "record",
        "fields": [{"name": "foo", "type": "string"}]
      },
      {
        "name": "TestRecord",
        "type": "record",
        "fields": [
          {"name": "hash", "type": "org.apache.avro.test.util.MD5"},
          {"name": "unqalified", "type": "ReferencedRecord"}
        ]
      },
      {
        "name": "TestError",
        "type": "error",
        "fields": [{"name": "message", "type": "string"}]
      }
    ],
    "messages": {
      "echo": {
        "request": [
          {"name": "qualified", "type": "org.apache.avro.test.namespace.TestRecord"}
        ],
        "response": "TestRecord"
      },
      "error": {
        "request": [],
        "response": "null",
        "errors": ["org.apache.avro.test.namespace.TestError"]
      }
    }
  }
  """),

  ExampleProtocol(
  """
  {
    "namespace": "org.apache.avro.test.namespace",
    "protocol": "TestNamespaceTwo",
    "types": [
      {"name": "org.apache.avro.test.util.MD5", "type": "fixed", "size": 16},
      {
        "name": "ReferencedRecord",
        "namespace": "org.apache.avro.other.namespace",
        "type": "record",
        "fields": [{"name": "foo", "type": "string"}]
      },
      {
        "name": "TestRecord",
        "type": "record",
        "fields": [
          {"name": "hash", "type": "org.apache.avro.test.util.MD5"},
          {
            "name": "qualified",
            "type": "org.apache.avro.other.namespace.ReferencedRecord"
          }
        ]
      },
      {
        "name": "TestError",
        "type": "error",
        "fields": [{"name": "message", "type": "string"}]
      }
    ],
    "messages": {
      "echo": {
        "request": [
          {
            "name": "qualified",
            "type": "org.apache.avro.test.namespace.TestRecord"
          }
        ],
        "response": "TestRecord"
      },
      "error": {
        "request": [],
        "response": "null",
        "errors": ["org.apache.avro.test.namespace.TestError"]
      }
    }
  }
  """),

  ExampleProtocol(
  """
  {
    "namespace": "org.apache.avro.test.namespace",
    "protocol": "TestValidRepeatedName",
    "types": [
      {"name": "org.apache.avro.test.util.MD5", "type": "fixed", "size": 16},
      {
        "name": "ReferencedRecord",
        "namespace": "org.apache.avro.other.namespace",
        "type": "record",
        "fields": [{"name": "foo", "type": "string"}]
      },
      {
        "name": "ReferencedRecord",
        "type": "record",
        "fields": [{"name": "bar", "type": "double"}]
      },
      {
        "name": "TestError",
        "type": "error",
        "fields": [{"name": "message", "type": "string"}]
      }
    ],
    "messages": {
      "echo": {
        "request": [{"name": "qualified", "type": "ReferencedRecord"}],
        "response": "org.apache.avro.other.namespace.ReferencedRecord"
      },
      "error": {
        "request": [],
        "response": "null",
        "errors": ["org.apache.avro.test.namespace.TestError"]
      }
    }
  }
  """),

  ExampleProtocol(
  """
  {
    "namespace": "org.apache.avro.test.namespace",
    "protocol": "TestInvalidRepeatedName",
    "types": [
      {"name": "org.apache.avro.test.util.MD5", "type": "fixed", "size": 16},
      {
        "name": "ReferencedRecord",
        "type": "record",
        "fields": [{"name": "foo", "type": "string"}]
      },
      {
        "name": "ReferencedRecord",
        "type": "record",
        "fields": [{"name": "bar", "type": "double"}]
      },
      {
        "name": "TestError",
        "type": "error",
        "fields": [{"name": "message", "type": "string"}]
      }
    ],
    "messages": {
      "echo": {
        "request": [{"name": "qualified", "type": "ReferencedRecord"}],
        "response": "org.apache.avro.other.namespace.ReferencedRecord"
      },
      "error": {
        "request": [],
        "response": "null",
        "errors": ["org.apache.avro.test.namespace.TestError"]
      }
    }
  }
  """,
  valid=False),

  ExampleProtocol(
  """
  {
    "namespace": "org.apache.avro.test",
    "protocol": "BulkData",
    "types": [],
    "messages": {
      "read": {
        "request": [],
        "response": "bytes"
      },
      "write": {
        "request": [ {"name": "data", "type": "bytes"} ],
        "response": "null"
      }
    }
  }
  """),

  ExampleProtocol(
  """
  {
    "protocol": "API",
    "namespace": "xyz.api",
    "types": [
      {
        "type": "enum",
        "name": "Symbology",
        "namespace": "xyz.api.product",
        "symbols": [ "OPRA", "CUSIP", "ISIN", "SEDOL" ]
      },
      {
        "type": "record",
        "name": "Symbol",
        "namespace": "xyz.api.product",
        "fields": [ {
          "name": "symbology",
          "type": "xyz.api.product.Symbology"
        }, {
          "name": "symbol",
          "type": "string"
        } ]
      },
      {
        "type": "record",
        "name": "MultiSymbol",
        "namespace": "xyz.api.product",
        "fields": [{
          "name": "symbols",
          "type": {
            "type": "map",
            "values": "xyz.api.product.Symbol"
          }
        }]
      }
    ],
    "messages": {}
  }
  """),
]
# End of EXAMPLES


VALID_EXAMPLES = [e for e in EXAMPLES if e.valid]


# ------------------------------------------------------------------------------


class TestProtocol(unittest.TestCase):

  @unittest.mock.patch('avro.protocol.warnings.warn')
  def test_Parse_is_deprecated(self, warn):
    """Capital-P Parse is deprecated."""
    protocol.Parse(HELLO_WORLD.protocol_string)
    self.assertEqual(warn.call_count, 1)

  def testParse(self):
    correct = 0
    for iexample, example in enumerate(EXAMPLES):
      logging.debug(
          'Parsing protocol #%d:\n%s',
          iexample, example.protocol_string)
      try:
        parsed = protocol.parse(example.protocol_string)
        if example.valid:
          correct += 1
        else:
          self.fail(
              'Invalid protocol was parsed:\n%s' % example.protocol_string)
      except Exception as exn:
        if example.valid:
          self.fail(
              'Valid protocol failed to parse: %s\n%s'
              % (example.protocol_string, traceback.format_exc()))
        else:
          if logging.getLogger().getEffectiveLevel() <= 5:
            logging.debug('Expected error:\n%s', traceback.format_exc())
          else:
            logging.debug('Expected error: %r', exn)
          correct += 1

    self.assertEqual(
      correct,
      len(EXAMPLES),
      'Parse behavior correct on %d out of %d protocols.'
      % (correct, len(EXAMPLES)))

  def testInnerNamespaceSet(self):
    proto = protocol.parse(HELLO_WORLD.protocol_string)
    self.assertEqual(proto.namespace, 'com.acme')
    greeting_type = proto.type_map['com.acme.Greeting']
    self.assertEqual(greeting_type.namespace, 'com.acme')

  def testInnerNamespaceNotRendered(self):
    proto = protocol.parse(HELLO_WORLD.protocol_string)
    self.assertEqual('com.acme.Greeting', proto.types[0].fullname)
    self.assertEqual('Greeting', proto.types[0].name)
    # but there shouldn't be 'namespace' rendered to json on the inner type
    self.assertFalse('namespace' in proto.to_json()['types'][0])

  def testValidCastToStringAfterParse(self):
    """
    Test that the string generated by an Avro Protocol object is,
    in fact, a valid Avro protocol.
    """
    num_correct = 0
    for example in VALID_EXAMPLES:
      proto = protocol.parse(example.protocol_string)
      try:
<<<<<<< HEAD
        protocol.parse(str(proto))
        logging.debug(
            'Successfully reparsed protocol:\n%s',
            example.protocol_string)
        num_correct += 1
      except:
        logging.debug(
            'Failed to reparse protocol:\n%s',
            example.protocol_string)
=======
        protocol.Parse(str(proto))
      except ProtocolParseException:
        logging.debug('Failed to reparse protocol:\n%s',
                      example.protocol_string)
        continue
      logging.debug('Successfully reparsed protocol:\n%s',
                    example.protocol_string)
      num_correct += 1
>>>>>>> 5cf2361b

    fail_msg = (
      'Cast to string success on %d out of %d protocols'
      % (num_correct, len(VALID_EXAMPLES)))
    self.assertEqual(num_correct, len(VALID_EXAMPLES), fail_msg)

  def testEquivalenceAfterRoundTrip(self):
    """
    1. Given a string, parse it to get Avro protocol "original".
    2. Serialize "original" to a string and parse that string
         to generate Avro protocol "round trip".
    3. Ensure "original" and "round trip" protocols are equivalent.
    """
    num_correct = 0
    for example in VALID_EXAMPLES:
      original_protocol = protocol.parse(example.protocol_string)
      round_trip_protocol = protocol.parse(str(original_protocol))

      if original_protocol == round_trip_protocol:
        num_correct += 1
        logging.debug(
            'Successful round-trip for protocol:\n%s',
            example.protocol_string)
      else:
        self.fail(
            'Round-trip failure for protocol:\n%s\nOriginal protocol:\n%s'
            % (example.protocol_string, str(original_protocol)))

    self.assertEqual(
        num_correct,
        len(VALID_EXAMPLES),
        'Round trip success on %d out of %d protocols.'
        % (num_correct, len(VALID_EXAMPLES)))


# ------------------------------------------------------------------------------


if __name__ == '__main__':
  raise Exception('Use run_tests.py')<|MERGE_RESOLUTION|>--- conflicted
+++ resolved
@@ -459,18 +459,7 @@
     for example in VALID_EXAMPLES:
       proto = protocol.parse(example.protocol_string)
       try:
-<<<<<<< HEAD
         protocol.parse(str(proto))
-        logging.debug(
-            'Successfully reparsed protocol:\n%s',
-            example.protocol_string)
-        num_correct += 1
-      except:
-        logging.debug(
-            'Failed to reparse protocol:\n%s',
-            example.protocol_string)
-=======
-        protocol.Parse(str(proto))
       except ProtocolParseException:
         logging.debug('Failed to reparse protocol:\n%s',
                       example.protocol_string)
@@ -478,8 +467,6 @@
       logging.debug('Successfully reparsed protocol:\n%s',
                     example.protocol_string)
       num_correct += 1
->>>>>>> 5cf2361b
-
     fail_msg = (
       'Cast to string success on %d out of %d protocols'
       % (num_correct, len(VALID_EXAMPLES)))
