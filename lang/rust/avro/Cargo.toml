# Licensed to the Apache Software Foundation (ASF) under one
# or more contributor license agreements.  See the NOTICE file
# distributed with this work for additional information
# regarding copyright ownership.  The ASF licenses this file
# to you under the Apache License, Version 2.0 (the
# "License"); you may not use this file except in compliance
# with the License.  You may obtain a copy of the License at
#
#   http://www.apache.org/licenses/LICENSE-2.0
#
# Unless required by applicable law or agreed to in writing,
# software distributed under the License is distributed on an
# "AS IS" BASIS, WITHOUT WARRANTIES OR CONDITIONS OF ANY
# KIND, either express or implied.  See the License for the
# specific language governing permissions and limitations
# under the License.

[package]
name = "apache-avro"
version = "0.14.0"
authors = ["Apache Avro team <dev@avro.apache.org>"]
description = "A library for working with Apache Avro in Rust"
license = "Apache-2.0"
readme = "README.md"
repository = "https://github.com/apache/avro"
edition = "2018"
keywords = ["avro", "data", "serialization"]
categories = ["encoding"]
documentation = "https://docs.rs/apache-avro"

[features]
bzip = ["bzip2"]
derive = ["apache-avro-derive"]
snappy = ["crc32fast", "snap"]
xz = ["xz2"]
zstandard = ["zstd"]

[lib]
# disable benchmarks to allow passing criterion arguments to `cargo bench`
bench = false
path = "src/lib.rs"

[[bench]]
harness = false
name = "serde"

[[bench]]
harness = false
name = "serde_json"

[[bench]]
harness = false
name = "single"

[dependencies]
apache-avro-derive = { default-features = false, version = "0.14.0", path = "../avro_derive", optional = true }
byteorder = { default-features = false, version = "1.4.3" }
bzip2 = { default-features = false, version = "0.4.3", optional = true }
crc32fast = { default-features = false, version = "1.3.2", optional = true }
digest = { default-features = false, version = "0.10.3", features = ["core-api"] }
lazy_static = { default-features = false, version = "1.4.0" }
libflate = { default-features = false, version = "1.2.0" }
log = { default-features = false, version = "0.4.17" }
num-bigint = { default-features = false, version = "0.4.3" }
regex = { default-features = false, version = "1.6.0", features = ["std"] }
<<<<<<< HEAD
serde = { default-features = false, version = "1.0.144", features = ["derive"] }
serde_json = { default-features = false, version = "1.0.83", features = ["std"] }
=======
serde = { default-features = false, version = "1.0.143", features = ["derive"] }
serde_json = { default-features = false, version = "1.0.85", features = ["std"] }
>>>>>>> d7102dfb
snap = { default-features = false, version = "1.0.5", optional = true }
strum = { default-features = false, version = "0.24.1" }
strum_macros = { default-features = false, version = "0.24.3" }
thiserror = { default-features = false, version = "1.0.32" }
typed-builder = { default-features = false, version = "0.10.0" }
uuid = { default-features = false, version = "1.1.2", features = ["serde", "std"] }
xz2 = { default-features = false, version = "0.1.7", optional = true }
zerocopy = { default-features = false, version = "0.6.1" }
zstd = { default-features = false, version = "0.11.2+zstd.1.5.2", optional = true }

[target.'cfg(target_arch = "wasm32")'.dependencies]
quad-rand = { default-features = false, version = "0.2.1" }

[target.'cfg(not(target_arch = "wasm32"))'.dependencies]
rand = { default-features = false, version = "0.8.5", features = ["default"] }

[dev-dependencies]
anyhow = { default-features = false, version = "1.0.62", features = ["std"] }
apache-avro-test-helper = { default-features = false, version = "0.14.0", path = "../avro_test_helper" }
criterion = { default-features = false, version = "0.3.6" }
hex-literal = { default-features = false, version = "0.3.4" }
md-5 = { default-features = false, version = "0.10.1" }
pretty_assertions = { default-features = false, version = "1.2.1", features = ["std"] }
sha2 = { default-features = false, version = "0.10.2" }<|MERGE_RESOLUTION|>--- conflicted
+++ resolved
@@ -63,13 +63,8 @@
 log = { default-features = false, version = "0.4.17" }
 num-bigint = { default-features = false, version = "0.4.3" }
 regex = { default-features = false, version = "1.6.0", features = ["std"] }
-<<<<<<< HEAD
 serde = { default-features = false, version = "1.0.144", features = ["derive"] }
-serde_json = { default-features = false, version = "1.0.83", features = ["std"] }
-=======
-serde = { default-features = false, version = "1.0.143", features = ["derive"] }
 serde_json = { default-features = false, version = "1.0.85", features = ["std"] }
->>>>>>> d7102dfb
 snap = { default-features = false, version = "1.0.5", optional = true }
 strum = { default-features = false, version = "0.24.1" }
 strum_macros = { default-features = false, version = "0.24.3" }
