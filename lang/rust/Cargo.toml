--- conflicted
+++ resolved
@@ -64,13 +64,8 @@
 serde_json = "1.0.79"
 serde = { version = "1.0.136", features = ["derive"] }
 snap = { version = "1.0.5", optional = true }
-<<<<<<< HEAD
-strum = "0.23.0"
+strum = "0.24.0"
 strum_macros = "0.24.0"
-=======
-strum = "0.24.0"
-strum_macros = "0.23.1"
->>>>>>> f10fa6b9
 thiserror = "1.0.30"
 typed-builder = "0.10.0"
 uuid = { version = "0.8.2", features = ["serde", "v4"] }
