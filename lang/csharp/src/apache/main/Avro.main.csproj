﻿<!--
   Licensed to the Apache Software Foundation (ASF) under one or more
   contributor license agreements.  See the NOTICE file distributed with
   this work for additional information regarding copyright ownership.
   The ASF licenses this file to You under the Apache License, Version 2.0
   (the "License"); you may not use this file except in compliance with
   the License.  You may obtain a copy of the License at

       https://www.apache.org/licenses/LICENSE-2.0

   Unless required by applicable law or agreed to in writing, software
   distributed under the License is distributed on an "AS IS" BASIS,
   WITHOUT WARRANTIES OR CONDITIONS OF ANY KIND, either express or implied.
   See the License for the specific language governing permissions and
   limitations under the License.
-->
<Project Sdk="Microsoft.NET.Sdk">

  <Import Project="../../../common.props" />

  <PropertyGroup>
    <TargetFrameworks>netstandard2.0</TargetFrameworks>
    <AssemblyName>Avro</AssemblyName>
    <RootNamespace>Avro</RootNamespace>
    <SignAssembly>true</SignAssembly>
    <AssemblyOriginatorKeyFile>..\..\..\Avro.snk</AssemblyOriginatorKeyFile>
    <GenerateDocumentationFile>true</GenerateDocumentationFile>
    <CodeAnalysisRuleSet>..\..\..\Avro.ruleset</CodeAnalysisRuleSet>
  </PropertyGroup>

  <PropertyGroup>
    <!-- NuGet Package Settings -->
    <PackageId>Apache.Avro</PackageId>
    <Description>
      Avro provides:

      Rich data structures.
      A compact, fast, binary data format.
      A container file, to store persistent data.
      Remote procedure call (RPC).
      Simple integration with dynamic languages. Code generation is not required to read or write data files nor to use or implement RPC protocols. Code generation as an optional optimization, only worth implementing for statically typed languages.
    </Description>
  </PropertyGroup>

  <PropertyGroup Condition="'$(Configuration)'=='Release'">
    <TreatWarningsAsErrors>true</TreatWarningsAsErrors>
    <WarningsAsErrors />
  </PropertyGroup>

  <ItemGroup>
<<<<<<< HEAD
    <PackageReference Include="Newtonsoft.Json" Version="10.0.3" />
=======
    <AdditionalFiles Include="..\..\..\stylecop.json" />
  </ItemGroup>

  <ItemGroup>
    <PackageReference Include="Microsoft.CodeAnalysis.FxCopAnalyzers" Version="2.9.4">
      <PrivateAssets>all</PrivateAssets>
      <IncludeAssets>runtime; build; native; contentfiles; analyzers; buildtransitive</IncludeAssets>
    </PackageReference>
    <PackageReference Include="Newtonsoft.Json" Version="10.0.3" />
    <PackageReference Include="StyleCop.Analyzers" Version="1.1.118">
      <PrivateAssets>all</PrivateAssets>
      <IncludeAssets>runtime; build; native; contentfiles; analyzers; buildtransitive</IncludeAssets>
    </PackageReference>
>>>>>>> eda43593
    <PackageReference Include="System.CodeDom" Version="4.4.0" />
    <PackageReference Include="System.Reflection" Version="4.3.0" />
    <PackageReference Include="System.Reflection.Emit.ILGeneration" Version="4.3.0" />
    <PackageReference Include="System.Reflection.Emit.Lightweight" Version="4.3.0" />
  </ItemGroup>

</Project><|MERGE_RESOLUTION|>--- conflicted
+++ resolved
@@ -48,9 +48,6 @@
   </PropertyGroup>
 
   <ItemGroup>
-<<<<<<< HEAD
-    <PackageReference Include="Newtonsoft.Json" Version="10.0.3" />
-=======
     <AdditionalFiles Include="..\..\..\stylecop.json" />
   </ItemGroup>
 
@@ -64,7 +61,6 @@
       <PrivateAssets>all</PrivateAssets>
       <IncludeAssets>runtime; build; native; contentfiles; analyzers; buildtransitive</IncludeAssets>
     </PackageReference>
->>>>>>> eda43593
     <PackageReference Include="System.CodeDom" Version="4.4.0" />
     <PackageReference Include="System.Reflection" Version="4.3.0" />
     <PackageReference Include="System.Reflection.Emit.ILGeneration" Version="4.3.0" />
