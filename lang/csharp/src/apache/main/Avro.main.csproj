<!--
   Licensed to the Apache Software Foundation (ASF) under one or more
   contributor license agreements.  See the NOTICE file distributed with
   this work for additional information regarding copyright ownership.
   The ASF licenses this file to You under the Apache License, Version 2.0
   (the "License"); you may not use this file except in compliance with
   the License.  You may obtain a copy of the License at

       https://www.apache.org/licenses/LICENSE-2.0

   Unless required by applicable law or agreed to in writing, software
   distributed under the License is distributed on an "AS IS" BASIS,
   WITHOUT WARRANTIES OR CONDITIONS OF ANY KIND, either express or implied.
   See the License for the specific language governing permissions and
   limitations under the License.
-->
<Project Sdk="Microsoft.NET.Sdk">

  <Import Project="../../../common.props" />

  <PropertyGroup>
    <TargetFrameworks>netstandard2.0</TargetFrameworks>
    <AssemblyName>Avro</AssemblyName>
    <RootNamespace>Avro</RootNamespace>
    <SignAssembly>true</SignAssembly>
    <AssemblyOriginatorKeyFile>..\..\..\Avro.snk</AssemblyOriginatorKeyFile>
    <GenerateDocumentationFile>true</GenerateDocumentationFile>
  </PropertyGroup>

  <PropertyGroup>
    <!-- NuGet Package Settings -->
    <PackageId>Apache.Avro</PackageId>
    <Description>
      Avro provides:

      Rich data structures.
      A compact, fast, binary data format.
      A container file, to store persistent data.
      Remote procedure call (RPC).
      Simple integration with dynamic languages. Code generation is not required to read or write data files nor to use or implement RPC protocols. Code generation as an optional optimization, only worth implementing for statically typed languages.
    </Description>
  </PropertyGroup>

  <ItemGroup>
<<<<<<< HEAD
    <PackageReference Include="Microsoft.CodeAnalysis" Version="2.8.2" />
    <PackageReference Include="Newtonsoft.Json" Version="10.0.3">
=======
    <PackageReference Include="Newtonsoft.Json" Version="3.5.8">
>>>>>>> 440ef3cb
      <NoWarn>NU1701</NoWarn>
    </PackageReference>
    <PackageReference Include="System.CodeDom" Version="4.4.0" />
    <PackageReference Include="System.Reflection" Version="4.3.0" />
    <PackageReference Include="System.Reflection.Emit.ILGeneration" Version="4.3.0" />
    <PackageReference Include="System.Reflection.Emit.Lightweight" Version="4.3.0" />
  </ItemGroup>

</Project><|MERGE_RESOLUTION|>--- conflicted
+++ resolved
@@ -42,12 +42,7 @@
   </PropertyGroup>
 
   <ItemGroup>
-<<<<<<< HEAD
-    <PackageReference Include="Microsoft.CodeAnalysis" Version="2.8.2" />
     <PackageReference Include="Newtonsoft.Json" Version="10.0.3">
-=======
-    <PackageReference Include="Newtonsoft.Json" Version="3.5.8">
->>>>>>> 440ef3cb
       <NoWarn>NU1701</NoWarn>
     </PackageReference>
     <PackageReference Include="System.CodeDom" Version="4.4.0" />
