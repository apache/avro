--- conflicted
+++ resolved
@@ -148,18 +148,6 @@
         internal Field(Schema schema, string name, IList<string> aliases, int pos, string doc,
                         JToken defaultValue, SortOrder sortorder, PropertyMap props)
         {
-<<<<<<< HEAD
-            if (string.IsNullOrEmpty(name)) throw new ArgumentNullException(nameof(name), "name cannot be null.");
-            if (null == schema) throw new ArgumentNullException("type", "type cannot be null.");
-            this.Schema = schema;
-            this.Name = name;
-            Aliases = aliases;
-            this.Pos = pos;
-            this.Documentation = doc;
-            this.DefaultValue = defaultValue;
-            this.Ordering = sortorder;
-            this.Props = props;
-=======
             if (string.IsNullOrEmpty(name))
             {
                 throw new ArgumentNullException(nameof(name), "name cannot be null.");
@@ -167,15 +155,12 @@
 
             Schema = schema ?? throw new ArgumentNullException("type", "type cannot be null.");
             Name = name;
-#pragma warning disable CS0618 // Type or member is obsolete
-            this.aliases = aliases;
-#pragma warning restore CS0618 // Type or member is obsolete
+            Aliases = aliases;
             Pos = pos;
             Documentation = doc;
             DefaultValue = defaultValue;
             Ordering = sortorder;
             Props = props;
->>>>>>> cf373f29
         }
 
         /// <summary>
