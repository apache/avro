/*
 * Licensed to the Apache Software Foundation (ASF) under one
 * or more contributor license agreements.  See the NOTICE file
 * distributed with this work for additional information
 * regarding copyright ownership.  The ASF licenses this file
 * to you under the Apache License, Version 2.0 (the
 * "License"); you may not use this file except in compliance
 * with the License.  You may obtain a copy of the License at
 *
 *     https://www.apache.org/licenses/LICENSE-2.0
 *
 * Unless required by applicable law or agreed to in writing, software
 * distributed under the License is distributed on an "AS IS" BASIS,
 * WITHOUT WARRANTIES OR CONDITIONS OF ANY KIND, either express or implied.
 * See the License for the specific language governing permissions and
 * limitations under the License.
 */
using System;
using System.Collections.Generic;
using Newtonsoft.Json.Linq;

namespace Avro
{
    internal delegate T Function<T>();

    /// <summary>
    /// Class for record schemas
    /// </summary>
    public class RecordSchema : NamedSchema
    {
        /// <summary>
        /// List of fields in the record
        /// </summary>
        public List<Field> Fields { get; private set; }

        /// <summary>
        /// Number of fields in the record
        /// </summary>
        public int Count { get { return Fields.Count; } }

        /// <summary>
        /// Map of field name and Field object for faster field lookups
        /// </summary>
        private readonly IDictionary<string, Field> fieldLookup;

        private readonly IDictionary<string, Field> fieldAliasLookup;
        private bool request;

        /// <summary>
        /// Static function to return new instance of the record schema
        /// </summary>
        /// <param name="type">type of record schema, either record or error</param>
        /// <param name="jtok">JSON object for the record schema</param>
        /// <param name="props">dictionary that provides access to custom properties</param>
        /// <param name="names">list of named schema already read</param>
        /// <param name="encspace">enclosing namespace of the records schema</param>
        /// <returns>new RecordSchema object</returns>
        internal static RecordSchema NewInstance(Type type, JToken jtok, PropertyMap props, SchemaNames names, string encspace)
        {
            bool request = false;
            JToken jfields = jtok["fields"];    // normal record
            if (null == jfields)
            {
                jfields = jtok["request"];      // anonymous record from messages
                if (null != jfields) request = true;
            }
            if (null == jfields)
                throw new SchemaParseException($"'fields' cannot be null for record at '{jtok.Path}'");
            if (jfields.Type != JTokenType.Array)
                throw new SchemaParseException($"'fields' not an array for record at '{jtok.Path}'");

            var name = GetName(jtok, encspace);
            var aliases = NamedSchema.GetAliases(jtok, name.Space, name.EncSpace);
            var fields = new List<Field>();
            var fieldMap = new Dictionary<string, Field>();
            var fieldAliasMap = new Dictionary<string, Field>();
            RecordSchema result;
            try
            {
                result = new RecordSchema(type, name, aliases, props, fields, request, fieldMap, fieldAliasMap, names,
                    JsonHelper.GetOptionalString(jtok, "doc"));
            }
            catch (SchemaParseException e)
            {
                throw new SchemaParseException($"{e.Message} at '{jtok.Path}'", e);
            }

            int fieldPos = 0;
            foreach (JObject jfield in jfields)
            {
                string fieldName = JsonHelper.GetRequiredString(jfield, "name");
                Field field = createField(jfield, fieldPos++, names, name.Namespace);  // add record namespace for field look up
                fields.Add(field);
                try
                {
                    addToFieldMap(fieldMap, fieldName, field);
                    addToFieldMap(fieldAliasMap, fieldName, field);

<<<<<<< HEAD
                    if (null != field.aliases)    // add aliases to field lookup map so reader function will find it when writer field name appears only as an alias on the reader field
                        foreach (string alias in field.aliases)
=======
                    if (null != field.Aliases)    // add aliases to field lookup map so reader function will find it when writer field name appears only as an alias on the reader field
                        foreach (string alias in field.Aliases)
>>>>>>> eda43593
                            addToFieldMap(fieldAliasMap, alias, field);
                }
                catch (SchemaParseException e)
                {
                    throw new SchemaParseException($"{e.Message} at '{jfield.Path}'", e);
                }
            }
            return result;
        }

        /// <summary>
        /// Constructor for the record schema
        /// </summary>
        /// <param name="type">type of record schema, either record or error</param>
        /// <param name="name">name of the record schema</param>
        /// <param name="aliases">list of aliases for the record name</param>
        /// <param name="props">custom properties on this schema</param>
        /// <param name="fields">list of fields for the record</param>
        /// <param name="request">true if this is an anonymous record with 'request' instead of 'fields'</param>
        /// <param name="fieldMap">map of field names and field objects</param>
        /// <param name="fieldAliasMap">map of field aliases and field objects</param>
        /// <param name="names">list of named schema already read</param>
        /// <param name="doc">documentation for this named schema</param>
        private RecordSchema(Type type, SchemaName name, IList<SchemaName> aliases,  PropertyMap props,
                                List<Field> fields, bool request, IDictionary<string, Field> fieldMap,
                                IDictionary<string, Field> fieldAliasMap, SchemaNames names, string doc)
                                : base(type, name, aliases, props, names, doc)
        {
            if (!request && null == name.Name) throw new SchemaParseException("name cannot be null for record schema.");
            this.Fields = fields;
            this.request = request;
            this.fieldLookup = fieldMap;
            this.fieldAliasLookup = fieldAliasMap;
        }

        /// <summary>
        /// Creates a new field for the record
        /// </summary>
        /// <param name="jfield">JSON object for the field</param>
        /// <param name="pos">position number of the field</param>
        /// <param name="names">list of named schemas already read</param>
        /// <param name="encspace">enclosing namespace of the records schema</param>
        /// <returns>new Field object</returns>
        private static Field createField(JToken jfield, int pos, SchemaNames names, string encspace)
        {
            var name = JsonHelper.GetRequiredString(jfield, "name");
            var doc = JsonHelper.GetOptionalString(jfield, "doc");

            var jorder = JsonHelper.GetOptionalString(jfield, "order");
            Field.SortOrder sortorder = Field.SortOrder.ignore;
            if (null != jorder)
                sortorder = (Field.SortOrder) Enum.Parse(typeof(Field.SortOrder), jorder);

            var aliases = Field.GetAliases(jfield);
            var props = Schema.GetProperties(jfield);
            var defaultValue = jfield["default"];

            JToken jtype = jfield["type"];
            if (null == jtype)
                throw new SchemaParseException($"'type' was not found for field: name at '{jfield.Path}'");
            var schema = Schema.ParseJson(jtype, names, encspace);
            return new Field(schema, name, aliases, pos, doc, defaultValue, sortorder, props);
        }

        private static void addToFieldMap(Dictionary<string, Field> map, string name, Field field)
        {
            if (map.ContainsKey(name))
                throw new SchemaParseException("field or alias " + name + " is a duplicate name");
            map.Add(name, field);
        }

        /// <summary>
        /// Returns the field with the given name.
        /// </summary>
        /// <param name="name">field name</param>
        /// <returns>Field object</returns>
        public Field this[string name]
        {
            get
            {
                if (string.IsNullOrEmpty(name)) throw new ArgumentNullException("name");
                Field field;
                return (fieldLookup.TryGetValue(name, out field)) ? field : null;
            }
        }

        /// <summary>
        /// Returns true if and only if the record contains a field by the given name.
        /// </summary>
        /// <param name="fieldName">The name of the field</param>
        /// <returns>true if the field exists, false otherwise</returns>
        public bool Contains(string fieldName)
        {
            return fieldLookup.ContainsKey(fieldName);
        }

        /// <summary>
        /// Gets a field with a specified name.
        /// </summary>
        /// <param name="fieldName">Name of the field to get.</param>
        /// <param name="field">
        /// When this method returns true, contains the field with the specified name. When this
        /// method returns false, null.
        /// </param>
        /// <returns>True if a field with the specified name exists; false otherwise.</returns>
        public bool TryGetField(string fieldName, out Field field)
        {
            return fieldLookup.TryGetValue(fieldName, out field);
        }

        /// <summary>
        /// Gets a field with a specified alias.
        /// </summary>
        /// <param name="fieldName">Alias of the field to get.</param>
        /// <param name="field">
        /// When this method returns true, contains the field with the specified alias. When this
        /// method returns false, null.
        /// </param>
        /// <returns>True if a field with the specified alias exists; false otherwise.</returns>
        public bool TryGetFieldAlias(string fieldName, out Field field)
        {
            return fieldAliasLookup.TryGetValue(fieldName, out field);
        }

        /// <summary>
        /// Returns an enumerator which enumerates over the fields of this record schema
        /// </summary>
        /// <returns>Enumerator over the field in the order of their definition</returns>
        public IEnumerator<Field> GetEnumerator()
        {
            return Fields.GetEnumerator();
        }

        /// <summary>
        /// Writes the records schema in JSON format
        /// </summary>
        /// <param name="writer">JSON writer</param>
        /// <param name="names">list of named schemas already written</param>
        /// <param name="encspace">enclosing namespace of the record schema</param>
        protected internal override void WriteJsonFields(Newtonsoft.Json.JsonTextWriter writer, SchemaNames names, string encspace)
        {
            base.WriteJsonFields(writer, names, encspace);

            // we allow reading for empty fields, so writing of records with empty fields are allowed as well
            if (request)
                writer.WritePropertyName("request");
            else
                writer.WritePropertyName("fields");
            writer.WriteStartArray();

            if (null != this.Fields && this.Fields.Count > 0)
            {
                foreach (Field field in this)
                    field.writeJson(writer, names, this.Namespace); // use the namespace of the record for the fields
            }
            writer.WriteEndArray();
        }

        /// <summary>
        /// Compares equality of two record schemas
        /// </summary>
        /// <param name="obj">record schema to compare against this schema</param>
        /// <returns>true if the two schemas are equal, false otherwise</returns>
        public override bool Equals(object obj)
        {
            if (obj == this) return true;
            if (obj != null && obj is RecordSchema)
            {
                RecordSchema that = obj as RecordSchema;
                return protect(() => true, () =>
                {
                    if (this.SchemaName.Equals(that.SchemaName) && this.Count == that.Count)
                    {
                        for (int i = 0; i < Fields.Count; i++) if (!Fields[i].Equals(that.Fields[i])) return false;
                        return areEqual(that.Props, this.Props);
                    }
                    return false;
                }, that);
            }
            return false;
        }

        /// <summary>
        /// Hash code function
        /// </summary>
        /// <returns></returns>
        public override int GetHashCode()
        {
            return protect(() => 0, () =>
            {
                int result = SchemaName.GetHashCode();
                foreach (Field f in Fields) result += 29 * f.GetHashCode();
                result += getHashCode(Props);
                return result;
            }, this);
        }

        /// <summary>
        /// Checks if this schema can read data written by the given schema. Used for decoding data.
        /// </summary>
        /// <param name="writerSchema">writer schema</param>
        /// <returns>true if this and writer schema are compatible based on the AVRO specification, false otherwise</returns>
        public override bool CanRead(Schema writerSchema)
        {
            if ((writerSchema.Tag != Type.Record) && (writerSchema.Tag != Type.Error)) return false;

            RecordSchema that = writerSchema as RecordSchema;
            return protect(() => true, () =>
            {
                if (!that.SchemaName.Equals(SchemaName))
                    if (!InAliases(that.SchemaName))
                        return false;

                foreach (Field f in this)
                {
                    Field f2 = that[f.Name];
                    if (null == f2) // reader field not in writer field, check aliases of reader field if any match with a writer field
                        if (null != f.Aliases)
                            foreach (string alias in f.Aliases)
                            {
                                f2 = that[alias];
                                if (null != f2) break;
                            }

                    if (f2 == null && f.DefaultValue != null)
                        continue;         // Writer field missing, reader has default.

                    if (f2 != null && f.Schema.CanRead(f2.Schema)) continue;    // Both fields exist and are compatible.
                    return false;
                }
                return true;
            }, that);
        }

        private class RecordSchemaPair
        {
            public readonly RecordSchema first;
            public readonly RecordSchema second;

            public RecordSchemaPair(RecordSchema first, RecordSchema second)
            {
                this.first = first;
                this.second = second;
            }
        }

        [ThreadStatic]
        private static List<RecordSchemaPair> seen;

        /**
         * We want to protect against infinite recursion when the schema is recursive. We look into a thread local
         * to see if we have been into this if so, we execute the bypass function otherwise we execute the main function.
         * Before executing the main function, we ensure that we create a marker so that if we come back here recursively
         * we can detect it.
         *
         * The infinite loop happens in ToString(), Equals() and GetHashCode() methods.
         * Though it does not happen for CanRead() because of the current implemenation of UnionSchema's can read,
         * it could potenitally happen.
         * We do a linear seach for the marker as we don't expect the list to be very long.
         */
        private T protect<T>(Function<T> bypass, Function<T> main, RecordSchema that)
        {
            if (seen == null)
                seen = new List<RecordSchemaPair>();

            else if (seen.Find((RecordSchemaPair rs) => rs.first == this && rs.second == that) != null)
                return bypass();

            RecordSchemaPair p = new RecordSchemaPair(this, that);
            seen.Add(p);
            try { return main(); }
            finally { seen.Remove(p); }
        }

    }
}<|MERGE_RESOLUTION|>--- conflicted
+++ resolved
@@ -96,13 +96,8 @@
                     addToFieldMap(fieldMap, fieldName, field);
                     addToFieldMap(fieldAliasMap, fieldName, field);
 
-<<<<<<< HEAD
-                    if (null != field.aliases)    // add aliases to field lookup map so reader function will find it when writer field name appears only as an alias on the reader field
-                        foreach (string alias in field.aliases)
-=======
                     if (null != field.Aliases)    // add aliases to field lookup map so reader function will find it when writer field name appears only as an alias on the reader field
                         foreach (string alias in field.Aliases)
->>>>>>> eda43593
                             addToFieldMap(fieldAliasMap, alias, field);
                 }
                 catch (SchemaParseException e)
