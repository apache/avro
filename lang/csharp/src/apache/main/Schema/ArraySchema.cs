--- conflicted
+++ resolved
@@ -35,11 +35,7 @@
         /// Static class to return a new instance of ArraySchema
         /// </summary>
         /// <param name="jtok">JSON object for the array schema</param>
-<<<<<<< HEAD
-        /// <param name="props">metadata properties</param>
-=======
         /// <param name="props">dictionary that provides access to custom properties</param>
->>>>>>> c0094b5b
         /// <param name="names">list of named schemas already parsed</param>
         /// <param name="encspace">enclosing namespace for the array schema</param>
         /// <returns></returns>
@@ -55,11 +51,7 @@
         /// Constructor
         /// </summary>
         /// <param name="items">schema for the array items type</param>
-<<<<<<< HEAD
-        /// <param name="props">metadata properties</param>
-=======
         /// <param name="props">dictionary that provides access to custom properties</param>
->>>>>>> c0094b5b
         private ArraySchema(Schema items, PropertyMap props) : base(Type.Array, props)
         {
             if (null == items) throw new ArgumentNullException("items");
