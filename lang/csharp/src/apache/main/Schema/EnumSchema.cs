--- conflicted
+++ resolved
@@ -46,11 +46,7 @@
         /// Static function to return new instance of EnumSchema
         /// </summary>
         /// <param name="jtok">JSON object for enum schema</param>
-<<<<<<< HEAD
-        /// <param name="props">custom properties on this schema</param>
-=======
         /// <param name="props">dictionary that provides access to custom properties</param>
->>>>>>> c0094b5b
         /// <param name="names">list of named schema already parsed in</param>
         /// <param name="encspace">enclosing namespace for the enum schema</param>
         /// <returns>new instance of enum schema</returns>
