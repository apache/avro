--- conflicted
+++ resolved
@@ -42,11 +42,7 @@
         /// Static function to return instance of the union schema
         /// </summary>
         /// <param name="jarr">JSON object for the union schema</param>
-<<<<<<< HEAD
-        /// <param name="props">custom properties on this schema</param>
-=======
         /// <param name="props">dictionary that provides access to custom properties</param>
->>>>>>> c0094b5b
         /// <param name="names">list of named schemas already read</param>
         /// <param name="encspace">enclosing namespace of the schema</param>
         /// <returns>new UnionSchema object</returns>
