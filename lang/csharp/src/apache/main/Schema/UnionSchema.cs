/*
 * Licensed to the Apache Software Foundation (ASF) under one
 * or more contributor license agreements.  See the NOTICE file
 * distributed with this work for additional information
 * regarding copyright ownership.  The ASF licenses this file
 * to you under the Apache License, Version 2.0 (the
 * "License"); you may not use this file except in compliance
 * with the License.  You may obtain a copy of the License at
 *
 *     https://www.apache.org/licenses/LICENSE-2.0
 *
 * Unless required by applicable law or agreed to in writing, software
 * distributed under the License is distributed on an "AS IS" BASIS,
 * WITHOUT WARRANTIES OR CONDITIONS OF ANY KIND, either express or implied.
 * See the License for the specific language governing permissions and
 * limitations under the License.
 */
using System;
using System.Collections.Generic;
using System.Linq;
using Newtonsoft.Json.Linq;

namespace Avro
{
    /// <summary>
    /// Class for union schemas
    /// </summary>
    public class UnionSchema : UnnamedSchema
    {
        /// <summary>
        /// List of schemas in the union
        /// </summary>
        public IList<Schema> Schemas { get; private set; }

        /// <summary>
        /// Count of schemas in the union
        /// </summary>
        public int Count { get { return Schemas.Count; } }

        /// <summary>
        /// Static function to return instance of the union schema
        /// </summary>
        /// <param name="jarr">JSON object for the union schema</param>
        /// <param name="props">dictionary that provides access to custom properties</param>
        /// <param name="names">list of named schemas already read</param>
        /// <param name="encspace">enclosing namespace of the schema</param>
        /// <returns>new UnionSchema object</returns>
        internal static UnionSchema NewInstance(JArray jarr, PropertyMap props, SchemaNames names, string encspace)
        {
            List<Schema> schemas = new List<Schema>();
            IDictionary<string, string> uniqueSchemas = new Dictionary<string, string>();

            foreach (JToken jvalue in jarr)
            {
                Schema unionType = Schema.ParseJson(jvalue, names, encspace);
                if (null == unionType)
                    throw new SchemaParseException($"Invalid JSON in union {jvalue.ToString()} at '{jvalue.Path}'");

                string name = unionType.Fullname;
                if (uniqueSchemas.ContainsKey(name))
                    throw new SchemaParseException($"Duplicate type in union: {name} at '{jvalue.Path}'");

                uniqueSchemas.Add(name, name);
                schemas.Add(unionType);
            }
            return new UnionSchema(schemas, props);
        }

        /// <summary>
        /// Creates a new <see cref="UnionSchema"/>
        /// </summary>
        /// <param name="schemas">The union schemas</param>
        /// <param name="customProperties">Dictionary that provides access to custom properties</param>
        /// <returns>New <see cref="UnionSchema"/></returns>
        public static UnionSchema Create(List<Schema> schemas, PropertyMap customProperties = null)
        {
            return new UnionSchema(schemas, customProperties);
        }

        /// <summary>
        /// Contructor for union schema
        /// </summary>
        /// <param name="schemas"></param>
        /// <param name="customProperties">dictionary that provides access to custom properties</param>
        private UnionSchema(List<Schema> schemas, PropertyMap customProperties)
            : base(Type.Union, customProperties)
        {
<<<<<<< HEAD
            Schemas = schemas ?? throw new ArgumentNullException(nameof(schemas));
=======
            if (schemas == null)
                throw new ArgumentNullException(nameof(schemas));
            VerifyChildSchemas(schemas);
            this.Schemas = schemas;
>>>>>>> 40ec6584
        }

        /// <summary>
        /// Returns the schema at the given branch.
        /// </summary>
        /// <param name="index">Index to the branch, starting with 0.</param>
        /// <returns>The branch corresponding to the given index.</returns>
        public Schema this[int index]
        {
            get
            {
                return Schemas[index];
            }
        }

        /// <summary>
        /// Writes union schema in JSON format
        /// </summary>
        /// <param name="writer">JSON writer</param>
        /// <param name="names">list of named schemas already written</param>
        /// <param name="encspace">enclosing namespace of the schema</param>
        protected internal override void WriteJson(Newtonsoft.Json.JsonTextWriter writer, SchemaNames names, string encspace)
        {
            writer.WriteStartArray();
            foreach (Schema schema in this.Schemas)
                schema.WriteJson(writer, names, encspace);
            writer.WriteEndArray();
        }

        /// <summary>
        /// Returns the index of a branch that can read the data written by the given schema s.
        /// </summary>
        /// <param name="s">The schema to match the branches against.</param>
        /// <returns>The index of the matching branch. If non matches a -1 is returned.</returns>
        public int MatchingBranch(Schema s)
        {
            if (s is UnionSchema) throw new AvroException("Cannot find a match against union schema");
            // Try exact match.
            // CanRead might find a compatible schema which can read. e.g. double and long
            for (int i = 0; i < Count; i++)
            {
                if (Schemas[i].Equals(s))
                {
                    return i;
                }
            }
            for (int i = 0; i < Count; i++)
            {
                if (Schemas[i].CanRead(s))
                {
                    return i;
                }
            }
            return -1;
        }

        /// <summary>
        /// Checks if this schema can read data written by the given schema. Used for decoding data.
        /// </summary>
        /// <param name="writerSchema">writer schema</param>
        /// <returns>true if this and writer schema are compatible based on the AVRO specification, false otherwise</returns>
        public override bool CanRead(Schema writerSchema)
        {
            return writerSchema.Tag == Schema.Type.Union || MatchingBranch(writerSchema) >= 0;
        }

        /// <summary>
        /// Compares two union schema objects
        /// </summary>
        /// <param name="obj">union schema object to compare against this schema</param>
        /// <returns>true if objects are equal, false otherwise</returns>
        public override bool Equals(object obj)
        {
            if (obj == this) return true;
            if (obj != null && obj is UnionSchema)
            {
                UnionSchema that = obj as UnionSchema;
                if (that.Count == Count)
                {
                    for (int i = 0; i < Count; i++) if (!that[i].Equals(this[i])) return false;
                    return areEqual(that.Props, this.Props);
                }
            }
            return false;
        }

        /// <summary>
        /// Hash code function
        /// </summary>
        /// <returns></returns>
        public override int GetHashCode()
        {
            int result = 53;
            foreach (Schema schema in Schemas) result += 89 * schema.GetHashCode();
            result += getHashCode(Props);
            return result;
        }

        private void VerifyChildSchemas(List<Schema> schemas)
        {
            if (schemas.Any(schema => schema.Tag == Type.Union))
            {
                throw new ArgumentException("Unions may not immediately contain other unions", nameof(schemas));
            }

            IGrouping<string, Schema> duplicateType = schemas.GroupBy(schema => schema.Fullname).FirstOrDefault(x => x.Count() > 1);

            if (duplicateType != null)
            {
                throw new ArgumentException($"Duplicate type in union: {duplicateType.Key}");
            }
        }
    }
}<|MERGE_RESOLUTION|>--- conflicted
+++ resolved
@@ -85,14 +85,10 @@
         private UnionSchema(List<Schema> schemas, PropertyMap customProperties)
             : base(Type.Union, customProperties)
         {
-<<<<<<< HEAD
-            Schemas = schemas ?? throw new ArgumentNullException(nameof(schemas));
-=======
             if (schemas == null)
                 throw new ArgumentNullException(nameof(schemas));
             VerifyChildSchemas(schemas);
             this.Schemas = schemas;
->>>>>>> 40ec6584
         }
 
         /// <summary>
