/*
 * Licensed to the Apache Software Foundation (ASF) under one
 * or more contributor license agreements.  See the NOTICE file
 * distributed with this work for additional information
 * regarding copyright ownership.  The ASF licenses this file
 * to you under the Apache License, Version 2.0 (the
 * "License"); you may not use this file except in compliance
 * with the License.  You may obtain a copy of the License at
 *
 *     https://www.apache.org/licenses/LICENSE-2.0
 *
 * Unless required by applicable law or agreed to in writing, software
 * distributed under the License is distributed on an "AS IS" BASIS,
 * WITHOUT WARRANTIES OR CONDITIONS OF ANY KIND, either express or implied.
 * See the License for the specific language governing permissions and
 * limitations under the License.
 */

using System;
using System.Collections.Generic;
using System.IO;

namespace Avro.File
{
    /// <summary>
    /// Base class for Avro-supported compression codecs for data files. Note that Codec objects may
    /// maintain internal state (e.g. buffers) and are not thread safe.
    /// </summary>
    public abstract class Codec
    {
        /// <summary>
        /// Compress data using implemented codec.
        /// </summary>
        /// <param name="uncompressedData">The uncompressed data.</param>
        /// <returns>
        /// byte array.
        /// </returns>
        public abstract byte[] Compress(byte[] uncompressedData);

        /// <summary>
        /// Compress data using implemented codec.
        /// </summary>
        /// <param name="inputStream">The stream which contains the data to be compressed.</param>
        /// <param name="outputStream">A reusable stream which will hold the compressed data. That stream should be empty.</param>
        public abstract void Compress(MemoryStream inputStream, MemoryStream outputStream);

        /// <summary>
        /// Decompress data using implemented codec.
        /// </summary>
<<<<<<< HEAD
        /// <param name="compressedData">The buffer holding data to decompress.</param>
        /// <returns></returns>
        [Obsolete]
        public virtual byte[] Decompress(byte[] compressedData)
        {
            return Decompress(compressedData, compressedData.Length);
        }
        
        /// <summary>
        /// Decompress data using implemented codec
        /// </summary>
        /// <param name="compressedData">The buffer holding data to decompress.</param>
        /// <param name="length">The actual length of bytes to decompress from the buffer.</param>
        /// <returns></returns>
        abstract public byte[] Decompress(byte[] compressedData, int length);
=======
        /// <param name="compressedData">The compressed data.</param>
        /// <returns>byte array.</returns>
        public abstract byte[] Decompress(byte[] compressedData);
>>>>>>> a80c5829

        /// <summary>
        /// Name of this codec type.
        /// </summary>
        /// <returns>The codec name.</returns>
        public abstract string GetName();

        /// <summary>
        /// Codecs must implement an equals() method.
        /// </summary>
        /// <param name="other">The <see cref="object" /> to compare with this instance.</param>
        /// <returns>
        ///   <c>true</c> if the specified <see cref="object" /> is equal to this instance; otherwise, <c>false</c>.
        /// </returns>
        public abstract override bool Equals(object other);

        /// <summary>
        /// Codecs must implement a HashCode() method that is
        /// consistent with Equals.
        /// </summary>
        /// <returns>
        /// A hash code for this instance, suitable for use in hashing algorithms and data structures like a hash table.
        /// </returns>
        public abstract override int GetHashCode();

        /// <summary>
        /// Codec types.
        /// </summary>
        public enum Type
        {
            /// <summary>
            /// Codec type that implements the "deflate" compression algorithm.
            /// </summary>
            Deflate,

            /// <summary>
            /// Codec that does not perform any compression.
            /// </summary>
            Null,
        }

        /// <summary>
<<<<<<< HEAD
        /// Represents a function capable of resolving a codec string
        /// with a matching codec implementation a reader can use to decompress data.
        /// </summary>
        /// <param name="codecMetaString">The codec string</param>
        public delegate Codec CodecResolver(string codecMetaString);

        private static readonly List<CodecResolver> _codecResolvers = new List<CodecResolver>();

        /// <summary>
        /// Registers a function that will attempt to resolve a codec identifying string
        /// with a matching codec implementation when reading compressed Avro data.
        /// </summary>
        /// <param name="resolver">A function that is able to find a codec implementation for a given codec string</param>
        public static void RegisterResolver(CodecResolver resolver)
        {
            _codecResolvers.Add(resolver);
        }

        /// <summary>
        /// Factory method to return child
        /// codec instance based on Codec.Type
=======
        /// Factory method to return child codec instance based on Codec.Type.
>>>>>>> a80c5829
        /// </summary>
        /// <param name="codecType">Type of the codec.</param>
        /// <returns>
        /// Codec based on type.
        /// </returns>
        public static Codec CreateCodec(Type codecType)
        {
            switch (codecType)
            {
                case Type.Deflate:
                    return new DeflateCodec();
                default:
                    return new NullCodec();
            }
        }

        /// <summary>
        /// Factory method to return child codec instance based on string type.
        /// </summary>
        /// <param name="codecType">Type of the codec.</param>
        /// <returns>Codec based on type.</returns>
        public static Codec CreateCodecFromString(string codecType)
        {
            foreach (var resolver in _codecResolvers)
            {
                var candidateCodec = resolver(codecType);
                if (candidateCodec != null)
                {
                    return candidateCodec;
                }
            }
            
            switch (codecType)
            {
                case DataFileConstants.DeflateCodec:
                    return new DeflateCodec();
                default:
                    return new NullCodec();
            }
        }

        /// <summary>
        /// Returns name of codec.
        /// </summary>
        /// <returns>
        /// A <see cref="string" /> that represents this instance.
        /// </returns>
        public override string ToString()
        {
            return GetName();
        }
    }
}<|MERGE_RESOLUTION|>--- conflicted
+++ resolved
@@ -47,9 +47,8 @@
         /// <summary>
         /// Decompress data using implemented codec.
         /// </summary>
-<<<<<<< HEAD
         /// <param name="compressedData">The buffer holding data to decompress.</param>
-        /// <returns></returns>
+        /// <returns>A byte array holding the decompressed data.</returns>
         [Obsolete]
         public virtual byte[] Decompress(byte[] compressedData)
         {
@@ -61,13 +60,8 @@
         /// </summary>
         /// <param name="compressedData">The buffer holding data to decompress.</param>
         /// <param name="length">The actual length of bytes to decompress from the buffer.</param>
-        /// <returns></returns>
+        /// <returns>A byte array holding the decompressed data.</returns>
         abstract public byte[] Decompress(byte[] compressedData, int length);
-=======
-        /// <param name="compressedData">The compressed data.</param>
-        /// <returns>byte array.</returns>
-        public abstract byte[] Decompress(byte[] compressedData);
->>>>>>> a80c5829
 
         /// <summary>
         /// Name of this codec type.
@@ -110,7 +104,6 @@
         }
 
         /// <summary>
-<<<<<<< HEAD
         /// Represents a function capable of resolving a codec string
         /// with a matching codec implementation a reader can use to decompress data.
         /// </summary>
@@ -130,11 +123,7 @@
         }
 
         /// <summary>
-        /// Factory method to return child
-        /// codec instance based on Codec.Type
-=======
         /// Factory method to return child codec instance based on Codec.Type.
->>>>>>> a80c5829
         /// </summary>
         /// <param name="codecType">Type of the codec.</param>
         /// <returns>
