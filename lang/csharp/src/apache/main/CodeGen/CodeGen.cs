--- conflicted
+++ resolved
@@ -1039,7 +1039,6 @@
         {
             if (schema == null)
             {
-<<<<<<< HEAD
                 throw new ArgumentNullException(nameof(schema), "UnionSchema can not be null");
             }
 
@@ -1049,28 +1048,6 @@
             }
 
             return schema.Schemas.FirstOrDefault(x => x.Tag != Schema.Type.Null);
-=======
-                bool nullable = false;
-                foreach (Schema childSchema in schema.Schemas)
-                {
-                    if (childSchema.Tag == Schema.Type.Null)
-                    {
-                        nullable = true;
-                    }
-                    else
-                    {
-                        ret = childSchema;
-                    }
-                }
-
-                if (!nullable)
-                {
-                    ret = null;
-                }
-            }
-
-            return ret;
->>>>>>> 9c2464ca
         }
 
         /// <summary>
