--- conflicted
+++ resolved
@@ -169,13 +169,8 @@
         {
             CompileUnit = new CodeCompileUnit();
 
-<<<<<<< HEAD
-            processSchemas();
+            ProcessSchemas();
             ProcessProtocols();
-=======
-            ProcessSchemas();
-            processProtocols();
->>>>>>> bfe65c68
 
             return CompileUnit;
         }
