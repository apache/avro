/**
 * Licensed to the Apache Software Foundation (ASF) under one
 * or more contributor license agreements.  See the NOTICE file
 * distributed with this work for additional information
 * regarding copyright ownership.  The ASF licenses this file
 * to you under the Apache License, Version 2.0 (the
 * "License"); you may not use this file except in compliance
 * with the License.  You may obtain a copy of the License at
 *
 *     https://www.apache.org/licenses/LICENSE-2.0
 *
 * Unless required by applicable law or agreed to in writing, software
 * distributed under the License is distributed on an "AS IS" BASIS,
 * WITHOUT WARRANTIES OR CONDITIONS OF ANY KIND, either express or implied.
 * See the License for the specific language governing permissions and
 * limitations under the License.
 */
using System;
using System.Collections.Generic;
using System.Linq;
using System.Reflection;

namespace Avro
{
    public class AvroGenTool
    {
        public static int Main(string[] args)
        {
            // Print usage if no arguments provided
            if (args.Length == 0)
            {
                Usage();
                return 1;
            }

            // Print usage if help requested
            if (args.Contains("-h") || args.Contains("--help"))
            {
                Usage();
                return 0;
            }

            if (args.Contains("--version") || args.Contains("-V"))
            {
                // Print version information
                // Note: Use InformationalVersion attribute
                // It is capable to include semver prerelease information label (if prerelease), e.g. 1.x.y-beta.z
                Console.WriteLine(typeof(AvroGenTool).Assembly.GetCustomAttribute<AssemblyInformationalVersionAttribute>().InformationalVersion);
                return 0;
            }

            // Parse command line arguments
            bool? isProtocol = null;
            string inputFile = null;
            string outputDir = null;
            bool skipDirectoriesCreation = false;
            var namespaceMapping = new Dictionary<string, string>();
            for (int i = 0; i < args.Length; ++i)
            {
                if (args[i] == "-p")
                {
                    if (i + 1 >= args.Length)
                    {
                        Console.Error.WriteLine("Missing path to protocol file");
                        Usage();
                        return 1;
                    }

                    isProtocol = true;
                    inputFile = args[++i];
                }
                else if (args[i] == "-s")
                {
                    if (i + 1 >= args.Length)
                    {
                        Console.Error.WriteLine("Missing path to schema file");
                        Usage();
                        return 1;
                    }

                    isProtocol = false;
                    inputFile = args[++i];
                }
                else if (args[i] == "--namespace")
                {
                    if (i + 1 >= args.Length)
                    {
                        Console.Error.WriteLine("Missing namespace mapping");
                        Usage();
                        return 1;
                    }

                    var parts = args[++i].Split(new char[] { ':' }, StringSplitOptions.RemoveEmptyEntries);
                    if (parts.Length != 2)
                    {
                        Console.Error.WriteLine("Malformed namespace mapping. Required format is \"avro.namespace:csharp.namespace\"");
                        Usage();
                        return 1;
                    }

                    namespaceMapping[parts[0]] = parts[1];
                }
                else if (args[i] == "--skip-directories")
                {
                    skipDirectoriesCreation = true;
                }
                else if (outputDir == null)
                {
                    outputDir = args[i];
                }
                else
                {
                    Console.Error.WriteLine("Unexpected command line argument: {0}", args[i]);
                    Usage();
                }
            }

            // Ensure we got all the command line arguments we need
            bool isValid = true;
            int rc = 0;
            if (!isProtocol.HasValue || inputFile == null)
            {
                Console.Error.WriteLine("Must provide either '-p <protocolfile>' or '-s <schemafile>'");
                isValid = false;
            }
            else if (outputDir == null)
            {
                Console.Error.WriteLine("Must provide 'outputdir'");
                isValid = false;
            }


            if (!isValid)
            {
                Usage();
                rc = 1;
            }
            else if (isProtocol.Value)
                rc = GenProtocol(inputFile, outputDir, namespaceMapping);
            else
                rc = GenSchema(inputFile, outputDir, namespaceMapping, skipDirectoriesCreation);

            return rc;
        }

        static void Usage()
        {
            Console.WriteLine("{0}\n\n" +
                "Usage:\n" +
                "  avrogen -p <protocolfile> <outputdir> [--namespace <my.avro.ns:my.csharp.ns>]\n" +
                "  avrogen -s <schemafile> <outputdir> [--namespace <my.avro.ns:my.csharp.ns>]\n\n" +
                "Options:\n" +
<<<<<<< HEAD
                "  -h --help   Show this screen.\n" +
                "  --namespace Map an Avro schema/protocol namespace to a C# namespace.\n" +
                "              The format is \"my.avro.namespace:my.csharp.namespace\".\n" +
                "              May be specified multiple times to map multiple namespaces.\n" +
                "  --skip-directories Skip creation of namespace directories. It will generate classes right inside output directory\n",

=======
                "  -h --help        Show this screen.\n" +
                "  -V --version     Show version.\n" +
                "  --namespace      Map an Avro schema/protocol namespace to a C# namespace.\n" +
                "                   The format is \"my.avro.namespace:my.csharp.namespace\".\n" +
                "                   May be specified multiple times to map multiple namespaces.\n",
>>>>>>> ab31be4a
                AppDomain.CurrentDomain.FriendlyName);
        }

        public static int GenProtocol(string infile, string outdir,
            IEnumerable<KeyValuePair<string, string>> namespaceMapping)
        {
            try
            {
                string text = System.IO.File.ReadAllText(infile);

                CodeGen codegen = new CodeGen();
                codegen.AddProtocol(text, namespaceMapping);

                codegen.GenerateCode();
                codegen.WriteTypes(outdir);
            }
            catch (Exception ex)
            {
                Console.Error.WriteLine("Exception occurred. " + ex.Message);
                return 1;
            }

            return 0;
        }
<<<<<<< HEAD
        static int GenSchema(string infile, string outdir,
            IEnumerable<KeyValuePair<string, string>> namespaceMapping,
            bool skipDirectories)
=======

        public static int GenSchema(string infile, string outdir,
            IEnumerable<KeyValuePair<string, string>> namespaceMapping)
>>>>>>> ab31be4a
        {
            try
            {
                string text = System.IO.File.ReadAllText(infile);
                CodeGen codegen = new CodeGen();
                codegen.AddSchema(text, namespaceMapping);

                codegen.GenerateCode();
                codegen.WriteTypes(outdir, skipDirectories);
            }
            catch (Exception ex)
            {
                Console.Error.WriteLine("Exception occurred. " + ex.Message);
                return 1;
            }

            return 0;
        }
    }
}<|MERGE_RESOLUTION|>--- conflicted
+++ resolved
@@ -150,20 +150,12 @@
                 "  avrogen -p <protocolfile> <outputdir> [--namespace <my.avro.ns:my.csharp.ns>]\n" +
                 "  avrogen -s <schemafile> <outputdir> [--namespace <my.avro.ns:my.csharp.ns>]\n\n" +
                 "Options:\n" +
-<<<<<<< HEAD
-                "  -h --help   Show this screen.\n" +
-                "  --namespace Map an Avro schema/protocol namespace to a C# namespace.\n" +
-                "              The format is \"my.avro.namespace:my.csharp.namespace\".\n" +
-                "              May be specified multiple times to map multiple namespaces.\n" +
-                "  --skip-directories Skip creation of namespace directories. It will generate classes right inside output directory\n",
-
-=======
                 "  -h --help        Show this screen.\n" +
                 "  -V --version     Show version.\n" +
                 "  --namespace      Map an Avro schema/protocol namespace to a C# namespace.\n" +
                 "                   The format is \"my.avro.namespace:my.csharp.namespace\".\n" +
-                "                   May be specified multiple times to map multiple namespaces.\n",
->>>>>>> ab31be4a
+                "                   May be specified multiple times to map multiple namespaces.\n"  +
+                "  --skip-directories Skip creation of namespace directories. It will generate classes right inside output directory\n",
                 AppDomain.CurrentDomain.FriendlyName);
         }
 
@@ -188,15 +180,9 @@
 
             return 0;
         }
-<<<<<<< HEAD
-        static int GenSchema(string infile, string outdir,
-            IEnumerable<KeyValuePair<string, string>> namespaceMapping,
-            bool skipDirectories)
-=======
 
         public static int GenSchema(string infile, string outdir,
-            IEnumerable<KeyValuePair<string, string>> namespaceMapping)
->>>>>>> ab31be4a
+            IEnumerable<KeyValuePair<string, string>> namespaceMapping, bool skipDirectories)
         {
             try
             {
