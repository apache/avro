--- conflicted
+++ resolved
@@ -17,22 +17,12 @@
  */
 using System;
 using System.Collections.Generic;
-<<<<<<< HEAD
 using System.Linq;
 using System.Reflection;
 
 namespace Avro
 {
     public class AvroGenTool
-=======
-using System.IO;
-using System.Linq;
-using System.Text;
-
-namespace Avro
-{
-    public class AvroGen
->>>>>>> 2f5f7e4b
     {
         public static int Main(string[] args)
         {
@@ -41,7 +31,6 @@
             {
                 Usage();
                 return 1;
-<<<<<<< HEAD
             }
 
             // Print usage if help requested
@@ -58,20 +47,15 @@
                 // It is capable to include semver prerelease information label (if prerelease), e.g. 1.x.y-beta.z
                 Console.WriteLine(typeof(AvroGenTool).Assembly.GetCustomAttribute<AssemblyInformationalVersionAttribute>().InformationalVersion);
                 return 0;
-=======
->>>>>>> 2f5f7e4b
             }
 
             // Parse command line arguments
             bool? isProtocol = null;
             string inputFile = null;
             string outputDir = null;
-<<<<<<< HEAD
+            List<string> msFiles = new List<string>();
+
             bool skipDirectoriesCreation = false;
-=======
-            List<string> msFiles = new List<string>();
-
->>>>>>> 2f5f7e4b
             var namespaceMapping = new Dictionary<string, string>();
             for (int i = 0; i < args.Length; ++i)
             {
@@ -118,11 +102,10 @@
 
                     namespaceMapping[parts[0]] = parts[1];
                 }
-<<<<<<< HEAD
                 else if (args[i] == "--skip-directories")
                 {
                     skipDirectoriesCreation = true;
-=======
+                }
                 else if (args[i] == "-ms")
                 {
                     msFiles.AddRange(args[++i].Split(new string[] { ",", ";" }, StringSplitOptions.RemoveEmptyEntries));
@@ -131,7 +114,6 @@
                     {
                         Console.WriteLine(item);
                     }
->>>>>>> 2f5f7e4b
                 }
                 else if (outputDir == null)
                 {
@@ -151,12 +133,8 @@
 
             // Ensure we got all the command line arguments we need
             bool isValid = true;
-<<<<<<< HEAD
             int rc = 0;
             if (!isProtocol.HasValue || inputFile == null)
-=======
-            if ((!isProtocol.HasValue || inputFile == null) && !msFiles.Any())
->>>>>>> 2f5f7e4b
             {
                 Console.Error.WriteLine("Must provide either '-p <protocolfile>' or '-s <schemafile>'");
                 isValid = false;
@@ -171,7 +149,6 @@
             if (!isValid)
             {
                 Usage();
-<<<<<<< HEAD
                 rc = 1;
             }
             else if (isProtocol.Value)
@@ -180,15 +157,6 @@
                 rc = GenSchema(inputFile, outputDir, namespaceMapping, skipDirectoriesCreation);
 
             return rc;
-=======
-                return 1;
-            }
-
-            if (isProtocol.Value)
-                return GenProtocol(inputFile, outputDir, namespaceMapping);
-            else
-                return GenSchema(inputFile, outputDir, namespaceMapping);
->>>>>>> 2f5f7e4b
         }
 
         static void Usage()
@@ -207,12 +175,8 @@
                 "  --skip-directories Skip creation of namespace directories. It will generate classes right inside output directory\n",
                 AppDomain.CurrentDomain.FriendlyName);
         }
-<<<<<<< HEAD
 
         public static int GenProtocol(string infile, string outdir,
-=======
-        static int GenProtocol(string infile, string outdir,
->>>>>>> 2f5f7e4b
             IEnumerable<KeyValuePair<string, string>> namespaceMapping)
         {
             try
@@ -227,24 +191,15 @@
             }
             catch (Exception ex)
             {
-<<<<<<< HEAD
                 Console.Error.WriteLine("Exception occurred. " + ex.Message);
-=======
-                Console.WriteLine("Exception occurred. " + ex.Message);
->>>>>>> 2f5f7e4b
                 return 1;
             }
 
             return 0;
         }
-<<<<<<< HEAD
 
         public static int GenSchema(string infile, string outdir,
             IEnumerable<KeyValuePair<string, string>> namespaceMapping, bool skipDirectories)
-=======
-        static int GenSchema(string infile, string outdir,
-            IEnumerable<KeyValuePair<string, string>> namespaceMapping)
->>>>>>> 2f5f7e4b
         {
             try
             {
@@ -257,9 +212,6 @@
             }
             catch (Exception ex)
             {
-<<<<<<< HEAD
-                Console.Error.WriteLine("Exception occurred. " + ex.Message);
-=======
                 Console.WriteLine("Exception occurred. " + ex.Message);
                 return 1;
             }
@@ -335,11 +287,8 @@
             catch (Exception ex)
             {
                 Console.WriteLine("Exception occurred. " + ex.Message);
->>>>>>> 2f5f7e4b
                 return 1;
             }
-
-            return 0;
         }
 
         private static List<string> GetNamespacesFromSchema(Schema schema)
