--- conflicted
+++ resolved
@@ -18,10 +18,7 @@
 using System;
 using System.Collections.Generic;
 using System.Linq;
-<<<<<<< HEAD
 using System.Reflection;
-=======
->>>>>>> ee4725c6
 
 namespace Avro
 {
@@ -43,10 +40,12 @@
                 return 0;
             }
 
-            if (args.Contains("--version"))
+            if (args.Contains("--version") || args.Contains("-V"))
             {
                 // Print version information
-                Console.WriteLine(Assembly.GetEntryAssembly().GetCustomAttribute<AssemblyInformationalVersionAttribute>().InformationalVersion);
+                // Note: Use InformationalVersion attributre
+                // It is capable to include semver prerelease information label (if prerelease), e.g. 1.x.y-beta.z
+                Console.WriteLine(typeof(AvroGenTool).Assembly.GetCustomAttribute<AssemblyInformationalVersionAttribute>().InformationalVersion);
                 return 0;
             }
 
