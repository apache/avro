--- conflicted
+++ resolved
@@ -22,20 +22,12 @@
   <PropertyGroup>
     <OutputType>Exe</OutputType>
     <!--
-<<<<<<< HEAD
-    When installing with 'dotnet tool install', the proper/supported framework will be selected,
-    unless framework is explicitly specified with 'dotnet tool install'
-    https://docs.microsoft.com/en-us/dotnet/core/tools/dotnet-tool-install
-    -->
-    <TargetFrameworks>$(DefaultExeTargetFrameworks)</TargetFrameworks>
-=======
     Support .NET Core 3.1 (LTS), .NET 5.0, .NET 6.0 (LTS)
     When installing with 'dotnet tool install', the proper/supported framwork will be selected,
     unless framework is explicitly specified with 'dotnet tool install'
     https://docs.microsoft.com/en-us/dotnet/core/tools/dotnet-tool-install
     -->
     <TargetFrameworks>netcoreapp3.1;net5.0;net6.0</TargetFrameworks>
->>>>>>> 01219727
     <AssemblyName>avrogen</AssemblyName>
     <RootNamespace>Avro.codegen</RootNamespace>
     <GenerateAssemblyInfo>false</GenerateAssemblyInfo>
