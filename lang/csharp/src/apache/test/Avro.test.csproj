--- conflicted
+++ resolved
@@ -32,7 +32,6 @@
   </PropertyGroup>
 
   <ItemGroup>
-<<<<<<< HEAD
     <PackageReference Include="coverlet.collector" Version="$(CoverletCollectorVersion)">
       <PrivateAssets>all</PrivateAssets>
       <IncludeAssets>runtime; build; native; contentfiles; analyzers; buildtransitive</IncludeAssets>
@@ -41,25 +40,16 @@
       <PrivateAssets>all</PrivateAssets>
       <IncludeAssets>runtime; build; native; contentfiles; analyzers; buildtransitive</IncludeAssets>
     </PackageReference>
-=======
     <PackageReference Include="Microsoft.CodeAnalysis" Version="$(MicrosoftCodeAnalysisVersion)" />
     <PackageReference Include="Microsoft.CodeAnalysis.CSharp" Version="$(MicrosoftCodeAnalysisCSharpVersion)" />
     <PackageReference Include="Microsoft.NET.Test.Sdk" Version="$(MicrosoftNETTestSdkVersion)" />
->>>>>>> 0216b4dc
     <PackageReference Include="NUnit" Version="$(NUnitVersion)" />
     <PackageReference Include="NUnit3TestAdapter" Version="$(NUnit3TestAdapterVersion)" />
     <PackageReference Include="NUnit.ConsoleRunner" Version="$(NUnitConsoleRunnerVersion)" />
+	  <PackageReference Include="ReportGenerator" Version="$(ReportGeneratorVersion)" />
   </ItemGroup>
 
   <ItemGroup>
-<<<<<<< HEAD
-    <PackageReference Include="Microsoft.NET.Test.Sdk" Version="$(MicrosoftNETTestSdkVersion)" />
-    <PackageReference Include="ReportGenerator" Version="$(ReportGeneratorVersion)" />
-  </ItemGroup>
-
-  <ItemGroup>
-=======
->>>>>>> 0216b4dc
     <ProjectReference Include="..\main\Avro.main.csproj" />
     <ProjectReference Include="..\codegen\Avro.codegen.csproj" />
   </ItemGroup>
