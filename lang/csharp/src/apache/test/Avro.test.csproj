<<<<<<< HEAD
<!--
=======
﻿<!--
>>>>>>> 440ef3cb
   Licensed to the Apache Software Foundation (ASF) under one or more
   contributor license agreements.  See the NOTICE file distributed with
   this work for additional information regarding copyright ownership.
   The ASF licenses this file to You under the Apache License, Version 2.0
   (the "License"); you may not use this file except in compliance with
   the License.  You may obtain a copy of the License at

       https://www.apache.org/licenses/LICENSE-2.0

   Unless required by applicable law or agreed to in writing, software
   distributed under the License is distributed on an "AS IS" BASIS,
   WITHOUT WARRANTIES OR CONDITIONS OF ANY KIND, either express or implied.
   See the License for the specific language governing permissions and
   limitations under the License.
-->
<Project Sdk="Microsoft.NET.Sdk">

  <PropertyGroup>
    <TargetFrameworks Condition="'$(OS)'!='Windows_NT'">netcoreapp2.2</TargetFrameworks>
    <TargetFrameworks Condition="'$(OS)'=='Windows_NT'">net461;netcoreapp2.2</TargetFrameworks>
    <RootNamespace>Avro.test</RootNamespace>
    <AssemblyName>Avro.test</AssemblyName>
    <GenerateAssemblyInfo>false</GenerateAssemblyInfo>
<<<<<<< HEAD
  </PropertyGroup>

  <ItemGroup>
    <PackageReference Include="Microsoft.CodeAnalysis" Version="2.8.2" />
=======
    <GenerateProgramFile>false</GenerateProgramFile>
  </PropertyGroup>

  <ItemGroup>
>>>>>>> 440ef3cb
    <PackageReference Include="nunit">
      <Version>3.10.1</Version>
    </PackageReference>
    <PackageReference Include="nunit3testadapter">
      <Version>3.10.0</Version>
    </PackageReference>
    <PackageReference Include="NUnit.ConsoleRunner">
      <Version>3.9.0</Version>
    </PackageReference>
<<<<<<< HEAD
    <PackageReference Include="System.CodeDom" Version="4.5.0" />
=======
>>>>>>> 440ef3cb
  </ItemGroup>

  <ItemGroup Condition="'$(TargetFramework)'!='netcoreapp2.2'">
    <PackageReference Include="Microsoft.NET.Test.Sdk" Version="15.6.1" />
  </ItemGroup>

  <ItemGroup Condition="'$(TargetFramework)'=='netcoreapp2.2'">
    <PackageReference Include="Microsoft.NET.Test.Sdk" Version="15.3.0" />
  </ItemGroup>

  <ItemGroup>
    <ProjectReference Include="..\main\Avro.main.csproj" />
  </ItemGroup>

  <ItemGroup>
    <Service Include="{82a7f48d-3b50-4b1e-b82e-3ada8210c358}" />
  </ItemGroup>

</Project><|MERGE_RESOLUTION|>--- conflicted
+++ resolved
@@ -1,8 +1,4 @@
-<<<<<<< HEAD
-<!--
-=======
 ﻿<!--
->>>>>>> 440ef3cb
    Licensed to the Apache Software Foundation (ASF) under one or more
    contributor license agreements.  See the NOTICE file distributed with
    this work for additional information regarding copyright ownership.
@@ -26,17 +22,10 @@
     <RootNamespace>Avro.test</RootNamespace>
     <AssemblyName>Avro.test</AssemblyName>
     <GenerateAssemblyInfo>false</GenerateAssemblyInfo>
-<<<<<<< HEAD
-  </PropertyGroup>
-
-  <ItemGroup>
-    <PackageReference Include="Microsoft.CodeAnalysis" Version="2.8.2" />
-=======
     <GenerateProgramFile>false</GenerateProgramFile>
   </PropertyGroup>
 
   <ItemGroup>
->>>>>>> 440ef3cb
     <PackageReference Include="nunit">
       <Version>3.10.1</Version>
     </PackageReference>
@@ -46,10 +35,6 @@
     <PackageReference Include="NUnit.ConsoleRunner">
       <Version>3.9.0</Version>
     </PackageReference>
-<<<<<<< HEAD
-    <PackageReference Include="System.CodeDom" Version="4.5.0" />
-=======
->>>>>>> 440ef3cb
   </ItemGroup>
 
   <ItemGroup Condition="'$(TargetFramework)'!='netcoreapp2.2'">
