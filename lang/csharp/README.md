--- conflicted
+++ resolved
@@ -17,22 +17,6 @@
 
 ## Project Target Frameworks
 
-<<<<<<< HEAD
-| Project             | Published to nuget.org     | Type       | .NET Standard 2.0  | .NET Standard 2.1 | .NET Core 3.1 | .NET 5.0  | .NET 6.0  |
-|:-------------------:|:--------------------------:|:----------:|:------------------:|:-----------------:|:-------------:|:---------:|:---------:|
-| Avro.main           | Apache.Avro                | Library    | ✔️                 | ✔️               |               |           |           |
-| Avro.File.Snappy    | Apache.Avro.File.Snappy    | Library    | ✔️                 | ✔️               |               |           |           |
-| Avro.File.BZip2     | Apache.Avro.File.BZip2     | Library    | ✔️                 | ✔️               |               |           |           |
-| Avro.File.XZ        | Apache.Avro.File.XZ        | Library    | ✔️                 | ✔️               |               |           |           |
-| Avro.File.Zstandard | Apache.Avro.File.Zstandard | Library    | ✔️                 | ✔️               |               |           |           |
-| Avro.codegen        | Apache.Avro.Tools          |  Exe        |                    |                   | ✔️            |✔️        |✔️        |
-| Avro.ipc            |                            | Library    | ✔️                 | ✔️               |               |           |           |
-| Avro.ipc.test       |                            | Unit Tests |                    |                   | ✔️            |✔️        |✔️        |
-| Avro.msbuild        |                            | Library    | ✔️                 |                   |               |           |           |
-| Avro.perf           |                            | Exe        |                    |                   | ✔️            |✔️        |✔️        |
-| Avro.test           |                            | Unit Tests |                    |                   | ✔️            |✔️        |✔️        |
-| Avro.benchmark      |                            | Exe        |                    |                   | ✔️            |✔️        |✔️        |
-=======
 | Project             | Published to nuget.org     | Type       | .NET Standard 2.0  | .NET Standard 2.1 | .NET Core 3.1 | .NET 5.0  | .NET 6.0  | .NET 7.0  |
 |:-------------------:|:--------------------------:|:----------:|:------------------:|:-----------------:|:-------------:|:---------:|:---------:|:---------:|
 | Avro.main           | Apache.Avro                | Library    | ✔️                 | ✔️               |               |           |           |           |
@@ -47,7 +31,6 @@
 | Avro.perf           |                            | Exe        |                    |                   | ✔️            |✔️        |✔️        |✔️        |
 | Avro.test           |                            | Unit Tests |                    |                   | ✔️            |✔️        |✔️        |✔️        |
 | Avro.benchmark      |                            | Exe        |                    |                   | ✔️            |✔️        |✔️        |✔️        |
->>>>>>> 012338f9
 
 ## Dependency package version strategy
 
