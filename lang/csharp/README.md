# Avro C# [![Build Status](https://travis-ci.org/apache/avro.svg?branch=master)](https://travis-ci.org/apache/avro) [![NuGet Package](https://img.shields.io/nuget/v/Apache.Avro.svg)](https://www.nuget.org/packages/Apache.Avro)

 [![Avro](https://avro.apache.org/images/avro-logo.png)](http://avro.apache.org/)

 ## Install

 Install the Apache.Avro package from NuGet:

 ```
Install-Package Apache.Avro
```

## Build & Test

1. Install [.NET SDK 5.0+](https://dotnet.microsoft.com/download/dotnet-core)
2. `dotnet test`

## Project Target Frameworks

<<<<<<< HEAD
| Project         | Type       | .NET Standard 2.0  | .NET Standard 2.1 | .NET Core 3.1 | .NET 5.0  |
|:---------------:|:----------:|:------------------:|:-----------------:|:-------------:|:---------:|
| Avro.codegen    | Exe        |                    |                   | ✔️            |✔️        |
| Avro.ipc        | Library    | ✔️                 | ✔️               |               |           |
| Avro.ipc.test   | Unit Tests |                    |                   | ✔️            |✔️        |
| Avro.main       | Library    | ✔️                 | ✔️               |               |           |
| Avro.msbuild    | Library    | ✔️                 | ✔️               |               |           |
| Avro.perf       | Exe        |                    |                   | ✔️            |✔️        |
| Avro.test       | Unit Tests |                    |                   | ✔️            |✔️        |
=======
| Project         | Type       | .NET Framework 4.0 | .NET Standard 2.0  | .NET Standard 2.1 | .NET Core 3.1 | .NET 5.0  | .NET 6.0  |
|:---------------:|:----------:|:------------------:|:------------------:|:-----------------:|:-------------:|:---------:|:---------:|
| Avro.codegen    | Exe        |                    |                    |                   | ✔️            |✔️        |✔️         |
| Avro.ipc        | Library    | ✔️                 | ✔️                |                   |               |           |           |
| Avro.ipc.test   | Unit Tests | ✔️                 |                    |                   |               |           |           |
| Avro.main       | Library    |                    | ✔️                 | ✔️               |               |           |           |
| Avro.msbuild    | Library    | ✔️                | ✔️                 |                   |               |           |           |
| Avro.perf       | Exe        | ✔️                |                    |                   |                |✔️        |✔️         |
| Avro.test       | Unit Tests | ✔️                |                    |                   | ✔️            |✔️         |✔️        |
>>>>>>> 01219727

## Dependency package version strategy

1. Use [`versions.props`](./versions.props) to specify package versions. `PackageReference` elements in `.csproj` files should use only version properties defined in [`versions.props`](./versions.props).

2. By updating the versions in our libraries, we require users of the library to update to a version equal to or greater than the version we reference. For example, if a user were to reference an older version of Newtonsoft.Json, they would be forced to update to a newer version before they could use a new version of the Avro library.
In short, we should only update the version of the dependencies in our libraries if we absolutely must for functionality that we require. We leave it up to the users of the library as to whether or not they want the latest and greatest of a particularly dependency. We're only going to require the bare minimum.

## Notes

The [LICENSE](./LICENSE) and [NOTICE](./NOTICE) files in the lang/csharp source directory are used to build the binary distribution. The [LICENSE.txt](../../LICENSE.txt) and [NOTICE.txt](../../NOTICE.txt) information for the Avro C# source distribution is in the root directory.<|MERGE_RESOLUTION|>--- conflicted
+++ resolved
@@ -17,27 +17,15 @@
 
 ## Project Target Frameworks
 
-<<<<<<< HEAD
-| Project         | Type       | .NET Standard 2.0  | .NET Standard 2.1 | .NET Core 3.1 | .NET 5.0  |
-|:---------------:|:----------:|:------------------:|:-----------------:|:-------------:|:---------:|
-| Avro.codegen    | Exe        |                    |                   | ✔️            |✔️        |
-| Avro.ipc        | Library    | ✔️                 | ✔️               |               |           |
-| Avro.ipc.test   | Unit Tests |                    |                   | ✔️            |✔️        |
-| Avro.main       | Library    | ✔️                 | ✔️               |               |           |
-| Avro.msbuild    | Library    | ✔️                 | ✔️               |               |           |
-| Avro.perf       | Exe        |                    |                   | ✔️            |✔️        |
-| Avro.test       | Unit Tests |                    |                   | ✔️            |✔️        |
-=======
-| Project         | Type       | .NET Framework 4.0 | .NET Standard 2.0  | .NET Standard 2.1 | .NET Core 3.1 | .NET 5.0  | .NET 6.0  |
-|:---------------:|:----------:|:------------------:|:------------------:|:-----------------:|:-------------:|:---------:|:---------:|
-| Avro.codegen    | Exe        |                    |                    |                   | ✔️            |✔️        |✔️         |
-| Avro.ipc        | Library    | ✔️                 | ✔️                |                   |               |           |           |
-| Avro.ipc.test   | Unit Tests | ✔️                 |                    |                   |               |           |           |
-| Avro.main       | Library    |                    | ✔️                 | ✔️               |               |           |           |
-| Avro.msbuild    | Library    | ✔️                | ✔️                 |                   |               |           |           |
-| Avro.perf       | Exe        | ✔️                |                    |                   |                |✔️        |✔️         |
-| Avro.test       | Unit Tests | ✔️                |                    |                   | ✔️            |✔️         |✔️        |
->>>>>>> 01219727
+| Project         | Type       | .NET Standard 2.0  | .NET Standard 2.1 | .NET Core 3.1 | .NET 5.0  | .NET 6.0  |
+|:---------------:|:----------:|:------------------:|:-----------------:|:-------------:|:---------:|:---------:|
+| Avro.codegen    | Exe        |                    |                   | ✔️            |✔️        |✔️        |
+| Avro.ipc        | Library    | ✔️                 | ✔️               |               |           |           |
+| Avro.ipc.test   | Unit Tests |                    |                   | ✔️            |✔️        |✔️        |
+| Avro.main       | Library    | ✔️                 | ✔️               |               |           |           |
+| Avro.msbuild    | Library    | ✔️                 | ✔️               |               |           |           |
+| Avro.perf       | Exe        |                    |                   | ✔️            |✔️        |✔️        |
+| Avro.test       | Unit Tests |                    |                   | ✔️            |✔️        |✔️        |
 
 ## Dependency package version strategy
 
