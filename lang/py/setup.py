#!/usr/bin/env python

# Licensed to the Apache Software Foundation (ASF) under one
# or more contributor license agreements.  See the NOTICE file
# distributed with this work for additional information
# regarding copyright ownership.  The ASF licenses this file
# to you under the Apache License, Version 2.0 (the
# "License"); you may not use this file except in compliance
# with the License.  You may obtain a copy of the License at
# 
# https://www.apache.org/licenses/LICENSE-2.0
# 
# Unless required by applicable law or agreed to in writing, software
# distributed under the License is distributed on an "AS IS" BASIS,
# WITHOUT WARRANTIES OR CONDITIONS OF ANY KIND, either express or implied.
# See the License for the specific language governing permissions and
# limitations under the License.
<<<<<<< HEAD
import os

try:
  from setuptools import setup
except ImportError:
  from distutils.core import setup
from sys import version_info

install_requires = []
if version_info[:2] <= (2, 5):
  install_requires.append('simplejson >= 2.0.9')

def _get_version():
  curdir = os.getcwd()
  version_file = ("VERSION.txt" if os.path.isfile("VERSION.txt")
    else os.path.join(curdir[:curdir.index("lang/py")], "share/VERSION.txt"))
  with open(version_file) as verfile:
    # To follow the naming convention defined by PEP 440
    # in the case that the version is like "x.y.z-SNAPSHOT"
    return verfile.read().rstrip().replace("-", "+")
=======

import setuptools
>>>>>>> 96a7fb08


setuptools.setup(
  name = 'avro',
<<<<<<< HEAD
  version = _get_version(),
  packages = ['avro',],
  package_dir = {'': 'src'},
=======
  version = '@AVRO_VERSION@',
  packages = ['avro'],
  package_dir = {'avro': 'src/avro'},
>>>>>>> 96a7fb08
  scripts = ["./scripts/avro"],

  #include_package_data=True,
  package_data={'avro': ['LICENSE', 'NOTICE']},

  # metadata for upload to PyPI
  author = 'Apache Avro',
  author_email = 'dev@avro.apache.org',
  description = 'Avro is a serialization and RPC framework.',
  license = 'Apache License 2.0',
  keywords = 'avro serialization rpc',
  url = 'https://avro.apache.org/',
  extras_require = {
    'snappy': ['python-snappy'],
  },
)<|MERGE_RESOLUTION|>--- conflicted
+++ resolved
@@ -15,18 +15,9 @@
 # WITHOUT WARRANTIES OR CONDITIONS OF ANY KIND, either express or implied.
 # See the License for the specific language governing permissions and
 # limitations under the License.
-<<<<<<< HEAD
 import os
+import setuptools
 
-try:
-  from setuptools import setup
-except ImportError:
-  from distutils.core import setup
-from sys import version_info
-
-install_requires = []
-if version_info[:2] <= (2, 5):
-  install_requires.append('simplejson >= 2.0.9')
 
 def _get_version():
   curdir = os.getcwd()
@@ -36,23 +27,13 @@
     # To follow the naming convention defined by PEP 440
     # in the case that the version is like "x.y.z-SNAPSHOT"
     return verfile.read().rstrip().replace("-", "+")
-=======
-
-import setuptools
->>>>>>> 96a7fb08
 
 
 setuptools.setup(
   name = 'avro',
-<<<<<<< HEAD
   version = _get_version(),
-  packages = ['avro',],
+  packages = ['avro'],
   package_dir = {'': 'src'},
-=======
-  version = '@AVRO_VERSION@',
-  packages = ['avro'],
-  package_dir = {'avro': 'src/avro'},
->>>>>>> 96a7fb08
   scripts = ["./scripts/avro"],
 
   #include_package_data=True,
