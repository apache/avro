#!/usr/bin/env python3

##
# Licensed to the Apache Software Foundation (ASF) under one
# or more contributor license agreements.  See the NOTICE file
# distributed with this work for additional information
# regarding copyright ownership.  The ASF licenses this file
# to you under the Apache License, Version 2.0 (the
# "License"); you may not use this file except in compliance
# with the License.  You may obtain a copy of the License at
#
# https://www.apache.org/licenses/LICENSE-2.0
#
# Unless required by applicable law or agreed to in writing, software
# distributed under the License is distributed on an "AS IS" BASIS,
# WITHOUT WARRANTIES OR CONDITIONS OF ANY KIND, either express or implied.
# See the License for the specific language governing permissions and
# limitations under the License.

import binascii
import datetime
import decimal
import io
<<<<<<< HEAD
=======
import itertools
>>>>>>> 4a5e4a68
import json
import unittest
import warnings
from typing import BinaryIO, Collection, Dict, List, Optional, Tuple, Union, cast

import avro.io
import avro.schema
import avro.timezones
from avro.utils import TypedDict


class DefaultValueTestCaseType(TypedDict):
    H: object


SCHEMAS_TO_VALIDATE = tuple(
    (json.dumps(schema), datum)
    for schema, datum in (
        ("null", None),
        ("boolean", True),
        ("string", "adsfasdf09809dsf-=adsf"),
        ("bytes", b"12345abcd"),
        ("int", 1234),
        ("long", 1234),
        ("float", 1234.0),
        ("double", 1234.0),
        ({"type": "fixed", "name": "Test", "size": 1}, b"B"),
        (
            {
                "type": "fixed",
                "logicalType": "decimal",
                "name": "Test",
                "size": 8,
                "precision": 5,
                "scale": 4,
            },
            decimal.Decimal("3.1415"),
        ),
        (
            {
                "type": "fixed",
                "logicalType": "decimal",
                "name": "Test",
                "size": 8,
                "precision": 5,
                "scale": 4,
            },
            decimal.Decimal("-3.1415"),
        ),
        (
            {"type": "bytes", "logicalType": "decimal", "precision": 5, "scale": 4},
            decimal.Decimal("3.1415"),
        ),
        (
            {"type": "bytes", "logicalType": "decimal", "precision": 5, "scale": 4},
            decimal.Decimal("-3.1415"),
        ),
        ({"type": "enum", "name": "Test", "symbols": ["A", "B"]}, "B"),
        ({"type": "array", "items": "long"}, [1, 3, 2]),
        ({"type": "map", "values": "long"}, {"a": 1, "b": 3, "c": 2}),
        (["string", "null", "long"], None),
        ({"type": "int", "logicalType": "date"}, datetime.date(2000, 1, 1)),
        (
            {"type": "int", "logicalType": "time-millis"},
            datetime.time(23, 59, 59, 999000),
        ),
        ({"type": "int", "logicalType": "time-millis"}, datetime.time(0, 0, 0, 000000)),
        (
            {"type": "long", "logicalType": "time-micros"},
            datetime.time(23, 59, 59, 999999),
        ),
        (
            {"type": "long", "logicalType": "time-micros"},
            datetime.time(0, 0, 0, 000000),
        ),
        (
            {"type": "long", "logicalType": "timestamp-millis"},
            datetime.datetime(1000, 1, 1, 0, 0, 0, 000000, tzinfo=avro.timezones.utc),
        ),
        (
            {"type": "long", "logicalType": "timestamp-millis"},
            datetime.datetime(9999, 12, 31, 23, 59, 59, 999000, tzinfo=avro.timezones.utc),
        ),
        (
            {"type": "long", "logicalType": "timestamp-millis"},
            datetime.datetime(2000, 1, 18, 2, 2, 1, 100000, tzinfo=avro.timezones.tst),
        ),
        (
            {"type": "long", "logicalType": "timestamp-micros"},
            datetime.datetime(1000, 1, 1, 0, 0, 0, 000000, tzinfo=avro.timezones.utc),
        ),
        (
            {"type": "long", "logicalType": "timestamp-micros"},
            datetime.datetime(9999, 12, 31, 23, 59, 59, 999999, tzinfo=avro.timezones.utc),
        ),
        (
            {"type": "long", "logicalType": "timestamp-micros"},
            datetime.datetime(2000, 1, 18, 2, 2, 1, 123499, tzinfo=avro.timezones.tst),
        ),
        (
            {"type": "string", "logicalType": "uuid"},
            "a4818e1c-8e59-11eb-8dcd-0242ac130003",
        ),  # UUID1
        (
            {"type": "string", "logicalType": "uuid"},
            "570feebe-2bbc-4937-98df-285944e1dbbd",
        ),  # UUID4
        ({"type": "string", "logicalType": "unknown-logical-type"}, "12345abcd"),
        ({"type": "string", "logicalType": "timestamp-millis"}, "12345abcd"),
        (
            {
                "type": "record",
                "name": "Test",
                "fields": [{"name": "f", "type": "long"}],
            },
            {"f": 5},
        ),
        (
            {
                "type": "record",
                "name": "Lisp",
                "fields": [
                    {
                        "name": "value",
                        "type": [
                            "null",
                            "string",
                            {
                                "type": "record",
                                "name": "Cons",
                                "fields": [
                                    {"name": "car", "type": "Lisp"},
                                    {"name": "cdr", "type": "Lisp"},
                                ],
                            },
                        ],
                    }
                ],
            },
            {"value": {"car": {"value": "head"}, "cdr": {"value": None}}},
        ),
    )
)

BINARY_ENCODINGS = (
    (0, b"00"),
    (-1, b"01"),
    (1, b"02"),
    (-2, b"03"),
    (2, b"04"),
    (-64, b"7f"),
    (64, b"80 01"),
    (8192, b"80 80 01"),
    (-8193, b"81 80 01"),
)

DEFAULT_VALUE_EXAMPLES = (
    ("null", None),
    ("boolean", True),
    ("string", "foo"),
    ("bytes", "\xff\xff"),
    ("int", 5),
    ("long", 5),
    ("float", 1.1),
    ("double", 1.1),
    ({"type": "fixed", "name": "F", "size": 2}, "\xff\xff"),
    ({"type": "enum", "name": "F", "symbols": ["FOO", "BAR"]}, "FOO"),
    ({"type": "array", "items": "int"}, [1, 2, 3]),
    ({"type": "map", "values": "int"}, {"a": 1, "b": 2}),
    (["int", "null"], 5),
    (
        {"type": "record", "name": "F", "fields": [{"name": "A", "type": "int"}]},
        {"A": 5},
    ),
)

LONG_RECORD_SCHEMA = avro.schema.parse(
    json.dumps(
        {
            "type": "record",
            "name": "Test",
            "fields": [
                {"name": "A", "type": "int"},
                {"name": "B", "type": "int"},
                {"name": "C", "type": "int"},
                {"name": "D", "type": "int"},
                {"name": "E", "type": "int"},
                {"name": "F", "type": "int"},
                {"name": "G", "type": "int"},
            ],
        }
    )
)

LONG_RECORD_DATUM = {"A": 1, "B": 2, "C": 3, "D": 4, "E": 5, "F": 6, "G": 7}


def avro_hexlify(reader: BinaryIO) -> bytes:
    """Return the hex value, as a string, of a binary-encoded int or long."""
    b = []
    current_byte = reader.read(1)
    b.append(binascii.hexlify(current_byte))
    while (ord(current_byte) & 0x80) != 0:
        current_byte = reader.read(1)
        b.append(binascii.hexlify(current_byte))
    return b" ".join(b)


def write_datum(datum: object, writers_schema: avro.schema.Schema) -> Tuple[io.BytesIO, avro.io.BinaryEncoder, avro.io.DatumWriter]:
    writer = io.BytesIO()
    encoder = avro.io.BinaryEncoder(writer)
    datum_writer = avro.io.DatumWriter(writers_schema)
    datum_writer.write(datum, encoder)
    return writer, encoder, datum_writer


def read_datum(buffer: io.BytesIO, writers_schema: avro.schema.Schema, readers_schema: Optional[avro.schema.Schema] = None) -> object:
    reader = io.BytesIO(buffer.getvalue())
    decoder = avro.io.BinaryDecoder(reader)
    datum_reader = avro.io.DatumReader(writers_schema, readers_schema)
    return datum_reader.read(decoder)


class IoValidateTestCase(unittest.TestCase):
    def __init__(self, test_schema: str, test_datum: object) -> None:
        """Ignore the normal signature for unittest.TestCase because we are generating
        many test cases from this one class. This is safe as long as the autoloader
        ignores this class. The autoloader will ignore this class as long as it has
        no methods starting with `test_`.
        """
        super().__init__("io_valid")
        self.test_schema = avro.schema.parse(test_schema)
        self.test_datum = test_datum
        # Never hide repeated warnings when running this test case.
        warnings.simplefilter("always")

    def io_valid(self) -> None:
        """
        In these cases, the provided data should be valid with the given schema.
        """
        with warnings.catch_warnings(record=True) as actual_warnings:
            self.assertTrue(
                avro.io.validate(self.test_schema, self.test_datum),
                f"{self.test_datum} did not validate in the schema {self.test_schema}",
            )


class RoundTripTestCase(unittest.TestCase):
    def __init__(self, test_schema: str, test_datum: object) -> None:
        """Ignore the normal signature for unittest.TestCase because we are generating
        many test cases from this one class. This is safe as long as the autoloader
        ignores this class. The autoloader will ignore this class as long as it has
        no methods starting with `test_`.
        """
        super().__init__("io_round_trip")
        self.test_schema = avro.schema.parse(test_schema)
        self.test_datum = test_datum
        # Never hide repeated warnings when running this test case.
        warnings.simplefilter("always")

    def io_round_trip(self) -> None:
        """
        A datum should be the same after being encoded and then decoded.
        """
        with warnings.catch_warnings(record=True) as actual_warnings:
            writer, encoder, datum_writer = write_datum(self.test_datum, self.test_schema)
            round_trip_datum = read_datum(writer, self.test_schema)
            expected: object
            round_trip: object
            if isinstance(round_trip_datum, decimal.Decimal):
                expected, round_trip, message = (
                    str(self.test_datum),
                    round_trip_datum.to_eng_string(),
                    "Decimal datum changed value after encode and decode",
                )
            elif isinstance(round_trip_datum, datetime.datetime):
                expected, round_trip, message = (
                    cast(datetime.datetime, self.test_datum).astimezone(tz=avro.timezones.utc),
                    round_trip_datum,
                    "DateTime datum changed value after encode and decode",
                )
            else:
                expected, round_trip, message = (
                    self.test_datum,
                    round_trip_datum,
                    "Datum changed value after encode and decode",
                )
            self.assertEqual(expected, round_trip, message)


class BinaryEncodingTestCase(unittest.TestCase):
    def __init__(self, skip: bool, test_type: str, test_datum: object, test_hex: bytes) -> None:
        """Ignore the normal signature for unittest.TestCase because we are generating
        many test cases from this one class. This is safe as long as the autoloader
        ignores this class. The autoloader will ignore this class as long as it has
        no methods starting with `test_`.
        """
        super().__init__(f"check_{'skip' if skip else 'binary'}_encoding")
        self.writers_schema = avro.schema.parse(f'"{test_type}"')
        self.test_datum = test_datum
        self.test_hex = test_hex
        # Never hide repeated warnings when running this test case.
        warnings.simplefilter("always")

    def check_binary_encoding(self) -> None:
        with warnings.catch_warnings(record=True) as actual_warnings:
            writer, encoder, datum_writer = write_datum(self.test_datum, self.writers_schema)
            writer.seek(0)
            hex_val = avro_hexlify(writer)
            self.assertEqual(
                self.test_hex,
                hex_val,
                "Binary encoding did not match expected hex representation.",
            )

    def check_skip_encoding(self) -> None:
        VALUE_TO_READ = 6253
        with warnings.catch_warnings(record=True) as actual_warnings:
            # write the value to skip and a known value
            writer, encoder, datum_writer = write_datum(self.test_datum, self.writers_schema)
            datum_writer.write(VALUE_TO_READ, encoder)

            # skip the value
            reader = io.BytesIO(writer.getvalue())
            decoder = avro.io.BinaryDecoder(reader)
            decoder.skip_long()

            # read data from string buffer
            datum_reader = avro.io.DatumReader(self.writers_schema)
            read_value = datum_reader.read(decoder)

            self.assertEqual(
                read_value,
                VALUE_TO_READ,
                "Unexpected value after skipping a binary encoded value.",
            )


class SchemaPromotionTestCase(unittest.TestCase):
    def __init__(self, write_type: str, read_type: str) -> None:
        """Ignore the normal signature for unittest.TestCase because we are generating
        many test cases from this one class. This is safe as long as the autoloader
        ignores this class. The autoloader will ignore this class as long as it has
        no methods starting with `test_`.
        """
        super().__init__("check_schema_promotion")
        self.writers_schema = avro.schema.parse(f'"{write_type}"')
        self.readers_schema = avro.schema.parse(f'"{read_type}"')
        # Never hide repeated warnings when running this test case.
        warnings.simplefilter("always")

    def check_schema_promotion(self) -> None:
        """Test schema promotion"""
        # note that checking writers_schema.type in read_data
        # allows us to handle promotion correctly
        DATUM_TO_WRITE = 219
        with warnings.catch_warnings(record=True) as actual_warnings:
            writer, enc, dw = write_datum(DATUM_TO_WRITE, self.writers_schema)
            datum_read = read_datum(writer, self.writers_schema, self.readers_schema)
            self.assertEqual(
                datum_read,
                DATUM_TO_WRITE,
                f"Datum changed between schema that were supposed to promote: writer: {self.writers_schema} reader: {self.readers_schema}.",
            )


class DefaultValueTestCase(unittest.TestCase):
    def __init__(self, field_type: Collection[str], default: Union[Dict[str, int], List[int], None, float, str]) -> None:
        """Ignore the normal signature for unittest.TestCase because we are generating
        many test cases from this one class. This is safe as long as the autoloader
        ignores this class. The autoloader will ignore this class as long as it has
        no methods starting with `test_`.
        """
        super().__init__("check_default_value")
        self.field_type = field_type
        self.default = default
        # Never hide repeated warnings when running this test case.
        warnings.simplefilter("always")

    def check_default_value(self) -> None:
        datum_read: DefaultValueTestCaseType
        with warnings.catch_warnings(record=True) as actual_warnings:
            datum_to_read = cast(DefaultValueTestCaseType, {"H": self.default})
            readers_schema = avro.schema.parse(
                json.dumps(
                    {
                        "type": "record",
                        "name": "Test",
                        "fields": [
                            {
                                "name": "H",
                                "type": self.field_type,
                                "default": self.default,
                            }
                        ],
                    }
                )
            )
            writer, _, _ = write_datum(LONG_RECORD_DATUM, LONG_RECORD_SCHEMA)
            datum_read_ = cast(DefaultValueTestCaseType, read_datum(writer, LONG_RECORD_SCHEMA, readers_schema))
            datum_read = {"H": cast(bytes, datum_read_["H"]).decode()} if isinstance(datum_read_["H"], bytes) else datum_read_
            self.assertEqual(datum_to_read, datum_read)


class TestMisc(unittest.TestCase):
    def test_decimal_bytes_small_scale(self) -> None:
        """Avro should raise an AvroTypeException when attempting to write a decimal with a larger exponent than the schema's scale."""
        datum = decimal.Decimal("3.1415")
        _, _, exp = datum.as_tuple()
        scale = -1 * exp - 1
        schema = avro.schema.parse(
            json.dumps(
                {
                    "type": "bytes",
                    "logicalType": "decimal",
                    "precision": 5,
                    "scale": scale,
                }
            )
        )
        self.assertRaises(avro.errors.AvroOutOfScaleException, write_datum, datum, schema)

    def test_decimal_fixed_small_scale(self) -> None:
        """Avro should raise an AvroTypeException when attempting to write a decimal with a larger exponent than the schema's scale."""
        datum = decimal.Decimal("3.1415")
        _, _, exp = datum.as_tuple()
        scale = -1 * exp - 1
        schema = avro.schema.parse(
            json.dumps(
                {
                    "type": "fixed",
                    "logicalType": "decimal",
                    "name": "Test",
                    "size": 8,
                    "precision": 5,
                    "scale": scale,
                }
            )
        )
        self.assertRaises(avro.errors.AvroOutOfScaleException, write_datum, datum, schema)

    def test_unknown_symbol(self) -> None:
        datum_to_write = "FOO"
        writers_schema = avro.schema.parse(json.dumps({"type": "enum", "name": "Test", "symbols": ["FOO", "BAR"]}))
        readers_schema = avro.schema.parse(json.dumps({"type": "enum", "name": "Test", "symbols": ["BAR", "BAZ"]}))

        writer, encoder, datum_writer = write_datum(datum_to_write, writers_schema)
        reader = io.BytesIO(writer.getvalue())
        decoder = avro.io.BinaryDecoder(reader)
        datum_reader = avro.io.DatumReader(writers_schema, readers_schema)
        self.assertRaises(avro.errors.SchemaResolutionException, datum_reader.read, decoder)

    def test_no_default_value(self) -> None:
        writers_schema = LONG_RECORD_SCHEMA
        datum_to_write = LONG_RECORD_DATUM

        readers_schema = avro.schema.parse(
            json.dumps(
                {
                    "type": "record",
                    "name": "Test",
                    "fields": [{"name": "H", "type": "int"}],
                }
            )
        )

        writer, encoder, datum_writer = write_datum(datum_to_write, writers_schema)
        reader = io.BytesIO(writer.getvalue())
        decoder = avro.io.BinaryDecoder(reader)
        datum_reader = avro.io.DatumReader(writers_schema, readers_schema)
        self.assertRaises(avro.errors.SchemaResolutionException, datum_reader.read, decoder)

    def test_projection(self) -> None:
        writers_schema = LONG_RECORD_SCHEMA
        datum_to_write = LONG_RECORD_DATUM

        readers_schema = avro.schema.parse(
            json.dumps(
                {
                    "type": "record",
                    "name": "Test",
                    "fields": [
                        {"name": "E", "type": "int"},
                        {"name": "F", "type": "int"},
                    ],
                }
            )
        )
        datum_to_read = {"E": 5, "F": 6}

        writer, encoder, datum_writer = write_datum(datum_to_write, writers_schema)
        datum_read = read_datum(writer, writers_schema, readers_schema)
        self.assertEqual(datum_to_read, datum_read)

    def test_field_order(self) -> None:
        writers_schema = LONG_RECORD_SCHEMA
        datum_to_write = LONG_RECORD_DATUM

        readers_schema = avro.schema.parse(
            json.dumps(
                {
                    "type": "record",
                    "name": "Test",
                    "fields": [
                        {"name": "F", "type": "int"},
                        {"name": "E", "type": "int"},
                    ],
                }
            )
        )
        datum_to_read = {"E": 5, "F": 6}

        writer, encoder, datum_writer = write_datum(datum_to_write, writers_schema)
        datum_read = read_datum(writer, writers_schema, readers_schema)
        self.assertEqual(datum_to_read, datum_read)

<<<<<<< HEAD
    def test_type_exception_int(self):
        writers_schema = avro.schema.parse(json.dumps({
            "type": "record", "name": "Test",
            "fields": [
                {"name": "F", "type": "int"},
                {"name": "E", "type": "int"}]}))
        datum_to_write = {'E': 5, 'F': 'Bad'}

        with self.assertRaises(avro.errors.AvroTypeException) as exc:
            write_datum(datum_to_write, writers_schema)
        assert str(exc.exception) == 'The datum "Bad" provided for "F" is not an example of the schema "int"'

    def test_type_exception_long(self):
        writers_schema = avro.schema.parse(json.dumps({
            "type": "record", "name": "Test",
            "fields": [
                {"name": "foo", "type": "long"}]}))
        datum_to_write = {'foo': 5.0}

        with self.assertRaises(avro.errors.AvroTypeException) as exc:
            write_datum(datum_to_write, writers_schema)
        assert str(exc.exception) == 'The datum "5.0" provided for "foo" is not an example of the schema "long"'

    def test_type_exception_record(self):
        writers_schema = avro.schema.parse(json.dumps({
            "type": "record", "name": "Test",
            "fields": [
                {"name": "foo", "type": "long"}]}))
        datum_to_write = ('foo', 5.0)

        with self.assertRaisesRegex(
                avro.errors.AvroTypeException,
                r'The datum \".*\" provided for \".*\" is not an example of the schema [\s\S]*'):
            write_datum(datum_to_write, writers_schema)
=======
    def test_type_exception(self) -> None:
        writers_schema = avro.schema.parse(
            json.dumps(
                {
                    "type": "record",
                    "name": "Test",
                    "fields": [
                        {"name": "F", "type": "int"},
                        {"name": "E", "type": "int"},
                    ],
                }
            )
        )
        datum_to_write = {"E": 5, "F": "Bad"}
        self.assertRaises(avro.errors.AvroTypeException, write_datum, datum_to_write, writers_schema)
>>>>>>> 4a5e4a68


def load_tests(loader: unittest.TestLoader, default_tests: None, pattern: None) -> unittest.TestSuite:
    """Generate test cases across many test schema."""
    suite = unittest.TestSuite()
    suite.addTests(loader.loadTestsFromTestCase(TestMisc))
    suite.addTests(IoValidateTestCase(schema_str, datum) for schema_str, datum in SCHEMAS_TO_VALIDATE)
    suite.addTests(RoundTripTestCase(schema_str, datum) for schema_str, datum in SCHEMAS_TO_VALIDATE)
    for skip in False, True:
        for type_ in "int", "long":
            suite.addTests(BinaryEncodingTestCase(skip, type_, datum, hex_) for datum, hex_ in BINARY_ENCODINGS)
    suite.addTests(
        SchemaPromotionTestCase(write_type, read_type) for write_type, read_type in itertools.combinations(("int", "long", "float", "double"), 2)
    )
    suite.addTests(DefaultValueTestCase(field_type, default) for field_type, default in DEFAULT_VALUE_EXAMPLES)
    return suite


if __name__ == "__main__":  # pragma: no coverage
    unittest.main()<|MERGE_RESOLUTION|>--- conflicted
+++ resolved
@@ -21,10 +21,7 @@
 import datetime
 import decimal
 import io
-<<<<<<< HEAD
-=======
 import itertools
->>>>>>> 4a5e4a68
 import json
 import unittest
 import warnings
@@ -541,58 +538,30 @@
         datum_read = read_datum(writer, writers_schema, readers_schema)
         self.assertEqual(datum_to_read, datum_read)
 
-<<<<<<< HEAD
     def test_type_exception_int(self):
-        writers_schema = avro.schema.parse(json.dumps({
-            "type": "record", "name": "Test",
-            "fields": [
-                {"name": "F", "type": "int"},
-                {"name": "E", "type": "int"}]}))
-        datum_to_write = {'E': 5, 'F': 'Bad'}
+        writers_schema = avro.schema.parse(
+            json.dumps({"type": "record", "name": "Test", "fields": [{"name": "F", "type": "int"}, {"name": "E", "type": "int"}]})
+        )
+        datum_to_write = {"E": 5, "F": "Bad"}
 
         with self.assertRaises(avro.errors.AvroTypeException) as exc:
             write_datum(datum_to_write, writers_schema)
         assert str(exc.exception) == 'The datum "Bad" provided for "F" is not an example of the schema "int"'
 
     def test_type_exception_long(self):
-        writers_schema = avro.schema.parse(json.dumps({
-            "type": "record", "name": "Test",
-            "fields": [
-                {"name": "foo", "type": "long"}]}))
-        datum_to_write = {'foo': 5.0}
+        writers_schema = avro.schema.parse(json.dumps({"type": "record", "name": "Test", "fields": [{"name": "foo", "type": "long"}]}))
+        datum_to_write = {"foo": 5.0}
 
         with self.assertRaises(avro.errors.AvroTypeException) as exc:
             write_datum(datum_to_write, writers_schema)
         assert str(exc.exception) == 'The datum "5.0" provided for "foo" is not an example of the schema "long"'
 
     def test_type_exception_record(self):
-        writers_schema = avro.schema.parse(json.dumps({
-            "type": "record", "name": "Test",
-            "fields": [
-                {"name": "foo", "type": "long"}]}))
-        datum_to_write = ('foo', 5.0)
-
-        with self.assertRaisesRegex(
-                avro.errors.AvroTypeException,
-                r'The datum \".*\" provided for \".*\" is not an example of the schema [\s\S]*'):
+        writers_schema = avro.schema.parse(json.dumps({"type": "record", "name": "Test", "fields": [{"name": "foo", "type": "long"}]}))
+        datum_to_write = ("foo", 5.0)
+
+        with self.assertRaisesRegex(avro.errors.AvroTypeException, r"The datum \".*\" provided for \".*\" is not an example of the schema [\s\S]*"):
             write_datum(datum_to_write, writers_schema)
-=======
-    def test_type_exception(self) -> None:
-        writers_schema = avro.schema.parse(
-            json.dumps(
-                {
-                    "type": "record",
-                    "name": "Test",
-                    "fields": [
-                        {"name": "F", "type": "int"},
-                        {"name": "E", "type": "int"},
-                    ],
-                }
-            )
-        )
-        datum_to_write = {"E": 5, "F": "Bad"}
-        self.assertRaises(avro.errors.AvroTypeException, write_datum, datum_to_write, writers_schema)
->>>>>>> 4a5e4a68
 
 
 def load_tests(loader: unittest.TestLoader, default_tests: None, pattern: None) -> unittest.TestSuite:
