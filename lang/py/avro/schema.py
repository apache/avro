--- conflicted
+++ resolved
@@ -49,11 +49,7 @@
 import warnings
 from functools import reduce
 from pathlib import Path
-<<<<<<< HEAD
-from typing import FrozenSet, Mapping, MutableMapping, Optional, Sequence, Union, cast
-=======
-from typing import List, Mapping, MutableMapping, Optional, Sequence, Union, cast
->>>>>>> 012338f9
+from typing import List, FrozenSet, Mapping, MutableMapping, Optional, Sequence, Union, cast
 
 import avro.constants
 import avro.errors
