{
  "name": "apache/avro",
  "description": "Apache Avro™ is a data serialization system.",
  "minimum-stability": "stable",
  "license": "Apache-2.0",
  "require": {
<<<<<<< HEAD
    "ext-json": "*",
    "ext-sockets": "*",
    "beberlei/composer-monorepo-plugin": "^0.12"
=======
    "beberlei/composer-monorepo-plugin": "^0.16"
>>>>>>> 6a5acde7
  },
  "require-dev": {
    "phpunit/phpunit": "^9.1",
    "squizlabs/php_codesniffer": "^3.5"
  }
}<|MERGE_RESOLUTION|>--- conflicted
+++ resolved
@@ -4,13 +4,9 @@
   "minimum-stability": "stable",
   "license": "Apache-2.0",
   "require": {
-<<<<<<< HEAD
     "ext-json": "*",
     "ext-sockets": "*",
-    "beberlei/composer-monorepo-plugin": "^0.12"
-=======
     "beberlei/composer-monorepo-plugin": "^0.16"
->>>>>>> 6a5acde7
   },
   "require-dev": {
     "phpunit/phpunit": "^9.1",
