# Licensed to the Apache Software Foundation (ASF) under one
# or more contributor license agreements.  See the NOTICE file
# distributed with this work for additional information
# regarding copyright ownership.  The ASF licenses this file
# to you under the Apache License, Version 2.0 (the
# "License"); you may not use this file except in compliance
# with the License.  You may obtain a copy of the License at
#
#     https://www.apache.org/licenses/LICENSE-2.0
#
# Unless required by applicable law or agreed to in writing, software
# distributed under the License is distributed on an "AS IS" BASIS,
# WITHOUT WARRANTIES OR CONDITIONS OF ANY KIND, either express or implied.
# See the License for the specific language governing permissions and
# limitations under the License.

# Dockerfile for installing the necessary dependencies for building Avro.
# See BUILD.txt.

FROM openjdk:8

# TODO: Consolidate them into a single version (7.x) when we drop PHP 5.6 support in the future
ENV PHP5_VERSION 5.6
ENV PHP7_VERSION 7.1

WORKDIR /root

SHELL ["/bin/bash", "-o", "pipefail", "-c"]

# Add the repository for node.js 6.x
RUN curl -sL https://deb.nodesource.com/setup_6.x | bash -

# Register Microsoft key and feed for .NET SDK
# https://dotnet.microsoft.com/download/linux-package-manager/debian8/sdk-current
RUN wget -qO- https://packages.microsoft.com/keys/microsoft.asc | gpg --dearmor > microsoft.asc.gpg && \
  mv microsoft.asc.gpg /etc/apt/trusted.gpg.d/ && \
  wget -q https://packages.microsoft.com/config/debian/9/prod.list && \
  mv prod.list /etc/apt/sources.list.d/microsoft-prod.list && \
  chown root:root /etc/apt/trusted.gpg.d/microsoft.asc.gpg && \
  chown root:root /etc/apt/sources.list.d/microsoft-prod.list

RUN curl https://packages.sury.org/php/apt.gpg | apt-key add --no-tty - && \
      echo "deb https://packages.sury.org/php/ $(lsb_release -sc) main" > /etc/apt/sources.list.d/php.list

# Install dependencies from packages
# TODO: remove php5-related packages when we drop PHP 5.6 support in the future
RUN apt-get -qq update && \
  apt-get -qq install --no-install-recommends -y \
    ant \
    asciidoc \
    bison \
    bzip2 \
    bundler \
    cmake \
    curl \
    dotnet-sdk-2.2 \
    doxygen \
    flex \
    g++ \
    gcc \
    git \
    isort \
    libboost-all-dev \
    libfontconfig1-dev \
    libfreetype6-dev \
    libglib2.0-dev \
    libjansson-dev \
    libsnappy-dev \
    libsnappy1v5 \
    make \
    maven \
    nodejs \
    perl \
    php${PHP5_VERSION} \
    php${PHP5_VERSION}-gmp \
    php${PHP7_VERSION} \
    php${PHP7_VERSION}-gmp \
    pycodestyle \
    python \
    python-isort \
    python-pip \
    python-setuptools \
    python-snappy \
    python-wheel \
    python3-isort \
    python3-pip \
    python3-setuptools \
    python3-snappy \
    python3-wheel \
    rake \
    ruby \
    ruby-dev \
    source-highlight \
    subversion \
    valgrind && \
  apt-get -qq clean && \
  rm -rf /var/lib/apt/lists/*

# Install Perl modules
RUN curl -L https://cpanmin.us | perl - --self-upgrade && \
  cpanm  --mirror https://www.cpan.org/ install Module::Install Module::Install::ReadmeFromPod \
  Module::Install::Repository \
  Math::BigInt JSON::XS Try::Tiny Regexp::Common Encode \
  IO::String Object::Tiny Compress::Zlib Test::More \
<<<<<<< HEAD
  Test::Exception Test::Pod Compress::Zstd
=======
  Test::Exception Test::Pod Perl::Critic
>>>>>>> fd80ae59

# Install PHPUnit 5.7, which is the only version that supports both PHP 5.6 and 7.x
# TODO: use PHPUnit 7.x instead of 5.7 when we drop PHP 5.6 support in the future
RUN wget -O /usr/local/bin/phpunit https://phar.phpunit.de/phpunit-5.7.phar && chmod +x /usr/local/bin/phpunit

# Install Python2 packages
RUN pip install zstandard

# Install Python3 packages
RUN pip3 install zstandard

# Install Ruby modules
COPY lang/ruby/Gemfile /tmp
RUN bundle install --gemfile=/tmp/Gemfile

# Install global Node modules
RUN npm install -g grunt-cli

CMD ["/avro/share/docker/run-tests.sh"]<|MERGE_RESOLUTION|>--- conflicted
+++ resolved
@@ -102,11 +102,7 @@
   Module::Install::Repository \
   Math::BigInt JSON::XS Try::Tiny Regexp::Common Encode \
   IO::String Object::Tiny Compress::Zlib Test::More \
-<<<<<<< HEAD
-  Test::Exception Test::Pod Compress::Zstd
-=======
-  Test::Exception Test::Pod Perl::Critic
->>>>>>> fd80ae59
+  Test::Exception Test::Pod Perl::Critic Compress::Zstd
 
 # Install PHPUnit 5.7, which is the only version that supports both PHP 5.6 and 7.x
 # TODO: use PHPUnit 7.x instead of 5.7 when we drop PHP 5.6 support in the future
