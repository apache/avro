# Licensed to the Apache Software Foundation (ASF) under one
# or more contributor license agreements.  See the NOTICE file
# distributed with this work for additional information
# regarding copyright ownership.  The ASF licenses this file
# to you under the Apache License, Version 2.0 (the
# "License"); you may not use this file except in compliance
# with the License.  You may obtain a copy of the License at
#
#     https://www.apache.org/licenses/LICENSE-2.0
#
# Unless required by applicable law or agreed to in writing, software
# distributed under the License is distributed on an "AS IS" BASIS,
# WITHOUT WARRANTIES OR CONDITIONS OF ANY KIND, either express or implied.
# See the License for the specific language governing permissions and
# limitations under the License.

# Dockerfile for installing the necessary dependencies for building Avro.
# See BUILD.txt.

FROM openjdk:8

WORKDIR /root

SHELL ["/bin/bash", "-o", "pipefail", "-c"]

# Add the repository for node.js 6.x
RUN curl -sL https://deb.nodesource.com/setup_6.x | bash -

# Register Microsoft key and feed for .NET SDK
# https://dotnet.microsoft.com/download/linux-package-manager/debian8/sdk-current
RUN wget -qO- https://packages.microsoft.com/keys/microsoft.asc | gpg --dearmor > microsoft.asc.gpg && \
  mv microsoft.asc.gpg /etc/apt/trusted.gpg.d/ && \
  wget -q https://packages.microsoft.com/config/debian/9/prod.list && \
  mv prod.list /etc/apt/sources.list.d/microsoft-prod.list && \
  chown root:root /etc/apt/trusted.gpg.d/microsoft.asc.gpg && \
  chown root:root /etc/apt/sources.list.d/microsoft-prod.list

RUN curl https://packages.sury.org/php/apt.gpg | apt-key add --no-tty - && \
      echo "deb https://packages.sury.org/php/ $(lsb_release -sc) main" > /etc/apt/sources.list.d/php.list

# Install dependencies from packages
RUN apt-get -qq update && \
  apt-get -qq install --no-install-recommends -y \
    ant \
    asciidoc \
    bison \
    bzip2 \
    cmake \
    curl \
    dotnet-sdk-2.2 \
    doxygen \
    flex \
    g++ \
    gcc \
    git \
    libboost-all-dev \
    libfontconfig1-dev \
    libfreetype6-dev \
    libglib2.0-dev \
    libjansson-dev \
    libsnappy-dev \
    libsnappy1v5 \
    make \
    maven \
    nodejs \
    perl \
    php5.6 \
    php5.6-gmp \
    python \
    python-pip \
    python-setuptools \
    python-snappy \
<<<<<<< HEAD
    python-wheel \
=======
    python3-pip \
>>>>>>> a49c3427
    python3-setuptools \
    python3-snappy \
    python3-wheel \
    rake \
    ruby \
    ruby-dev \
    source-highlight \
    subversion \
    valgrind && \
  apt-get -qq clean && \
  rm -rf /var/lib/apt/lists/*

# Install Perl modules
RUN curl -L https://cpanmin.us | perl - --mirror https://www.cpan.org/ --self-upgrade && \
  cpanm install --mirror https://www.cpan.org/ Module::Install Module::Install::ReadmeFromPod \
  Module::Install::Repository \
  Math::BigInt JSON::XS Try::Tiny Regexp::Common Encode \
  IO::String Object::Tiny Compress::Zlib Test::More \
  Test::Exception Test::Pod

# Install PHPUnit
RUN wget -O /usr/local/bin/phpunit https://phar.phpunit.de/phpunit-5.6.phar && chmod +x /usr/local/bin/phpunit

<<<<<<< HEAD
# Install Python2 packages
RUN pip install zstandard
=======
# Install Python packages
RUN pip3 install zstandard
>>>>>>> a49c3427

# Install Ruby modules
RUN gem install echoe yajl-ruby multi_json snappy

# Install global Node modules
RUN npm install -g grunt-cli

CMD ["/avro/share/docker/run-tests.sh"]<|MERGE_RESOLUTION|>--- conflicted
+++ resolved
@@ -70,11 +70,8 @@
     python-pip \
     python-setuptools \
     python-snappy \
-<<<<<<< HEAD
     python-wheel \
-=======
     python3-pip \
->>>>>>> a49c3427
     python3-setuptools \
     python3-snappy \
     python3-wheel \
@@ -98,13 +95,11 @@
 # Install PHPUnit
 RUN wget -O /usr/local/bin/phpunit https://phar.phpunit.de/phpunit-5.6.phar && chmod +x /usr/local/bin/phpunit
 
-<<<<<<< HEAD
 # Install Python2 packages
 RUN pip install zstandard
-=======
-# Install Python packages
+
+# Install Python3 packages
 RUN pip3 install zstandard
->>>>>>> a49c3427
 
 # Install Ruby modules
 RUN gem install echoe yajl-ruby multi_json snappy
