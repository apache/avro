<!--
  - Licensed to the Apache Software Foundation (ASF) under one
  - or more contributor license agreements.  See the NOTICE file
  - distributed with this work for additional information
  - regarding copyright ownership.  The ASF licenses this file
  - to you under the Apache License, Version 2.0 (the
  - "License"); you may not use this file except in compliance
  - with the License.  You may obtain a copy of the License at
  -
  -   https://www.apache.org/licenses/LICENSE-2.0
  -
  - Unless required by applicable law or agreed to in writing,
  - software distributed under the License is distributed on an
  - "AS IS" BASIS, WITHOUT WARRANTIES OR CONDITIONS OF ANY
  - KIND, either express or implied.  See the License for the
  - specific language governing permissions and limitations
  - under the License.
  -->
<project xmlns="http://maven.apache.org/POM/4.0.0" xmlns:xsi="http://www.w3.org/2001/XMLSchema-instance"
  xsi:schemaLocation="http://maven.apache.org/POM/4.0.0 http://maven.apache.org/maven-v4_0_0.xsd">
  <modelVersion>4.0.0</modelVersion>
  <groupId>example</groupId>
  <artifactId>java-example</artifactId>
  <packaging>jar</packaging>
  <version>1.0-SNAPSHOT</version>
  <name>java-example</name>
  <url>https://maven.apache.org</url>
  <properties>
    <avro.version>1.11.3</avro.version>
    <project.build.sourceEncoding>UTF-8</project.build.sourceEncoding>
  </properties>
  <dependencies>
    <dependency>
      <groupId>junit</groupId>
      <artifactId>junit</artifactId>
      <version>3.8.1</version>
      <scope>test</scope>
    </dependency>
    <dependency>
      <groupId>org.apache.avro</groupId>
      <artifactId>avro</artifactId>
      <version>${avro.version}</version>
    </dependency>
  </dependencies>
  <build>
    <plugins>
      <plugin>
        <groupId>org.apache.maven.plugins</groupId>
        <artifactId>maven-compiler-plugin</artifactId>
        <version>3.8.1</version>
        <configuration>
          <source>11</source>
          <target>11</target>
        </configuration>
      </plugin>
      <plugin>
        <groupId>org.apache.avro</groupId>
        <artifactId>avro-maven-plugin</artifactId>
        <version>${avro.version}</version>
        <configuration>
          <sourceDirectory>${project.basedir}/../</sourceDirectory>
          <outputDirectory>${project.basedir}/src/main/java/</outputDirectory>
        </configuration>
        <executions>
          <execution>
            <phase>generate-sources</phase>
            <goals>
              <goal>schema</goal>
            </goals>
          </execution>
        </executions>
      </plugin>
<<<<<<< HEAD
=======
      <plugin>
        <groupId>org.apache.maven.plugins</groupId>
        <artifactId>maven-plugin</artifactId>
        <version>${avro.version}</version>
        <configuration>
          <source>11</source>
          <target>11</target>
        </configuration>
      </plugin>
>>>>>>> 732eb114
    </plugins>
    <pluginManagement>
      <plugins>
        <plugin>
          <groupId>org.eclipse.m2e</groupId>
          <artifactId>lifecycle-mapping</artifactId>
          <version>1.0.0</version>
          <configuration>
            <lifecycleMappingMetadata>
              <pluginExecutions>
                <pluginExecution>
                  <pluginExecutionFilter>
                    <groupId>org.apache.avro</groupId>
                    <artifactId>avro-maven-plugin</artifactId>
                    <versionRange>[${avro.version},)</versionRange>
                    <goals>
                      <goal>schema</goal>
                    </goals>
                  </pluginExecutionFilter>
                  <action>
                    <execute/>
                  </action>
                </pluginExecution>
              </pluginExecutions>
            </lifecycleMappingMetadata>
          </configuration>
        </plugin>
      </plugins>
    </pluginManagement>
  </build>
</project><|MERGE_RESOLUTION|>--- conflicted
+++ resolved
@@ -70,18 +70,6 @@
           </execution>
         </executions>
       </plugin>
-<<<<<<< HEAD
-=======
-      <plugin>
-        <groupId>org.apache.maven.plugins</groupId>
-        <artifactId>maven-plugin</artifactId>
-        <version>${avro.version}</version>
-        <configuration>
-          <source>11</source>
-          <target>11</target>
-        </configuration>
-      </plugin>
->>>>>>> 732eb114
     </plugins>
     <pluginManagement>
       <plugins>
